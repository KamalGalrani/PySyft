# PR Tests
# To speed up development we don't run all the tests when opening and updating a PR.
# Instead we first run the lint check which fails fast and then only run the
# `pytest -m fast` tests against Ubuntu and Windows and the notebook examples.
# Once these checks pass and we decide to do a merge, the actions in `merge_tests.yml`
# get executed.
name: PR Tests

on:
  pull_request:
    branches:
      - dev
      - "0.4"
    paths:
      - "**.py"
      - "setup.cfg"
      - ".github/workflows/**.yml"

jobs:
  python-linting:
    runs-on: ubuntu-latest
    strategy:
      max-parallel: 1
      matrix:
        python-version: [3.8]

    steps:
      - uses: actions/checkout@v2

      - name: Set up Python ${{ matrix.python-version }}
        uses: actions/setup-python@v2
        with:
          python-version: ${{ matrix.python-version }}

      - name: Get pip cache dir
        id: pip-cache
        run: |
          echo "::set-output name=dir::$(pip cache dir)"

      - name: pip cache
        uses: actions/cache@v2
        with:
          path: ${{ steps.pip-cache.outputs.dir }}
          key: ${{ runner.os }}-pip-py${{ matrix.python-version }}-${{ hashFiles('**/requirements.txt') }}
          restore-keys: |
            ${{ runner.os }}-pip-py${{ matrix.python-version }}-

      - name: Install Protoc
        uses: arduino/setup-protoc@v1
        with:
          version: "3.x"

      - uses: pre-commit/action@v2.0.0

      - name: Upgrade pip
        run: |
          pip install --upgrade --user pip

      - name: Run lint checks
        run: |
          set -e
          pip install -r requirements.txt --default-timeout=60
          ./scripts/build_proto.sh
          pre-commit run --all-files
      - name: Run darglint - Ignore Errors
        continue-on-error: true
        run: |
          darglint src tests

  python-tests-fast:
    needs: [python-linting]
    strategy:
      max-parallel: 30
      matrix:
        os: [windows-latest, ubuntu-latest, macos-latest]
        python-version: [3.6, 3.7, 3.8]
        torch-version: [1.5.0, 1.5.1, 1.6.0, 1.7.0]
        include:
          - os: ubuntu-latest
            python-version: 3.7
            torch-version: 1.4.0
          # - os: windows-latest
          #   python-version: 3.9
          #   torch-version: 1.7.1
          # - os: ubuntu-20.04
          #   python-version: 3.9
          #   torch-version: 1.7.1
          # - os: macos-latest
          #   python-version: 3.9
          #   torch-version: 1.7.1

    runs-on: ${{ matrix.os }}
    steps:
      - uses: actions/checkout@v2

      - name: Set up Python ${{ matrix.python-version }}
        uses: actions/setup-python@v2
        with:
          python-version: ${{ matrix.python-version }}

      - run: pip install "pip>=20.1"

      - name: Get pip cache dir
        id: pip-cache
        run: |
          echo "::set-output name=dir::$(pip cache dir)"

      - name: pip cache
        uses: actions/cache@v2
        with:
          path: ${{ steps.pip-cache.outputs.dir }}
          key: ${{ runner.os }}-pip-py${{ matrix.python-version }}-${{ matrix.torch-version }}-${{ hashFiles('requirements.txt') }}
          restore-keys: |
            ${{ runner.os }}-pip-py${{ matrix.python-version }}-${{ matrix.torch-version }}-

      - name: Scan for security issues
        run: |
          pip install bandit --default-timeout=60
          bandit -r src -ll

      # - name: Install aiortc native dependencies
      #   if: startsWith(runner.os, 'Linux') == true
      #   run: |
      #     sudo apt-get update
      #     sudo apt-get install libavdevice-dev libavfilter-dev libopus-dev libvpx-dev pkg-config

      - name: Adjust PyTorch versions
        run: |
          python .github/adjust_torch_versions.py ./requirements.txt ${{ matrix.torch-version }}

      - name: Install packages
        run: |
<<<<<<< HEAD
          pip install -r requirements.txt
          pip install -e .
          pip freeze
        timeout-minutes: 20
=======
          pip install -r requirements.txt --default-timeout=60
          pip install -e . --default-timeout=60
          pip list
>>>>>>> 5923180b

      - name: Run normal tests
        run: |
          pytest -m 'fast or slow' --cov syft --cov-fail-under 80 -n auto

      - name: Install supported library packages Linux and MacOS - Ignore Errors
        if: startsWith(runner.os, 'Windows') != true
        run: |
          cat requirements/supported_libs.txt | xargs -I {} -n 1 pip install {} --default-timeout=60 || true
        timeout-minutes: 10

      - name: Install supported library packages Windows - Ignore Errors
        if: startsWith(runner.os, 'Windows')
        run: |
          foreach ($i in cat requirements/supported_libs.txt) {
            pip install $i --default-timeout=60
          }
        timeout-minutes: 10

      - name: Run supported library tests
        run: |
          pip freeze
          pytest -m libs -n auto -k "not tenseal"
          pytest -m libs -n 1 -k "tenseal"

  python-nb-examples:
    needs: [python-linting]
    runs-on: ${{ matrix.os }}
    strategy:
      max-parallel: 1
      matrix:
        python-version: [3.8]
        os: [ubuntu-latest, macos-latest]

    steps:
      - uses: actions/checkout@v2

      - name: Set up Python ${{ matrix.python-version }}
        uses: actions/setup-python@v2
        with:
          python-version: ${{ matrix.python-version }}

      - run: pip install "pip>=20.1"

      - name: Get pip cache dir
        id: pip-cache
        run: |
          echo "::set-output name=dir::$(pip cache dir)"

      - name: pip cache
        uses: actions/cache@v2
        with:
          path: ${{ steps.pip-cache.outputs.dir }}
          key: ${{ runner.os }}-pip-py${{ matrix.python-version }}-${{ hashFiles('**/requirements.txt') }}
          restore-keys: |
            ${{ runner.os }}-pip-py${{ matrix.python-version }}-

      - name: Run notebook API examples
        if: ${{ matrix.os == 'ubuntu-latest' }}
        run: |
          pip install -r requirements.txt --default-timeout=60
          pip install -e . --default-timeout=60
          ./scripts/nb_test.sh
          pytest examples/api -n auto

      - name: Install supported library packages
        run: |
          pip install -r requirements/supported_libs.txt
        timeout-minutes: 10

      - name: Run notebook Duet examples
        run: |
          pip install -r requirements.txt --default-timeout=60
          pip install -e . --default-timeout=60
          python ./scripts/nb_duet_test.py
          cd tests/syft/notebooks/ && pytest . -n 1

  pygrid-unit-tests:
    needs: [python-linting]
    runs-on: ubuntu-latest
    strategy:
      max-parallel: 3
      matrix:
        python-version: [3.6, 3.7, 3.8]

    steps:
      - uses: actions/checkout@v2

      - name: Set up Python ${{ matrix.python-version }}
        uses: actions/setup-python@v2
        with:
          python-version: ${{ matrix.python-version }}

      - run: pip install "pip>=20.1"

      - name: Get pip cache dir
        id: pip-cache
        run: |
          echo "::set-output name=dir::$(pip cache dir)"

      - name: pip cache
        uses: actions/cache@v2
        with:
          path: ${{ steps.pip-cache.outputs.dir }}
          key: ${{ runner.os }}-pip-py${{ matrix.python-version }}-${{ hashFiles('**/requirements.txt') }}
          restore-keys: |
            ${{ runner.os }}-pip-py${{ matrix.python-version }}-

      - uses: actions/checkout@v2
        with:
          repository: "OpenMined/PyGrid"
          ref: "pygrid_0.4.0"
          path: "pygrid"

      - name: Test PyGrid
        continue-on-error: true
        run: |
          ls
          pip install -e . --default-timeout=60
          pip install pytest PyJWT==1.7.1 flask_sockets flask_sqlalchemy bcrypt \
                      sqlalchemy_utils flask_migrate sqlalchemy_mixins flask_executor \
                      --default-timeout=60
          pytest ./pygrid/apps/domain/tests
          pytest ./pygrid/apps/network/tests
          pytest ./pygrid/apps/worker/tests<|MERGE_RESOLUTION|>--- conflicted
+++ resolved
@@ -130,16 +130,10 @@
 
       - name: Install packages
         run: |
-<<<<<<< HEAD
           pip install -r requirements.txt
           pip install -e .
-          pip freeze
+          pip list
         timeout-minutes: 20
-=======
-          pip install -r requirements.txt --default-timeout=60
-          pip install -e . --default-timeout=60
-          pip list
->>>>>>> 5923180b
 
       - name: Run normal tests
         run: |
@@ -161,7 +155,7 @@
 
       - name: Run supported library tests
         run: |
-          pip freeze
+          pip list
           pytest -m libs -n auto -k "not tenseal"
           pytest -m libs -n 1 -k "tenseal"
 
