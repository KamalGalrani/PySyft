--- conflicted
+++ resolved
@@ -449,7 +449,7 @@
           PYTEST_MODULES: "${{ matrix.pytest-modules }}"
         run: |
           tox -e stack.test.integration.tff
-<<<<<<< HEAD
+
       - name: Job Report Status
         if: always()
         uses: ravsamhq/notify-slack-action@v1
@@ -463,42 +463,6 @@
           mention_users_when: 'failure,warnings'
         env:
           SLACK_WEBHOOK_URL: ${{ secrets.ACTION_MONITORING_SLACK_WEBHOOK_URL }}
-=======
-      #Run log collector python script
-      - name: Run log collector
-        if: failure()
-        shell: bash
-        run: |
-          python ./scripts/container_log_collector.py
-
-      # Get Job name and url
-      - name: Get job name and url
-        id: job
-        if: failure()
-        run: |
-          echo "::set-output name=job::$(echo ${{ github.job }})"
-          echo "::set-output name=url::$(echo ${{ github.server_url }}/${{ github.repository }}/actions/runs/${{ github.run_id }})"
-
-      - name: Get current date
-        id: date
-        if: failure()
-        run: echo "::set-output name=date::$(date +'%Y-%m-%d')"
-
-      - name: Upload logs to GitHub
-        uses: actions/upload-artifact@master
-        if: failure()
-        with:
-          name: ${{ matrix.os }}-${{ steps.job_name.outputs.job_name }}-logs-${{ steps.date.outputs.date }}
-          path: ./logs/${{ steps.job_name.outputs.job_name}}/
-
-      - name: Mandatory Container cleanup
-        if: steps.changes.outputs.stack == 'true'
-        continue-on-error: true
-        shell: bash
-        run: |
-          docker rm `docker ps -aq` --force || true
-          docker volume prune -f || true
->>>>>>> 74161124
 
   stack-integration-tests-smpc:
     strategy:
@@ -611,7 +575,7 @@
         run: |
           tox -e stack.test.integration.smpc
 
-<<<<<<< HEAD
+
       - name: Job Report Status
         if: always()
         uses: ravsamhq/notify-slack-action@v1
@@ -625,50 +589,6 @@
           mention_users_when: 'failure,warnings'
         env:
           SLACK_WEBHOOK_URL: ${{ secrets.ACTION_MONITORING_SLACK_WEBHOOK_URL }}
-=======
-      #Run log collector python script
-      - name: Run log collector
-        if: failure()
-        shell: bash
-        run: |
-          python ./scripts/container_log_collector.py
-
-      # Get Job name and url
-      - name: Get job name and url
-        id: job
-        if: failure()
-        run: |
-          echo "::set-output name=job::$(echo ${{ github.job }})"
-          echo "::set-output name=url::$(echo ${{ github.server_url }}/${{ github.repository }}/actions/runs/${{ github.run_id }})"
-
-      # Get Job name and url
-      - name: Get job name and url
-        id: job_name
-        if: failure()
-        run: |
-          echo "::set-output name=job_name::$(echo ${{ github.job }})"
-          echo "::set-output name=url::$(echo ${{ github.server_url }}/${{ github.repository }}/actions/runs/${{ github.run_id }})"
-
-      - name: Get current date
-        id: date
-        if: failure()
-        run: echo "::set-output name=date::$(date +'%Y-%m-%d')"
-
-      - name: Upload logs to GitHub
-        uses: actions/upload-artifact@master
-        if: failure()
-        with:
-          name: ${{ steps.job_name.outputs.job_name }}-logs-${{ steps.date.outputs.date }}
-          path: ./logs/${{ steps.job_name.outputs.job_name}}/
-
-      - name: Mandatory Container cleanup
-        if: steps.changes.outputs.stack == 'true'
-        continue-on-error: true
-        shell: bash
-        run: |
-          docker rm `docker ps -aq` --force || true
-          docker volume prune -f || true
->>>>>>> 74161124
 
   stack-integration-tests-k8s:
     strategy:
@@ -904,7 +824,40 @@
         run: |
           docker rm `docker ps -aq` --force || true
           tox -e stack.test.course
-<<<<<<< HEAD
+
+
+      #Run log collector python script
+      - name: Run log collector
+        if: failure()
+        shell: bash
+        run: |
+          python ./scripts/container_log_collector.py
+
+       # Get Job name and url
+      - name: Get job name and url
+        id: job_name
+        if: failure()
+        run: |
+          echo "::set-output name=job_name::$(echo ${{ github.job }})"
+          echo "::set-output name=url::$(echo ${{ github.server_url }}/${{ github.repository }}/actions/runs/${{ github.run_id }})"
+
+      - name: Get current date
+        id: date
+        if: failure()
+        run: echo "::set-output name=date::$(date +'%Y-%m-%d')"
+
+      - name: Upload logs to GitHub
+        uses: actions/upload-artifact@master
+        if: failure()
+        with:
+          name: ${{ matrix.os }}-${{ steps.job_name.outputs.job_name }}-logs-${{ steps.date.outputs.date }}
+          path: ./logs/${{ steps.job_name.outputs.job_name}}/
+
+      - name: Mandatory Container cleanup
+        if: steps.changes.outputs.stack == 'true'
+        continue-on-error: true
+        shell: bash
+        run: |
           docker rm `docker ps -aq` --force || true
       
       - name: Get job url
@@ -926,45 +879,4 @@
           mention_users: 'U01LNCACY03'
           mention_users_when: 'success,failure,warnings'
         env:
-          SLACK_WEBHOOK_URL: ${{ secrets.ACTION_MONITORING_SLACK_WEBHOOK_URL }}
-
-
-
-=======
-
-
-      #Run log collector python script
-      - name: Run log collector
-        if: failure()
-        shell: bash
-        run: |
-          python ./scripts/container_log_collector.py
-
-       # Get Job name and url
-      - name: Get job name and url
-        id: job_name
-        if: failure()
-        run: |
-          echo "::set-output name=job_name::$(echo ${{ github.job }})"
-          echo "::set-output name=url::$(echo ${{ github.server_url }}/${{ github.repository }}/actions/runs/${{ github.run_id }})"
-
-      - name: Get current date
-        id: date
-        if: failure()
-        run: echo "::set-output name=date::$(date +'%Y-%m-%d')"
-
-      - name: Upload logs to GitHub
-        uses: actions/upload-artifact@master
-        if: failure()
-        with:
-          name: ${{ matrix.os }}-${{ steps.job_name.outputs.job_name }}-logs-${{ steps.date.outputs.date }}
-          path: ./logs/${{ steps.job_name.outputs.job_name}}/
-
-      - name: Mandatory Container cleanup
-        if: steps.changes.outputs.stack == 'true'
-        continue-on-error: true
-        shell: bash
-        run: |
-          docker rm `docker ps -aq` --force || true
-          docker volume prune -f || true
->>>>>>> 74161124
+          SLACK_WEBHOOK_URL: ${{ secrets.ACTION_MONITORING_SLACK_WEBHOOK_URL }}