repos:
  - repo: https://github.com/pre-commit/pre-commit-hooks
    rev: v4.3.0
    hooks:
      - id: check-ast
        exclude: ^(packages/grid/ansible/)
        always_run: true
      - id: trailing-whitespace
        always_run: true
        exclude: ^(docs/|.+\.md|.bumpversion.cfg)
      - id: check-docstring-first
        always_run: true
        exclude: ^(packages/grid/ansible/)
      - id: check-json
        always_run: true
      - id: check-added-large-files
        always_run: true
<<<<<<< HEAD
        exclude: ^(packages/syft/src/syft/cache/constant2epsilon_1200k.npy|packages/grid/backend/wheels/.*|packages/syft/docs/img/header.png|packages/syft/docs/img/terminalizer.gif|notebooks/padawan|notebooks/Experimental/Rasswanth/Enclaves.ipynb)
=======
        exclude: ^(packages/syft/src/syft/cache/constant2epsilon_1200k.npy|packages/grid/backend/wheels/.*|packages/syft/docs/img/header.png|packages/syft/docs/img/terminalizer.gif|notebooks/padawan|notebooks/Experimental)
>>>>>>> 911a9727
      - id: check-yaml
        always_run: true
        exclude: ^(packages/grid/k8s/rendered/)
      - id: check-merge-conflict
        always_run: true
        args: ["--assume-in-merge"]
      - id: check-executables-have-shebangs
        always_run: true
        exclude: ^(packages/grid/ansible/)
      - id: debug-statements
        always_run: true
        exclude: ^(packages/grid/ansible/)
      - id: name-tests-test
        always_run: true
        exclude: ^(packages/grid/backend/grid/tests/utils/)
      - id: requirements-txt-fixer
        always_run: true
      - id: mixed-line-ending
        args: ["--fix=lf"]
        exclude: '\.bat|\.csv|\.ps1$'

  - repo: https://github.com/MarcoGorelli/absolufy-imports
    rev: v0.3.1
    hooks:
      - id: absolufy-imports
        args: ["--never", "--application-directories=packages/syft/src"]
        always_run: true
        files: ^packages/syft/src
        exclude: |
          (?x)^(
              packages/syft/examples/.*|
              packages/syft/src/syft/proto.*|
              packages/syft/tests/syft/lib/python.*|
              packages/grid.*|
              packages/hagrid.*|
              packages/syft/src/syft/federated/model_serialization/protos.py
          )$

  - repo: https://github.com/pycqa/isort
    rev: 5.10.1
    hooks:
      - id: isort
        name: isort
        args: [".", "--settings-path .isort.cfg"]
        always_run: true

  - repo: https://github.com/psf/black
    rev: 22.10.0
    hooks:
      - id: black
        args: ["."]
        always_run: true
        # exclude: ^(packages/syft/src/syft/proto)
        files: "^packages/syft(?!(.*_pb2\\.py$)).*\\.py"

  - repo: https://github.com/PyCQA/flake8
    rev: 6.0.0
    hooks:
      - id: flake8
        args: ["--config=packages/syft/setup.cfg"]
        always_run: true
        additional_dependencies:
          - flake8-bugbear
        files: "^packages/syft(?!(/tests/|.*_pb2\\.py$)).*\\.py"

  - repo: https://github.com/pre-commit/mirrors-mypy
    rev: v0.991
    hooks:
      - id: mypy
        name: mypy-hagrid
        always_run: true
        files: ^packages/hagrid
        args: [
            "--ignore-missing-imports",
            "--scripts-are-modules",
            "--disallow-incomplete-defs",
            "--no-implicit-optional",
            "--warn-unused-ignores",
            "--warn-redundant-casts",
            "--strict-equality",
            "--warn-unreachable",
            # "--disallow-untyped-decorators",
            "--disallow-untyped-defs",
            "--disallow-untyped-calls",
            "--namespace-packages",
            "--install-types",
            "--non-interactive",
            "--config-file=tox.ini",
          ]
  - repo: https://github.com/pre-commit/mirrors-mypy
    rev: v0.991
    hooks:
      - id: mypy
        name: mypy-grid
        always_run: true
        files: ^packages/grid
        args: [
            "--ignore-missing-imports",
            "--scripts-are-modules",
            "--disallow-incomplete-defs",
            "--no-implicit-optional",
            # "--warn-unused-ignores",
            "--warn-redundant-casts",
            "--strict-equality",
            "--warn-unreachable",
            # "--disallow-untyped-decorators",
            "--disallow-untyped-defs",
            "--disallow-untyped-calls",
            "--namespace-packages",
            "--install-types",
            "--non-interactive",
            "--config-file=tox.ini",
          ]

  - repo: https://github.com/pre-commit/mirrors-mypy
    rev: v0.991
    hooks:
      - id: mypy
        name: mypy-syft
        always_run: true
        files: "^packages/syft(?!(/src/syft/shylock/|/tests/|._pb2\\.py$)).\\.py"
        args: [
            "--ignore-missing-imports",
            "--scripts-are-modules",
            "--disallow-incomplete-defs",
            "--no-implicit-optional",
            # "--warn-unused-ignores",
            "--warn-redundant-casts",
            "--strict-equality",
            "--warn-unreachable",
            # "--disallow-untyped-decorators",
            "--disallow-untyped-defs",
            "--disallow-untyped-calls",
            "--no-warn-unused-ignores",
            "--install-types",
            "--non-interactive",
            "--config-file=tox.ini",
          ]
  # - repo: meta
  #   hooks:
  #     - id: identity
  #       always_run: true
  #       files: "^packages/syft(?!(/tests/|.*_pb2\\.py$)).*\\.py"<|MERGE_RESOLUTION|>--- conflicted
+++ resolved
@@ -15,11 +15,7 @@
         always_run: true
       - id: check-added-large-files
         always_run: true
-<<<<<<< HEAD
-        exclude: ^(packages/syft/src/syft/cache/constant2epsilon_1200k.npy|packages/grid/backend/wheels/.*|packages/syft/docs/img/header.png|packages/syft/docs/img/terminalizer.gif|notebooks/padawan|notebooks/Experimental/Rasswanth/Enclaves.ipynb)
-=======
         exclude: ^(packages/syft/src/syft/cache/constant2epsilon_1200k.npy|packages/grid/backend/wheels/.*|packages/syft/docs/img/header.png|packages/syft/docs/img/terminalizer.gif|notebooks/padawan|notebooks/Experimental)
->>>>>>> 911a9727
       - id: check-yaml
         always_run: true
         exclude: ^(packages/grid/k8s/rendered/)
