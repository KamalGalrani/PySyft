repos:
  - repo: https://github.com/pre-commit/pre-commit-hooks
    rev: v4.3.0
    hooks:
      - id: check-ast
        exclude: ^(packages/grid/ansible/)
        always_run: true
      - id: trailing-whitespace
        always_run: true
        exclude: ^(docs/|.+\.md|.bumpversion.cfg)
      - id: check-docstring-first
        always_run: true
        exclude: ^(packages/grid/ansible/)
      - id: check-json
        always_run: true
      - id: check-added-large-files
        always_run: true
        exclude: ^(packages/syft/src/syft/cache/constant2epsilon_1200k.npy|packages/grid/backend/wheels/.*|packages/syft/docs/img/header.png|packages/syft/docs/img/terminalizer.gif|notebooks/padawan)
      - id: check-yaml
        always_run: true
        exclude: ^(packages/grid/k8s/rendered/)
      - id: check-merge-conflict
        always_run: true
        args: ["--assume-in-merge"]
      - id: check-executables-have-shebangs
        always_run: true
        exclude: ^(packages/grid/ansible/)
      - id: debug-statements
        always_run: true
        exclude: ^(packages/grid/ansible/)
      - id: name-tests-test
        always_run: true
        exclude: ^(packages/grid/backend/grid/tests/utils/)
      - id: requirements-txt-fixer
        always_run: true
      - id: mixed-line-ending
        args: ["--fix=lf"]
        exclude: '\.bat|\.csv|\.ps1$'

  - repo: https://github.com/MarcoGorelli/absolufy-imports
    rev: v0.3.1
    hooks:
      - id: absolufy-imports
        args: ["--never", "--application-directories=packages/syft/src"]
        always_run: true
        files: ^packages/syft/src
        exclude: |
          (?x)^(
              packages/syft/examples/.*|
              packages/syft/src/syft/proto.*|
              packages/syft/tests/syft/lib/python.*|
              packages/grid.*|
              packages/hagrid.*|
              packages/syft/src/syft/federated/model_serialization/protos.py
          )$

  - repo: https://github.com/pycqa/isort
    rev: 5.10.1
    hooks:
      - id: isort
        name: isort
        args: [".", "--settings-path .isort.cfg"]
        always_run: true

  - repo: https://github.com/psf/black
    rev: 22.10.0
    hooks:
      - id: black
        args: ["."]
        always_run: true
<<<<<<< HEAD
        exclude: ^(packages/syft/src/syft/proto)
  - repo: https://github.com/PyCQA/flake8
    rev: 3.9.2
=======
        # exclude: ^(packages/syft/src/syft/proto)
        files: "^packages/syft(?!(.*_pb2\\.py$)).*\\.py"

  - repo: https://github.com/PyCQA/flake8
    rev: 6.0.0
>>>>>>> b308fd10
    hooks:
      - id: flake8
        args: ["--config=packages/syft/setup.cfg"]
        always_run: true
        additional_dependencies:
          - flake8-bugbear
        files: "^packages/syft(?!(/tests/|.*_pb2\\.py$)).*\\.py"

  - repo: https://github.com/pre-commit/mirrors-mypy
    rev: v0.991
    hooks:
      - id: mypy
        name: mypy-hagrid
        always_run: true
        files: ^packages/hagrid
        args: [
            "--ignore-missing-imports",
            "--scripts-are-modules",
            "--disallow-incomplete-defs",
            "--no-implicit-optional",
            "--warn-unused-ignores",
            "--warn-redundant-casts",
            "--strict-equality",
            "--warn-unreachable",
            # "--disallow-untyped-decorators",
            "--disallow-untyped-defs",
            "--disallow-untyped-calls",
            "--namespace-packages",
            "--install-types",
            "--non-interactive",
            "--config-file=tox.ini",
          ]
  - repo: https://github.com/pre-commit/mirrors-mypy
    rev: v0.991
    hooks:
      - id: mypy
        name: mypy-grid
        always_run: true
        files: ^packages/grid
        args: [
            "--ignore-missing-imports",
            "--scripts-are-modules",
            "--disallow-incomplete-defs",
            "--no-implicit-optional",
            # "--warn-unused-ignores",
            "--warn-redundant-casts",
            "--strict-equality",
            "--warn-unreachable",
            # "--disallow-untyped-decorators",
            "--disallow-untyped-defs",
            "--disallow-untyped-calls",
            "--namespace-packages",
            "--install-types",
            "--non-interactive",
            "--config-file=tox.ini",
          ]

  - repo: https://github.com/pre-commit/mirrors-mypy
    rev: v0.991
    hooks:
      - id: mypy
        name: mypy-syft
        always_run: true
        files: "^packages/syft(?!(/src/syft/shylock/|/tests/|._pb2\\.py$)).\\.py"
        args: [
            "--ignore-missing-imports",
            "--scripts-are-modules",
            "--disallow-incomplete-defs",
            "--no-implicit-optional",
            # "--warn-unused-ignores",
            "--warn-redundant-casts",
            "--strict-equality",
            "--warn-unreachable",
            # "--disallow-untyped-decorators",
            "--disallow-untyped-defs",
            "--disallow-untyped-calls",
            "--no-warn-unused-ignores",
            "--install-types",
            "--non-interactive",
            "--config-file=tox.ini",
          ]
  # - repo: meta
  #   hooks:
  #     - id: identity
  #       always_run: true
  #       files: "^packages/syft(?!(/tests/|.*_pb2\\.py$)).*\\.py"<|MERGE_RESOLUTION|>--- conflicted
+++ resolved
@@ -68,17 +68,11 @@
       - id: black
         args: ["."]
         always_run: true
-<<<<<<< HEAD
-        exclude: ^(packages/syft/src/syft/proto)
-  - repo: https://github.com/PyCQA/flake8
-    rev: 3.9.2
-=======
         # exclude: ^(packages/syft/src/syft/proto)
         files: "^packages/syft(?!(.*_pb2\\.py$)).*\\.py"
 
   - repo: https://github.com/PyCQA/flake8
     rev: 6.0.0
->>>>>>> b308fd10
     hooks:
       - id: flake8
         args: ["--config=packages/syft/setup.cfg"]
