{
 "cells": [
  {
   "cell_type": "code",
   "execution_count": null,
   "metadata": {
    "tags": []
   },
   "outputs": [],
   "source": [
    "import syft as sy\n",
    "sy.requires(\">=0.8-beta\")"
   ]
  },
  {
   "cell_type": "code",
   "execution_count": null,
   "metadata": {
    "tags": []
   },
   "outputs": [],
   "source": [
    "node = sy.orchestra.launch(name=\"test-domain-1\")"
   ]
  },
  {
   "cell_type": "code",
   "execution_count": null,
   "metadata": {
    "tags": []
   },
   "outputs": [],
   "source": [
    "domain_client = node.login(email=\"info@openmined.org\", password=\"changethis\")"
   ]
  },
  {
   "cell_type": "code",
   "execution_count": null,
   "metadata": {
    "tags": []
   },
   "outputs": [],
   "source": [
    "domain_client.notifications"
   ]
  },
  {
   "cell_type": "code",
   "execution_count": null,
   "metadata": {
    "tags": []
   },
   "outputs": [],
   "source": [
    "from syft import MessageStatus\n",
    "messages = domain_client.api.services.messages.get_all_for_status(MessageStatus.UNDELIVERED)\n",
    "messages"
   ]
  },
  {
   "cell_type": "code",
   "execution_count": null,
   "metadata": {
    "tags": []
   },
   "outputs": [],
   "source": [
    "assert len(messages) == 2"
   ]
  },
  {
   "cell_type": "code",
   "execution_count": null,
   "metadata": {},
   "outputs": [],
   "source": [
<<<<<<< HEAD
    "for message in messages:\n",
    "    domain_client.api.services.messages.mark_as_delivered(message.id)"
=======
    "delivered_messages = domain_client.api.services.messages.get_all_for_status(status=sy.MessageStatus.DELIVERED)\n",
    "delivered_messages"
   ]
  },
  {
   "cell_type": "code",
   "execution_count": null,
   "metadata": {},
   "outputs": [],
   "source": [
    "assert len(delivered_messages) == 0"
   ]
  },
  {
   "cell_type": "code",
   "execution_count": null,
   "metadata": {},
   "outputs": [],
   "source": [
    "undelivered_messages = domain_client.api.services.messages.get_all_for_status(status=sy.MessageStatus.UNDELIVERED)\n",
    "undelivered_messages"
   ]
  },
  {
   "cell_type": "code",
   "execution_count": null,
   "metadata": {},
   "outputs": [],
   "source": [
    "assert len(undelivered_messages) == 2"
>>>>>>> ee32bfa7
   ]
  },
  {
   "cell_type": "code",
   "execution_count": null,
   "metadata": {
    "tags": []
   },
   "outputs": [],
   "source": [
    "project_message = None\n",
    "for message in messages:\n",
    "    if issubclass(message.linked_obj.object_type, sy.core.node.new.project.Project):\n",
    "        project_message = message"
   ]
  },
  {
   "cell_type": "code",
   "execution_count": null,
   "metadata": {
    "tags": []
   },
   "outputs": [],
   "source": [
    "assert project_message is not None"
   ]
  },
  {
   "cell_type": "code",
   "execution_count": null,
   "metadata": {
    "tags": []
   },
   "outputs": [],
   "source": [
    "project = project_message.link\n",
    "project"
   ]
  },
  {
   "cell_type": "code",
   "execution_count": null,
   "metadata": {
    "tags": []
   },
   "outputs": [],
   "source": [
    "assert len(project.requests) == 1"
   ]
  },
  {
   "cell_type": "code",
   "execution_count": null,
   "metadata": {
    "tags": []
   },
   "outputs": [],
   "source": [
    "request = project.requests[0]\n",
    "request"
   ]
  },
  {
   "cell_type": "code",
   "execution_count": null,
   "metadata": {
    "tags": []
   },
   "outputs": [],
   "source": [
    "func = request.changes[0].link\n",
    "func"
   ]
  },
  {
   "cell_type": "code",
   "execution_count": null,
   "metadata": {
    "tags": []
   },
   "outputs": [],
   "source": [
    "print(func.code)"
   ]
  },
  {
   "cell_type": "code",
   "execution_count": null,
   "metadata": {
    "tags": []
   },
   "outputs": [],
   "source": [
    "func.node_uid"
   ]
  },
  {
   "cell_type": "code",
   "execution_count": null,
   "metadata": {
    "tags": []
   },
   "outputs": [],
   "source": [
    "func.assets"
   ]
  },
  {
   "cell_type": "code",
   "execution_count": null,
   "metadata": {
    "tags": []
   },
   "outputs": [],
   "source": [
    "asset = func.assets[0]\n",
    "asset"
   ]
  },
  {
   "cell_type": "code",
   "execution_count": null,
   "metadata": {
    "tags": []
   },
   "outputs": [],
   "source": [
    "assert len(asset.data_subjects) == 1"
   ]
  },
  {
   "cell_type": "code",
   "execution_count": null,
   "metadata": {
    "tags": []
   },
   "outputs": [],
   "source": [
    "mock = asset.mock\n",
    "mock"
   ]
  },
  {
   "cell_type": "code",
   "execution_count": null,
   "metadata": {
    "tags": []
   },
   "outputs": [],
   "source": [
    "assert mock.shape == (10, 22)"
   ]
  },
  {
   "cell_type": "code",
   "execution_count": null,
   "metadata": {
    "tags": []
   },
   "outputs": [],
   "source": [
    "data = asset.data\n",
    "data"
   ]
  },
  {
   "cell_type": "code",
   "execution_count": null,
   "metadata": {
    "tags": []
   },
   "outputs": [],
   "source": [
    "assert data.shape == (10, 22)"
   ]
  },
  {
   "cell_type": "code",
   "execution_count": null,
   "metadata": {
    "tags": []
   },
   "outputs": [],
   "source": [
    "op = func.output_policy_type\n",
    "op"
   ]
  },
  {
   "cell_type": "code",
   "execution_count": null,
   "metadata": {
    "tags": []
   },
   "outputs": [],
   "source": [
    "print(op.policy_code)"
   ]
  },
  {
   "cell_type": "code",
   "execution_count": null,
   "metadata": {
    "tags": []
   },
   "outputs": [],
   "source": [
    "print(func.raw_code)"
   ]
  },
  {
   "cell_type": "code",
   "execution_count": null,
   "metadata": {
    "tags": []
   },
   "outputs": [],
   "source": [
    "users_function = func.unsafe_function"
   ]
  },
  {
   "cell_type": "code",
   "execution_count": null,
   "metadata": {
    "tags": []
   },
   "outputs": [],
   "source": [
    "real_result = users_function(trade_data=data)\n",
    "real_result"
   ]
  },
  {
   "cell_type": "code",
   "execution_count": null,
   "metadata": {
    "tags": []
   },
   "outputs": [],
   "source": [
    "result = request.accept_by_depositing_result(real_result)\n",
    "result"
   ]
  },
  {
   "cell_type": "code",
   "execution_count": null,
   "metadata": {
    "tags": []
   },
   "outputs": [],
   "source": [
    "assert isinstance(result, sy.SyftSuccess)"
   ]
  }
 ],
 "metadata": {
  "kernelspec": {
   "display_name": "Python 3 (ipykernel)",
   "language": "python",
   "name": "python3"
  },
  "language_info": {
   "codemirror_mode": {
    "name": "ipython",
    "version": 3
   },
   "file_extension": ".py",
   "mimetype": "text/x-python",
   "name": "python",
   "nbconvert_exporter": "python",
   "pygments_lexer": "ipython3",
   "version": "3.9.7"
  }
 },
 "nbformat": 4,
 "nbformat_minor": 4
}<|MERGE_RESOLUTION|>--- conflicted
+++ resolved
@@ -75,10 +75,6 @@
    "metadata": {},
    "outputs": [],
    "source": [
-<<<<<<< HEAD
-    "for message in messages:\n",
-    "    domain_client.api.services.messages.mark_as_delivered(message.id)"
-=======
     "delivered_messages = domain_client.api.services.messages.get_all_for_status(status=sy.MessageStatus.DELIVERED)\n",
     "delivered_messages"
    ]
@@ -109,7 +105,6 @@
    "outputs": [],
    "source": [
     "assert len(undelivered_messages) == 2"
->>>>>>> ee32bfa7
    ]
   },
   {
