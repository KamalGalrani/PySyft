{
 "cells": [
  {
   "cell_type": "code",
   "execution_count": null,
   "id": "c292b468-55d7-4ab4-b0b3-5856b252e27e",
   "metadata": {
    "tags": []
   },
   "outputs": [],
   "source": [
    "import syft as sy\n",
    "sy.requires(\">=0.8-beta\")"
   ]
  },
  {
   "cell_type": "code",
   "execution_count": null,
   "id": "13da7417-5721-44f6-8bbb-bee0c5aba30f",
   "metadata": {
    "tags": []
   },
   "outputs": [],
   "source": [
    "node = sy.orchestra.launch(name=\"test-domain-1\", processes=0)"
   ]
  },
  {
   "cell_type": "code",
   "execution_count": null,
   "id": "29d14422-61f7-4a89-a1ae-a11c0e1b3a02",
   "metadata": {
    "tags": []
   },
   "outputs": [],
   "source": [
    "domain_client = node.login(email=\"info@openmined.org\", password=\"changethis\")"
   ]
  },
  {
   "cell_type": "code",
   "execution_count": null,
   "id": "c4d2328d-6229-4a20-8999-eec9553c2c24",
   "metadata": {
    "tags": []
   },
   "outputs": [],
   "source": [
    "from jax import random\n",
    "from flax import linen as nn\n",
    "key = random.PRNGKey(42)"
   ]
  },
  {
   "cell_type": "code",
   "execution_count": null,
   "id": "cfe5ba6e-21f7-4781-9c67-94b716e8f593",
   "metadata": {
    "tags": []
   },
   "outputs": [],
   "source": [
    "train_data = random.uniform(key, shape=(4, 28, 28, 1))"
   ]
  },
  {
   "cell_type": "code",
   "execution_count": null,
   "id": "4c4def70-6c1a-4eda-80d2-ebf0261ca332",
   "metadata": {
    "tags": []
   },
   "outputs": [],
   "source": [
    "assert round(train_data.sum()) == 1602"
   ]
  },
  {
   "cell_type": "code",
   "execution_count": null,
   "id": "24c082c6-5438-4065-bd4d-481fa2cc2475",
   "metadata": {
    "tags": []
   },
   "outputs": [],
   "source": [
    "train = sy.ActionObject.from_obj(train_data)"
   ]
  },
  {
   "cell_type": "code",
   "execution_count": null,
   "id": "29eb62fb-fc00-4222-9ccc-7657550aac56",
   "metadata": {
    "tags": []
   },
   "outputs": [],
   "source": [
    "type(train.syft_action_data), train.id, train.shape"
   ]
  },
  {
   "cell_type": "code",
   "execution_count": null,
   "id": "38bac5b4-5d46-4f89-93c9-3ee3f5d7456a",
   "metadata": {
    "tags": []
   },
   "outputs": [],
   "source": [
    "train_domain_obj = domain_client.api.services.action.set(train)"
   ]
  },
  {
   "cell_type": "code",
   "execution_count": null,
   "id": "6722247f-90af-4ff1-8b98-64444b2d4c7c",
   "metadata": {
    "tags": []
   },
   "outputs": [],
   "source": [
    "class MLP(nn.Module):\n",
    "    out_dims: int\n",
    "\n",
    "    @nn.compact\n",
    "    def __call__(self, x):\n",
    "        x = x.reshape((x.shape[0], -1))\n",
    "        x = nn.Dense(128)(x)\n",
    "        x = nn.relu(x)\n",
    "        x = nn.Dense(self.out_dims)(x)\n",
    "        return x\n",
    "\n",
    "model = MLP(out_dims=10)"
   ]
  },
  {
   "cell_type": "code",
   "execution_count": null,
   "id": "dd0077de-1b15-4b7c-93d3-820155e2993a",
   "metadata": {
    "tags": []
   },
   "outputs": [],
   "source": [
    "weights = model.init(key, train.syft_action_data)"
   ]
  },
  {
   "cell_type": "code",
   "execution_count": null,
   "id": "98d1dff5-54a0-407a-a376-fb31dea6ede6",
   "metadata": {
    "tags": []
   },
   "outputs": [],
   "source": [
    "w = sy.ActionObject.from_obj(weights)"
   ]
  },
  {
   "cell_type": "code",
   "execution_count": null,
   "id": "163a27fd-94e2-455d-9e94-9ff7000eace3",
   "metadata": {
    "tags": []
   },
   "outputs": [],
   "source": [
    "type(w.syft_action_data), w.id"
   ]
  },
  {
   "cell_type": "code",
   "execution_count": null,
   "id": "e22cec3a-115a-4e2b-bdc2-bfca34e0ded3",
   "metadata": {
    "tags": []
   },
   "outputs": [],
   "source": [
    "weight_domain_obj = domain_client.api.services.action.set(w)"
   ]
  },
  {
   "cell_type": "code",
   "execution_count": null,
   "id": "2153d838-fb86-4fe4-8747-dcb2a9336d03",
   "metadata": {
    "tags": []
   },
   "outputs": [],
   "source": [
    "@sy.syft_function(input_policy=sy.ExactMatch(weights=weight_domain_obj.id, data=train_domain_obj.id),\n",
    "                  output_policy=sy.SingleExecutionExactOutput())\n",
    "def train_mlp(weights, data):\n",
    "    from flax import linen as nn\n",
    "\n",
    "    class MLP(nn.Module):\n",
    "        out_dims: int\n",
    "\n",
    "        @nn.compact\n",
    "        def __call__(self, x):\n",
    "            x = x.reshape((x.shape[0], -1))\n",
    "            x = nn.Dense(128)(x)\n",
    "            x = nn.relu(x)\n",
    "            x = nn.Dense(self.out_dims)(x)\n",
    "            return x\n",
    "\n",
    "    model = MLP(out_dims=10)\n",
    "    output = model.apply(weights, data)\n",
    "    return output"
   ]
  },
  {
   "cell_type": "code",
   "execution_count": null,
   "id": "1772f30b-952f-462c-9c05-638822fad7c5",
   "metadata": {
    "tags": []
   },
   "outputs": [],
   "source": [
    "output = train_mlp(weights=weights, data=train_data)"
   ]
  },
  {
   "cell_type": "code",
   "execution_count": null,
   "id": "45ad42d4-ceae-4aff-9b77-69b0a4df8bf6",
   "metadata": {
    "tags": []
   },
   "outputs": [],
   "source": [
    "assert round(output.sum(), 2) == -3.24"
   ]
  },
  {
   "cell_type": "code",
   "execution_count": null,
   "id": "18eefbd5-07bf-4d06-9b11-a48ed8e02a16",
   "metadata": {
    "tags": []
   },
   "outputs": [],
   "source": [
    "request = domain_client.api.services.code.request_code_execution(train_mlp)\n",
    "request"
   ]
  },
  {
   "cell_type": "code",
   "execution_count": null,
   "id": "40aff3e8-f9d6-4a84-bcd2-67d13000cead",
   "metadata": {
    "tags": []
   },
   "outputs": [],
   "source": [
    "request.approve()"
   ]
  },
  {
   "cell_type": "code",
   "execution_count": null,
   "id": "21f2ba58-4d99-4a40-ac5e-62bc928a9d29",
   "metadata": {
    "tags": []
   },
   "outputs": [],
   "source": [
    "domain_client._api = None\n",
    "_ = domain_client.api"
   ]
  },
  {
   "cell_type": "code",
   "execution_count": null,
   "id": "bf3eecee-cfdb-45ab-b769-cb11cc7ae667",
   "metadata": {
    "tags": []
   },
   "outputs": [],
   "source": [
    "result = domain_client.api.services.code.train_mlp(weights=w.id, data=train.id)"
   ]
  },
  {
   "cell_type": "code",
   "execution_count": null,
   "id": "dd007dcc-6f5d-48b4-b957-23abc03abfe7",
   "metadata": {
    "tags": []
   },
   "outputs": [],
   "source": [
    "result"
   ]
  },
  {
   "cell_type": "code",
   "execution_count": null,
   "id": "b33bf847-69e7-4c4a-87d9-3cd6ee4e0aa6",
   "metadata": {
    "tags": []
   },
   "outputs": [],
   "source": [
    "assert round(float(result.sum()), 2) == -3.24"
   ]
<<<<<<< HEAD
  },
  {
   "cell_type": "code",
   "execution_count": null,
   "id": "c5f62f40-e266-48a6-a9cb-79dc9cfdf876",
   "metadata": {},
   "outputs": [],
   "source": []
=======
>>>>>>> b51bca39
  }
 ],
 "metadata": {
  "kernelspec": {
   "display_name": "Python 3 (ipykernel)",
   "language": "python",
   "name": "python3"
  },
  "language_info": {
   "codemirror_mode": {
    "name": "ipython",
    "version": 3
   },
   "file_extension": ".py",
   "mimetype": "text/x-python",
   "name": "python",
   "nbconvert_exporter": "python",
   "pygments_lexer": "ipython3",
   "version": "3.10.9"
  }
 },
 "nbformat": 4,
 "nbformat_minor": 5
}<|MERGE_RESOLUTION|>--- conflicted
+++ resolved
@@ -309,17 +309,6 @@
    "source": [
     "assert round(float(result.sum()), 2) == -3.24"
    ]
-<<<<<<< HEAD
-  },
-  {
-   "cell_type": "code",
-   "execution_count": null,
-   "id": "c5f62f40-e266-48a6-a9cb-79dc9cfdf876",
-   "metadata": {},
-   "outputs": [],
-   "source": []
-=======
->>>>>>> b51bca39
   }
  ],
  "metadata": {
