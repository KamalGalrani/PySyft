# third party
from sqlalchemy import create_engine
from sqlalchemy.engine.base import Engine
from sqlalchemy.orm import Session
from sqlalchemy.orm import sessionmaker

# grid absolute
from app.core.config import settings

<<<<<<< HEAD
engine = create_engine(
    settings.SQLALCHEMY_DATABASE_URI, pool_pre_ping=True, pool_size=20
)
SessionLocal = sessionmaker(autocommit=False, autoflush=False, bind=engine)
=======

def get_db_engine(db_uri: str = str(settings.SQLALCHEMY_DATABASE_URI)) -> Engine:
    if db_uri.startswith("sqlite://"):
        return create_engine(db_uri, echo=False)
    return create_engine(db_uri, pool_pre_ping=True)


def get_db_session(db_uri: str = str(settings.SQLALCHEMY_DATABASE_URI)) -> Session:
    engine = get_db_engine(db_uri=db_uri)
    SessionLocal = sessionmaker(autocommit=False, autoflush=False, bind=engine)
    return SessionLocal()
>>>>>>> babe5cd6
<|MERGE_RESOLUTION|>--- conflicted
+++ resolved
@@ -7,12 +7,6 @@
 # grid absolute
 from app.core.config import settings
 
-<<<<<<< HEAD
-engine = create_engine(
-    settings.SQLALCHEMY_DATABASE_URI, pool_pre_ping=True, pool_size=20
-)
-SessionLocal = sessionmaker(autocommit=False, autoflush=False, bind=engine)
-=======
 
 def get_db_engine(db_uri: str = str(settings.SQLALCHEMY_DATABASE_URI)) -> Engine:
     if db_uri.startswith("sqlite://"):
@@ -23,5 +17,4 @@
 def get_db_session(db_uri: str = str(settings.SQLALCHEMY_DATABASE_URI)) -> Session:
     engine = get_db_engine(db_uri=db_uri)
     SessionLocal = sessionmaker(autocommit=False, autoflush=False, bind=engine)
-    return SessionLocal()
->>>>>>> babe5cd6
+    return SessionLocal()