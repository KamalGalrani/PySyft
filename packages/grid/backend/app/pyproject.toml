[tool.poetry]
name = "PyGrid"
version = "0.6.0"
description = ""
authors = ["OpenMined <info@openmined.org>"]

[tool.poetry.dependencies]
python = "^3.7"
<<<<<<< HEAD
uvicorn = "^0.15.0"
=======
uvicorn = "^0.14.0"
>>>>>>> 2545c302
fastapi = "^0.68.0"
python-multipart = "^0.0.5"
email-validator = "^1.0.5"
requests = "^2.23.0"
celery = "^4.4.2"
passlib = {extras = ["bcrypt"], version = "^1.7.2"}
tenacity = "^6.1.0"
pydantic = "^1.4"
emails = "^0.5.15"
raven = "^6.10.0"
gunicorn = "^20.0.4"
jinja2 = "^2.11.2"
psycopg2-binary = "^2.8.5"
alembic = "^1.4.2"
sqlalchemy = "^1.3.16"
pytest = "^5.4.1"
python-jose = {extras = ["cryptography"], version = "^3.1.0"}
torch = "1.8.1"
checksumdir = "^1.2.0"
<<<<<<< HEAD
websockets = "^9.1.0"
=======
loguru = "0.5.3"
>>>>>>> 2545c302

[tool.poetry.dev-dependencies]
mypy = "^0.770"
black = "^19.10b0"
isort = "^4.3.21"
autoflake = "^1.3.1"
flake8 = "^3.7.9"
pytest = "^5.4.1"
sqlalchemy-stubs = "^0.3"
pytest-cov = "^2.8.1"
pytest-asyncio = "^0.15.1"
asgi-lifespan = "^1.0.1"
httpx = "^0.18.2"

[tool.isort]
multi_line_output = 3
include_trailing_comma = true
force_grid_wrap = 0
line_length = 88

[build-system]
requires = ["poetry>=0.12"]
build-backend = "poetry.masonry.api"
<|MERGE_RESOLUTION|>--- conflicted
+++ resolved
@@ -6,11 +6,7 @@
 
 [tool.poetry.dependencies]
 python = "^3.7"
-<<<<<<< HEAD
 uvicorn = "^0.15.0"
-=======
-uvicorn = "^0.14.0"
->>>>>>> 2545c302
 fastapi = "^0.68.0"
 python-multipart = "^0.0.5"
 email-validator = "^1.0.5"
@@ -30,11 +26,8 @@
 python-jose = {extras = ["cryptography"], version = "^3.1.0"}
 torch = "1.8.1"
 checksumdir = "^1.2.0"
-<<<<<<< HEAD
 websockets = "^9.1.0"
-=======
 loguru = "0.5.3"
->>>>>>> 2545c302
 
 [tool.poetry.dev-dependencies]
 mypy = "^0.770"
