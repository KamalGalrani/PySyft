# stdlib
import logging
import threading
from typing import Optional

# third party
from nacl.signing import SigningKey

# syft absolute
from syft import Domain  # type: ignore
from syft import Network  # type: ignore
from syft.core.node.common.client import Client
from syft.core.node.common.node_table.utils import seed_db
from syft.core.store.util import get_s3_client

# grid absolute
from grid.core.config import Settings, settings
from grid.db.session import get_db_engine, get_db_session


def thread_function(*args, **kwargs) -> None:  # type: ignore
    # TODO: call this after the Network node is deployed instead of using a timer.

    # third party
    from requests import get

    ip = get("https://api.ipify.org").content.decode("utf8")
    print(f"My public IP address is: {ip}")
    NETWORK_PUBLIC_HOST = "http://" + ip + ":80"
    # third party
    import requests

    # syft absolute
    import syft as sy

    if (
        requests.get("http://localhost:80/api/v1/exam/asdf", timeout=1).status_code
        != 502
    ):
        NETWORK_PUBLIC_HOST = "http://localhost:80"

        network_root = sy.login(
            email="info@openmined.org",
            password="changethis",
            url="http://localhost",
            port=80,
        )
    elif (
        requests.get(NETWORK_PUBLIC_HOST + "/api/v1/exam/asdf", timeout=1).status_code
        != 502
    ):

        network_root = sy.login(
            email="info@openmined.org",
            password="changethis",
            url="http://" + ip,
            port=80,
        )

    vpn_s = network_root.vpn_status()

    # if the VPN is empty then it's ready for the network node to join it (first)
    if len(vpn_s["host"]) == 0 and len(vpn_s["peers"]) == 0:
        network_root.join_network(host_or_ip=NETWORK_PUBLIC_HOST)


def create_s3_bucket(bucket_name: str, settings: Settings) -> None:
    logging.info("Trying to connect with SeaweedFS ... ")
    s3_client = get_s3_client(settings=settings)

    # Check if the bucket already exists
    bucket_exists = (
        any(
            [
                bucket["Name"] == bucket_name
                for bucket in s3_client.list_buckets()["Buckets"]
            ]
        )
        if s3_client
        else False
    )

    # If bucket does not exists, then create a new one.
    if s3_client and not bucket_exists:
        resp = s3_client.create_bucket(Bucket=bucket_name)
        logging.info(f"Bucket Creation response: {resp}")


if settings.NODE_TYPE.lower() == "domain":
    node = Domain("Domain", db_engine=get_db_engine(), settings=settings)
<<<<<<< HEAD
    logging.info("Trying to connect with SeaweedFS ... ")
    s3_client = get_s3_client(docker_host=True)

    # Check if the bucket already exists
    bucket_exists = (
        any(
            [
                bucket["Name"] == node.id.no_dash
                for bucket in s3_client.list_buckets()["Buckets"]
            ]
        )
        if s3_client
        else False
    )

    # If bucket does not exists, then create a new one.
    if s3_client and not bucket_exists:
        resp = s3_client.create_bucket(Bucket=node.id.no_dash)
=======
    if settings.USE_BLOB_STORAGE:
        create_s3_bucket(bucket_name=node.id.no_dash, settings=settings)

>>>>>>> ac82d799
elif settings.NODE_TYPE.lower() == "network":
    node = Network("Network", db_engine=get_db_engine(), settings=settings)
    format = "%(asctime)s: %(message)s"
    logging.basicConfig(format=format, level=logging.INFO, datefmt="%H:%M:%S")

    logging.info("Main    : before creating thread")
    x = threading.Thread(target=thread_function)
    logging.info("Main    : before running thread")
    x.start()
    logging.info("Main    : wait for the thread to finish")
    # x.join()
    logging.info("Main    : all done")

else:
    raise Exception(
        "Don't know NODE_TYPE "
        + str(settings.NODE_TYPE)
        + ". Please set "
        + "NODE_TYPE to either 'Domain' or 'Network'."
    )

node.loud_print()

if len(node.setup):  # Check if setup was defined previously
    node.name = node.setup.node_name

# Moving this to get called WITHIN Domain and Network so that they can operate in standalone mode
if not len(node.roles):  # Check if roles were registered previously
    seed_db(get_db_session())


def get_client(signing_key: Optional[SigningKey] = None) -> Client:
    return node.get_client(signing_key=signing_key)<|MERGE_RESOLUTION|>--- conflicted
+++ resolved
@@ -88,30 +88,9 @@
 
 if settings.NODE_TYPE.lower() == "domain":
     node = Domain("Domain", db_engine=get_db_engine(), settings=settings)
-<<<<<<< HEAD
-    logging.info("Trying to connect with SeaweedFS ... ")
-    s3_client = get_s3_client(docker_host=True)
-
-    # Check if the bucket already exists
-    bucket_exists = (
-        any(
-            [
-                bucket["Name"] == node.id.no_dash
-                for bucket in s3_client.list_buckets()["Buckets"]
-            ]
-        )
-        if s3_client
-        else False
-    )
-
-    # If bucket does not exists, then create a new one.
-    if s3_client and not bucket_exists:
-        resp = s3_client.create_bucket(Bucket=node.id.no_dash)
-=======
     if settings.USE_BLOB_STORAGE:
         create_s3_bucket(bucket_name=node.id.no_dash, settings=settings)
 
->>>>>>> ac82d799
 elif settings.NODE_TYPE.lower() == "network":
     node = Network("Network", db_engine=get_db_engine(), settings=settings)
     format = "%(asctime)s: %(message)s"
