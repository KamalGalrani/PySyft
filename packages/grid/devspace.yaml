--- conflicted
+++ resolved
@@ -34,12 +34,9 @@
   - name: VERSION_HASH
     command: "python3 ../../VERSION hash"
   - name: NODE_TYPE
-<<<<<<< HEAD
     value: "network"
   - name: GENERATE_SECURE_RANDOM_PASSWORD
-    value: "python ../hagrid/hagrid/rand_sec.py"
-=======
-    value: network
+    value: "python3 ../hagrid/hagrid/rand_sec.py"
   - name: RELEASE
     value: production
   - name: CONTAINER_HOST
@@ -88,7 +85,6 @@
     value: traefik-domain.yaml
   - name: NETWORK_CHECK_INTERVAL
     value: "60"
->>>>>>> 3cd4de76
 
 images:
   backend:
