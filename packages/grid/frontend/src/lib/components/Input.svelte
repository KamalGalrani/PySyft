<script lang="ts">
  import type { HTMLInputElement } from 'svelte/elements';

  export let label: string;
  export let id: string;
  export let required = false;
  export let value: HTMLInputElement['value'];
<<<<<<< HEAD
  export let error = "";
  export const warning = '';
  $: borderColor = !error ? "border-gray-300/10" : "border-rose-500/100"
=======
  export let error = '';
  export const warning = '';
  $: borderColor = !error ? 'border-gray-300/10' : 'border-rose-500/100';
>>>>>>> d80af183
</script>

<div class="flex flex-col gap-4 w-full">
  <label class="text-sm pb-0.5 flex gap-1" for={id}>
    <p class="font-semibold">{label}</p>
    {#if required}
      <span class="text-primary-600">*</span>
    {/if}
  </label>
  <input
    {...$$restProps}
    {required}
    {id}
    bind:value
    class="w-full pt-3 bg-gray-50 border {borderColor} placeholder:text-gray-400 text-gray-800 p-3 font-base focus:border-primary-500 caret-gray-200 disabled:opacity-50 truncate rounded-lg"
  />
</div><|MERGE_RESOLUTION|>--- conflicted
+++ resolved
@@ -5,15 +5,10 @@
   export let id: string;
   export let required = false;
   export let value: HTMLInputElement['value'];
-<<<<<<< HEAD
-  export let error = "";
-  export const warning = '';
-  $: borderColor = !error ? "border-gray-300/10" : "border-rose-500/100"
-=======
   export let error = '';
   export const warning = '';
   $: borderColor = !error ? 'border-gray-300/10' : 'border-rose-500/100';
->>>>>>> d80af183
+
 </script>
 
 <div class="flex flex-col gap-4 w-full">
