--- conflicted
+++ resolved
@@ -4,22 +4,17 @@
 import os
 import re
 import subprocess
-<<<<<<< HEAD
-from typing import Optional
-=======
 from typing import Any
 from typing import Dict as TypeDict
 from typing import List as TypeList
 from typing import Optional
 from typing import Tuple as TypeTuple
->>>>>>> 1d1eb6d1
 
 # third party
 import click
 
 # relative
 from .art import hagrid
-from .art import motorcycle
 from .auth import AuthCredentials
 from .cache import arg_cache
 from .deps import DEPENDENCIES
@@ -29,58 +24,9 @@
 from .grammar import parse_grammar
 from .launch import get_launch_verb
 from .lib import GRID_SRC_PATH
-<<<<<<< HEAD
-from .lib import check_docker
-from .lib import find_available_port
-from .lib import is_editable_mode
-from .lib import pre_process_keep_db
-from .lib import pre_process_name
-from .lib import pre_process_tag
-from .lib import should_provision_remote
-
-
-class RichGroup(click.Group):
-    def format_usage(
-        self, ctx: click.core.Context, formatter: click.formatting.HelpFormatter
-    ) -> None:
-        DEPENDENCIES = check_deps()
-        sio = io.StringIO()
-        console = rich.get_console()
-        mode = ""
-        if is_editable_mode():
-            mode = "[bold red]EDITABLE DEV MODE[/bold red] :police_car_light:"
-        console.print(
-            "[bold red]HA[/bold red][bold magenta]Grid[/bold magenta]!", ":mage:", mode
-        )
-        table = rich.table.Table()
-
-        table.add_column("Dependency", style="magenta")
-        table.add_column("Found", justify="right")
-
-        for dep in sorted(DEPENDENCIES.keys()):
-            path = DEPENDENCIES[dep]
-            installed_str = ":white_check_mark:" if path is not None else ":cross_mark:"
-            dep_emoji = ":gear:"
-            if dep == "docker":
-                dep_emoji = ":whale:"
-            if dep == "git":
-                dep_emoji = ":file_folder:"
-            if dep == "virtualbox":
-                dep_emoji = ":ballot_box_with_ballot: "
-            if dep == "vagrant":
-                dep_emoji = ":person_mountain_biking:"
-            if dep == "ansible-playbook":
-                dep_emoji = ":blue_book:"
-            table.add_row(f"{dep_emoji} {dep}", installed_str)
-            # console.print(dep_emoji, dep, installed_str)
-        console.print(table)
-        console.print("Usage: hagrid [OPTIONS] COMMAND [ARGS]...")
-        formatter.write(sio.getvalue())
-=======
 from .lib import check_docker_version
 from .lib import name_tag
 from .style import RichGroup
->>>>>>> 1d1eb6d1
 
 
 @click.group(cls=RichGroup)
@@ -132,41 +78,7 @@
     type=str,
     help="Optional: branch to monitor for updates",
 )
-<<<<<<< HEAD
-def launch(
-    name: str,
-    node_type: str,
-    port: int,
-    tag: str,
-    keep_db: bool,
-    host: str,
-    username: Optional[str] = None,
-    password: Optional[str] = None,
-    key_path: Optional[str] = None,
-    mode: str = "provision",
-    repo: str = "OpenMined/PySyft",
-    branch: str = "demo_strike_team_branch_4",
-) -> None:
-    # run pre-processing of arguments
-    name = pre_process_name(name=name, node_type=node_type)
-    tag = pre_process_tag(tag=tag, name=name, node_type=node_type)
-
-    # are we deploying locally or remotely?
-    is_remote = should_provision_remote(username, password, key_path)
-
-    if not is_remote:
-
-        version = check_docker()
-
-        # check port to make sure it's not in use - if it's in use then increment until it's not.
-        port = find_available_port(host=host, port=port)
-
-        if not pre_process_keep_db(keep_db):
-            print("Deleting database for node...")
-            subprocess.call("docker volume rm " + tag + "_app-db-data", shell=True)
-            print()
-=======
-def launch(args: TypeTuple[str], **kwargs: TypeDict[str, Any]):
+def launch(args: TypeTuple[str], **kwargs: TypeDict[str, Any]) -> None:
     verb = get_launch_verb()
     try:
         grammar = parse_grammar(args=args, verb=verb)
@@ -174,7 +86,6 @@
     except BadGrammar as e:
         print(e)
         return
->>>>>>> 1d1eb6d1
 
     try:
         cmd = create_launch_cmd(verb=verb, kwargs=kwargs)
@@ -225,7 +136,7 @@
         return value
 
 
-def ask(question: Question, kwargs: TypeDict[str, str]) -> TypeDict[str, Any]:
+def ask(question: Question, kwargs: TypeDict[str, str]) -> str:
     if question.var_name in kwargs and kwargs[question.var_name] is not None:
         value = kwargs[question.var_name]
     else:
@@ -297,8 +208,11 @@
 
 
 def create_launch_cmd(verb: GrammarVerb, kwargs: TypeDict[str, Any]) -> str:
-    host_term = verb.get_named_term_type(name="host")
+    host_term = verb.get_named_term_hostgrammar(name="host")
     host = host_term.host
+
+    allowed_hosts = ["docker", "vm", "azure", "aws", "gcp"]
+
     if host in ["docker"]:
         version = check_docker_version()
         if version:
@@ -427,7 +341,7 @@
             )
     elif host in ["aws", "gcp"]:
         print("Coming soon.")
-        return
+        return ""
     else:
         if DEPENDENCIES["ansible-playbook"]:
             username_question = Question(
@@ -483,16 +397,21 @@
                 f"Launching a Custom VM requires: {' '.join(errors)}"
             )
 
+    host_options = ", ".join(allowed_hosts)
+    raise MissingDependency(
+        f"Launch requires a correct host option, try: {host_options}"
+    )
+
 
 def create_launch_docker_cmd(
     verb: GrammarVerb, docker_version: str, tail: bool = False
 ) -> str:
-    host_term = verb.get_named_term_type(name="host")
+    host_term = verb.get_named_term_hostgrammar(name="host")
     node_name = verb.get_named_term_type(name="node_name")
     node_type = verb.get_named_term_type(name="node_type")
 
-    snake_name = node_name.input.lower().replace(" ", "_")
-    tag = name_tag(name=node_name.input)
+    snake_name = str(node_name.snake_input)
+    tag = name_tag(name=str(node_name.input))
 
     hagrid()
 
@@ -515,7 +434,7 @@
     cmd += "DOMAIN_PORT=" + str(host_term.free_port)
     cmd += " TRAEFIK_TAG=" + str(tag)
     cmd += ' DOMAIN_NAME="' + snake_name + '"'
-    cmd += " NODE_TYPE=" + node_type.input
+    cmd += " NODE_TYPE=" + str(node_type.input)
     cmd += " docker compose -p " + snake_name
     cmd += " up"
     if not tail:
@@ -525,11 +444,11 @@
 
 
 def create_launch_vagrant_cmd(verb: GrammarVerb) -> str:
-    host_term = verb.get_named_term_type(name="host")
+    host_term = verb.get_named_term_hostgrammar(name="host")
     node_name = verb.get_named_term_type(name="node_name")
     node_type = verb.get_named_term_type(name="node_type")
 
-    snake_name = node_name.input.lower().replace(" ", "_")
+    snake_name = str(node_name.snake_input)
 
     hagrid()
 
@@ -596,7 +515,7 @@
 
 def make_vm_azure(
     node_name: str, resource_group: str, username: str, key_path: str, size: str
-) -> None:
+) -> Optional[str]:
     public_key_path = private_to_public_key(
         private_key_path=key_path, username=username
     )
@@ -605,6 +524,7 @@
     cmd += "--image Canonical:0001-com-ubuntu-server-focal:20_04-lts:latest "
     cmd += "--public-ip-sku Standard --authentication-type ssh "
     cmd += f"--ssh-key-values {public_key_path} --admin-username {username}"
+    host_ip: Optional[str] = None
     try:
         print(f"Creating vm.\nRunning: {cmd}")
         output = subprocess.check_output(cmd, shell=True)
@@ -645,21 +565,21 @@
     key_path: str,
     repo: str,
     branch: str,
-    auth=AuthCredentials,
+    auth: AuthCredentials,
 ) -> str:
     # resource group
     get_or_make_resource_group(resource_group=resource_group, location=location)
 
     # vm
     node_name = verb.get_named_term_type(name="node_name")
-    snake_name = node_name.input.lower().replace(" ", "_")
+    snake_name = str(node_name.snake_input)
     host_ip = make_vm_azure(snake_name, resource_group, username, key_path, size)
 
     # open port 80
     open_port_vm_azure(resource_group=resource_group, node_name=snake_name, port=80)
 
     # get old host
-    host_term = verb.get_named_term_type(name="host")
+    host_term = verb.get_named_term_hostgrammar(name="host")
 
     # replace
     host_term.parse_input(host_ip)
@@ -674,12 +594,12 @@
 def create_launch_custom_cmd(
     verb: GrammarVerb, auth: AuthCredentials, kwargs: TypeDict[str, Any]
 ) -> str:
-    host_term = verb.get_named_term_type(name="host")
+    host_term = verb.get_named_term_hostgrammar(name="host")
     node_name = verb.get_named_term_type(name="node_name")
     node_type = verb.get_named_term_type(name="node_type")
     # source_term = verb.get_named_term_type(name="source")
 
-    snake_name = node_name.input.lower().replace(" ", "_")
+    snake_name = str(node_name.snake_input)
 
     hagrid()
 
@@ -725,13 +645,8 @@
 
 
 @click.command(help="Build (or re-build) PyGrid docker image.")
-<<<<<<< HEAD
 def build() -> None:
-    check_docker()
-=======
-def build():
     check_docker_version()
->>>>>>> 1d1eb6d1
 
     print("\n")
 
@@ -768,24 +683,14 @@
     type=str,
     help="Optional: the underlying docker tag used (Default: 'domain_'+md5(name)",
 )
-<<<<<<< HEAD
-@click.option(
-    "--keep-db/--delete-db",
-    default=True,
-    required=False,
-    type=bool,
-    help="""If restarting a node that already existed, don't/do reset the database (Default: deletes the db)""",
-)
-def land(node_type: str, name: str, port: int, tag: str, keep_db: bool) -> None:
-=======
-def land(node_type, name, port, tag):
-
-    _name = ""
-    for word in name:
-        _name += word + " "
-    name = _name[:-1]
-
->>>>>>> 1d1eb6d1
+# @click.option(
+#     "--keep-db/--delete-db",
+#     default=True,
+#     required=False,
+#     type=bool,
+#     help="""If restarting a node that already existed, don't/do reset the database (Default: deletes the db)""",
+# )
+def land(node_type: str, name: str, port: int, tag: str) -> None:
     if name == "all":
         subprocess.call("docker rm `docker ps -aq` --force", shell=True)
         return
@@ -808,15 +713,13 @@
         )
 
     version = check_docker_version()
-
-    motorcycle()
 
     print("Launching a " + str(node_type) + " PyGrid node on port " + str(port) + "!\n")
     print("  - TYPE: " + str(node_type))
     print("  - NAME: " + str(name))
     print("  - TAG: " + str(tag))
     print("  - PORT: " + str(port))
-    print("  - DOCKER: " + version)
+    print("  - DOCKER: " + str(version))
 
     print("\n")
 
