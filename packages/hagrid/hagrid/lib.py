--- conflicted
+++ resolved
@@ -5,12 +5,10 @@
 import site
 import subprocess
 from typing import Optional
-from typing import Union
 
 # third party
 import git
-import names
-import requests
+import requests  # type: ignore
 
 # relative
 from .deps import MissingDependency
@@ -45,7 +43,7 @@
     return os.path.abspath(str(Path(__file__).parent.parent))
 
 
-def asset_path() -> Path:
+def asset_path() -> os.PathLike:
     return Path(hagrid_root()) / "hagrid"
 
 
@@ -129,7 +127,7 @@
     username: Optional[str], password: Optional[str], key_path: Optional[str]
 ) -> bool:
     is_remote = username is not None or password is not None or key_path is not None
-    if (username and password) or (username and key_path):
+    if username and password or username and key_path:
         return is_remote
     if is_remote:
         raise Exception("--username requires either --password or --key_path")
@@ -140,40 +138,8 @@
     return hashlib.md5(name.encode("utf8")).hexdigest()
 
 
-<<<<<<< HEAD
-def pre_process_name(name: str, node_type: str) -> str:
-    if not name:
-        return "The " + names.get_full_name() + " " + node_type.capitalize()
-=======
-def pre_process_name(name: list, node_type: str) -> str:
-    #  concatenate name's list of words into string
-    _name = ""
-    for word in name:
-        _name += word + " "
-    name = _name[:-1]
-
-    if name == "" or name == ():
-        name = "The " + names.get_full_name() + " " + node_type.capitalize()
-
->>>>>>> 1d1eb6d1
-    return name
-
-
-def pre_process_keep_db(keep_db: Union[str, bool]) -> bool:
-    if isinstance(keep_db, str):
-        keep_db = True if keep_db.lower() == "true" else False
-    return keep_db
-
-
-<<<<<<< HEAD
-def find_available_port(host: str, port: int) -> int:
-=======
-def find_available_port(host: str, port: int, search: bool = False) -> bool:
->>>>>>> 1d1eb6d1
+def find_available_port(host: str, port: int, search: bool = False) -> int:
     port_available = False
-    # Tudor: I am not sure if this is the correct way to see if a port is open.
-    # The best way would be to let the OS pick an open port (binding to port 0 does that) and then
-    # we can reuse that
     while not port_available:
         try:
             requests.get("http://" + host + ":" + str(port))
@@ -197,27 +163,16 @@
     return port
 
 
-<<<<<<< HEAD
-def check_docker() -> str:
-=======
-def check_docker_version() -> str:
->>>>>>> 1d1eb6d1
+def check_docker_version() -> Optional[str]:
     result = os.popen("docker compose version", "r").read()
-
+    version = None
     if "version" in result:
         version = result.split()[-1]
-        return version
     else:
         print("This may be a linux machine, either that or docker compose isn't s")
         print("Result:" + result)
         out = subprocess.run(["docker", "compose"], capture_output=True, text=True)
         if "'compose' is not a docker command" in out.stderr:
-<<<<<<< HEAD
-            raise Exception(DOCKER_ERROR)
-        # Tudor: here we need to parse the out response
-        raise NotImplementedError
-=======
             raise MissingDependency(DOCKER_ERROR)
 
-    return version
->>>>>>> 1d1eb6d1
+    return version