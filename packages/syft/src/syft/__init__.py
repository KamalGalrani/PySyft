"""
Welcome to the syft package! This package is the primary package for PySyft.
This package has two kinds of attributes: submodules and convenience functions.
Submodules are configured in the standard way, but the convenience
functions exist to allow for a convenient `import syft as sy` to then expose
the most-used functionalities directly on syft. Note that this way of importing
PySyft is the strict convention in this codebase. (Do no simply call
`import syft` and then directly use `syft.<method>`.)
The syft module is split into two distinct groups of functionality which we casually refer to
as syft "core" and syft "python". "core" functionality is functionality which is designed
to be universal across all Syft languages (javascript, kotlin, swift, etc.).
Syft "python" includes all functionality which by its very nature cannot be
truly polyglot. Syft "core" functionality includes the following modules:
* :py:mod:`syft.core.node` - APIs for interacting with remote machines you do not directly control.
* :py:mod:`syft.core.message` - APIs for serializing messages sent between Client and Node classes.
* :py:mod:`syft.core.pointer` - Client side API for referring to objects on a Node
* :py:mod:`syft.core.store` - Server side API for referring to object storage on a node (things pointers point to)
Syft "python" functionality includes the following modules:
* :py:mod:`syft.ast` - code generates external library common syntax tree using an allowlist list of methods
* :py:mod:`syft.typecheck` - automatically checks and enforces Python type hints and the exclusive use of kwargs.
* :py:mod:`syft.lib` - uses the ast library to dynamically create remote execution APIs for supported Python libs.
    IMPORTANT: syft.core should be very careful when importing functionality from outside of syft
    core!!! Since we plan to drop syft core down to a language (such as C++ or Rust)
    this can create future complications with lower level languages calling
    higher level ones.
To begin your education in Syft, continue to the :py:mod:`syft.core.node.vm.vm` module...
"""

import sys

# stdlib
from pathlib import Path
<<<<<<< HEAD
import sys
from typing import Any
from typing import Dict
from typing import List
=======
from typing import Any, Dict
>>>>>>> a7d5ac43

# third party
from pkg_resources import DistributionNotFound  # noqa: F401
from pkg_resources import get_distribution  # noqa: F401

# relative
# Package Imports
from . import lib  # noqa: F401
from . import logger  # noqa: F401

# ASTRACT OBJECT IMPORTS
from .core import common  # noqa: F401
from .core.common import event_loop  # noqa: F401

# Convenience Methods
from .core.common.serde.deserialize import _deserialize as deserialize  # noqa: F401
from .core.common.serde.serialize import _serialize as serialize  # noqa: F401
from .core.node.common.node_service.testing_services.repr_service import (  # noqa: F401
    ReprMessage,
)
from .core.node.device.device import Device  # noqa: F401
from .core.node.device.device import DeviceClient  # noqa: F401
from .core.node.domain.domain import Domain  # noqa: F401
from .core.node.domain.domain import DomainClient  # noqa: F401
from .core.node.network.network import Network  # noqa: F401
from .core.node.network.network import NetworkClient  # noqa: F401

# Convenience Constructors
from .core.node.vm.vm import VirtualMachine  # noqa: F401
from .core.node.vm.vm import VirtualMachineClient  # noqa: F401
from .core.plan.plan import Plan  # noqa: F401
from .core.plan.plan_builder import make_plan  # noqa: F401
from .core.tensor import autodp  # noqa: F401
from .core.tensor import autograd  # noqa: F401
from .core.tensor.autodp import row_entity_phi  # noqa: F401
from .core.tensor.autodp import single_entity_phi  # noqa: F401
from .core.tensor.tensor import Tensor  # noqa: F401
from .experimental_flags import flags  # noqa: F401
from .grid.client.client import connect  # noqa: F401
from .grid.client.client import login  # noqa: F401
from .grid.client.client import register  # noqa: F401

# Convenience Functions
from .grid.duet import bcolors  # noqa: F401
from .grid.duet import duet  # noqa: F401
from .grid.duet import join_duet  # noqa: F401
from .grid.duet import launch_duet  # noqa: F401
from .grid.duet import test_duet_network  # noqa: F401

# Convenience Objects
from .lib import lib_ast  # noqa: F401
from .lib import load  # noqa: F401
from .lib import load_lib  # noqa: F401
from .lib.torch.module import Module  # noqa: F401
from .lib.torch.module import SyModule  # noqa: F401
from .lib.torch.module import SySequential  # noqa: F401

if sys.version_info[:2] >= (3, 8):
    # TODO: Import directly (no need for conditional) when `python_requires = >= 3.8`
    # stdlib
    from importlib.metadata import PackageNotFoundError  # pragma: no cover
    from importlib.metadata import version
else:
    # third party
    from importlib_metadata import PackageNotFoundError  # pragma: no cover
    from importlib_metadata import version

try:
    # Change here if project is renamed and does not equal the package name
    dist_name = __name__
    __version__ = version(dist_name)
except PackageNotFoundError:  # pragma: no cover
    __version__ = "unknown"
finally:
    del version, PackageNotFoundError

sys.path.append(str(Path(__file__)))

logger.add(sink=sys.stderr, level="CRITICAL")


# TODO: remove this requirement in pytorch lightning
client_cache: Dict[str, Any] = {}


parties: List[Any] = []  # stores the parties metadata for SMPC computation<|MERGE_RESOLUTION|>--- conflicted
+++ resolved
@@ -30,14 +30,7 @@
 
 # stdlib
 from pathlib import Path
-<<<<<<< HEAD
-import sys
-from typing import Any
-from typing import Dict
-from typing import List
-=======
-from typing import Any, Dict
->>>>>>> a7d5ac43
+from typing import Any, Dict, List
 
 # third party
 from pkg_resources import DistributionNotFound  # noqa: F401
