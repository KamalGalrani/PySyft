--- conflicted
+++ resolved
@@ -153,16 +153,11 @@
         result.id_at_location = id_at_location
 
         # first downcast anything primitive which is not already PyPrimitive
-<<<<<<< HEAD
         (
             downcast_args,
             downcast_kwargs,
         ) = downcast_args_and_kwargs(args=args, kwargs=kwargs)
-=======
-        (downcast_args, downcast_kwargs) = lib.python.util.downcast_args_and_kwargs(
-            args=args, kwargs=kwargs
-        )
->>>>>>> 190fda08
+
 
         # then we convert anything which isnt a pointer into a pointer
         pointer_args, pointer_kwargs = pointerize_args_and_kwargs(
@@ -218,16 +213,11 @@
         result_id_at_location = getattr(result, "id_at_location", None)
         if result_id_at_location is not None:
             # first downcast anything primitive which is not already PyPrimitive
-<<<<<<< HEAD
+
             (
                 downcast_args,
                 downcast_kwargs,
             ) = downcast_args_and_kwargs(args=args, kwargs=kwargs)
-=======
-            (downcast_args, downcast_kwargs) = lib.python.util.downcast_args_and_kwargs(
-                args=args, kwargs=kwargs
-            )
->>>>>>> 190fda08
 
             # then we convert anything which isnt a pointer into a pointer
             pointer_args, pointer_kwargs = pointerize_args_and_kwargs(
@@ -303,16 +293,11 @@
         result_id_at_location = getattr(result, "id_at_location", None)
         if result_id_at_location is not None:
             # first downcast anything primitive which is not already PyPrimitive
-<<<<<<< HEAD
             (
                 downcast_args,
                 downcast_kwargs,
             ) = downcast_args_and_kwargs(args=args, kwargs=kwargs)
-=======
-            (downcast_args, downcast_kwargs) = lib.python.util.downcast_args_and_kwargs(
-                args=args, kwargs=kwargs
-            )
->>>>>>> 190fda08
+
 
             # then we convert anything which isnt a pointer into a pointer
             pointer_args, pointer_kwargs = pointerize_args_and_kwargs(
@@ -1018,61 +1003,4 @@
                 if isinstance(target_object, ast.static_attr.StaticAttribute):
                     return target_object.set_remote_value(value)
 
-<<<<<<< HEAD
-        return super().__setattr__(key, value)
-=======
-        return super().__setattr__(key, value)
-
-
-# TODO: this should move out of AST into a util somewhere? or osmething related to Pointer
-def pointerize_args_and_kwargs(
-    args: Union[List[Any], Tuple[Any, ...]],
-    kwargs: Dict[Any, Any],
-    client: Any,
-    gc_enabled: bool = True,
-) -> Tuple[List[Any], Dict[Any, Any]]:
-    """Get pointers to args and kwargs.
-
-    Args:
-        args: List of arguments.
-        kwargs: Dict of Keyword arguments.
-        client: Client node.
-
-    Returns:
-        Tuple of args and kwargs with pointer to values.
-    """
-    # When we try to send params to a remote function they need to be pointers so
-    # that they can be serialized and fetched from the remote store on arrival
-    # this ensures that any args which are passed in from the user side are first
-    # converted to pointers and sent then the pointer values are used for the
-    # method invocation
-    obj_lst = []
-    pointer_args = []
-    pointer_kwargs = {}
-    for arg in args:
-        # check if its already a pointer
-        if not isinstance(arg, Pointer):
-            arg_ptr, obj = arg.send(client, pointable=not gc_enabled, immediate=False)
-            obj_lst.append(obj)
-            pointer_args.append(arg_ptr)
-        else:
-            pointer_args.append(arg)
-            arg.gc_enabled = gc_enabled
-
-    for k, arg in kwargs.items():
-        # check if its already a pointer
-        if not isinstance(arg, Pointer):
-            arg_ptr, obj = arg.send(client, pointable=not gc_enabled, immediate=False)
-            obj_lst.append(obj)
-            pointer_kwargs[k] = arg_ptr
-        else:
-            pointer_kwargs[k] = arg
-
-    if obj_lst:
-        msg = ActionSequence(obj_lst=obj_lst, address=client.node_uid)
-
-        # send message to client
-        client.send_immediate_msg_without_reply(msg=msg)
-
-    return pointer_args, pointer_kwargs
->>>>>>> 190fda08
+        return super().__setattr__(key, value)