--- conflicted
+++ resolved
@@ -219,18 +219,7 @@
     print("noise: ", noise)
 
     output = np.asarray(output_func(filtered_inputs) + noise)
-<<<<<<< HEAD
+
     print("got output", output, type(output), output.dtype)
 
-    return output.squeeze()
-=======
-    print("got output", type(output), output.dtype)
-
-    # Temp hack for demo
-    if len(output) == 1:
-        output = output.squeeze()
-    else:
-        output = np.array([output.sum()])
-    print("Final result: ", output)
-    return output
->>>>>>> 0c0b5f53
+    return output.squeeze()