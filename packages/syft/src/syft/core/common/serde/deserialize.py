--- conflicted
+++ resolved
@@ -78,10 +78,7 @@
     # There are serveral code paths that come through here and use different ways to
     # match and overload protobuf -> deserialize type
     obj_type = getattr(type(blob), "schema2type", None)
-<<<<<<< HEAD
-=======
-
->>>>>>> ed216c3d
+    
     if obj_type is None:
         # TODO: This can probably be removed now we have lists of obj_types
         obj_type = getattr(blob, "obj_type", None)
@@ -90,9 +87,6 @@
         obj_type = index_syft_by_module_name(fully_qualified_name=obj_type)  # type: ignore
         obj_type = getattr(obj_type, "_sy_serializable_wrapper_type", obj_type)
     elif isinstance(obj_type, list):
-<<<<<<< HEAD
-        if len(obj_type) == 1:
-=======
         # circular imports
         # relative
         from .recursive import RecursiveSerde
@@ -105,7 +99,6 @@
 
         elif len(obj_type) == 1:
             # if there is only one type lets use it
->>>>>>> ed216c3d
             obj_type = obj_type[0]
         else:
             # this means we have multiple classes that use the same proto but use the
@@ -113,10 +106,6 @@
             obj_type_re = r'obj_type: "(.+)"'
             # the first obj_type in the protobuf will be the main outer type
             obj_types = re.findall(obj_type_re, str(blob))
-<<<<<<< HEAD
-=======
-
->>>>>>> ed216c3d
             if len(obj_types) > 0:
                 real_obj_type = obj_types[0]
                 for possible_type in obj_type:
