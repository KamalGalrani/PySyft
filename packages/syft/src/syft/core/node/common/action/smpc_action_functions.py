--- conflicted
+++ resolved
@@ -194,12 +194,8 @@
         address=curr_client.address,
     )
     beaver_action.execute_action(node, None)
-<<<<<<< HEAD
+
     for _, client in enumerate(clients):
-=======
->>>>>>> 879510f3
-
-    for rank, client in enumerate(clients):
         if client != curr_client:
             beaver_action.address = client.address
             client.send_immediate_msg_without_reply(msg=beaver_action)
