# future
from __future__ import annotations

# stdlib
from typing import Any
from typing import Dict
from typing import List
from typing import Optional
from typing import Type
from typing import TypeVar
from typing import Union

# third party
from nacl.encoding import HexEncoder
from nacl.signing import SigningKey
from nacl.signing import VerifyKey
from pydantic import BaseSettings
from pymongo import MongoClient
from sqlalchemy import create_engine
from sqlalchemy.orm import declarative_base

# relative
from .... import __version__
from ....grid import GridURL
from ....lib import lib_ast
from ....logger import debug
from ....logger import error
from ....logger import info
from ....logger import traceback_and_raise
from ....shylock import ShylockPymongoBackend
from ....shylock import configure
from ....telemetry import instrument
from ....util import get_subclasses
from ...common.message import ImmediateSyftMessageWithReply
from ...common.message import ImmediateSyftMessageWithoutReply
from ...common.message import SignedImmediateSyftMessageWithReply
from ...common.message import SignedImmediateSyftMessageWithoutReply
from ...common.message import SignedMessage
from ...common.message import SyftMessage
from ...common.uid import UID
from ...io.location import Location
from ...io.location import SpecificLocation
from ...io.route import Route
from ...io.route import SoloRoute
from ...io.virtual import create_virtual_connection
from ..abstract.node import AbstractNode
from .action.exception_action import ExceptionMessage
from .action.exception_action import UnknownPrivateException
from .client import Client
from .metadata import Metadata
from .node_manager.redis_store import RedisStore
from .node_manager.setup_manager import NoSQLSetupManager
from .node_service.auth import AuthorizationException
from .node_service.child_node_lifecycle.child_node_lifecycle_service import (
    ChildNodeLifecycleService,
)
from .node_service.get_repr.get_repr_service import GetReprService
from .node_service.heritage_update.heritage_update_service import HeritageUpdateService
from .node_service.msg_forwarding.msg_forwarding_service import (
    SignedMessageWithReplyForwardingService,
)
from .node_service.msg_forwarding.msg_forwarding_service import (
    SignedMessageWithoutReplyForwardingService,
)
from .node_service.node_credential.node_credential_messages import NodeCredentials
from .node_service.node_service import ImmediateNodeServiceWithReply
from .node_service.object_action.obj_action_service import (
    ImmediateObjectActionServiceWithReply,
)
from .node_service.object_action.obj_action_service import (
    ImmediateObjectActionServiceWithoutReply,
)
from .node_service.object_search.obj_search_service import ImmediateObjectSearchService
from .node_service.object_search_permission_update.obj_search_permission_service import (
    ImmediateObjectSearchPermissionUpdateService,
)
from .node_service.resolve_pointer_type.resolve_pointer_type_service import (
    ResolvePointerTypeService,
)
from .node_service.testing_services.repr_service import ReprService
from .node_service.vpn.vpn_messages import VPNRegisterMessage
from .node_table import Base
from .node_table.node import NoSQLNode

# this generic type for Client bound by Client
ClientT = TypeVar("ClientT", bound=Client)


# TODO: Move but right now import loop prevents importing from the RequestMessage
class DuplicateRequestException(Exception):
    pass


@instrument
class Node(AbstractNode):

    """
    Basic class for a syft node behavior, explicit purpose node will
    inherit this class (e.g., Device, Domain, Network, and VirtualMachine).

    Each node is identified by an id of type ID and a name of type string.
    """

    client_type = ClientT
    child_type_client_type = ClientT

    ChildT = TypeVar("ChildT", bound="Node")
    child_type = ChildT

    signing_key: Optional[SigningKey]
    verify_key: Optional[VerifyKey]

    def __init__(
        self,
        name: Optional[str] = None,
        network: Optional[Location] = None,
        domain: Optional[Location] = None,
        device: Optional[Location] = None,
        vm: Optional[Location] = None,
        signing_key: Optional[SigningKey] = None,
        verify_key: Optional[VerifyKey] = None,
        TableBase: Any = None,
        db_engine: Any = None,
        store_type: type = RedisStore,
        settings: Optional[BaseSettings] = None,
        document_store: bool = False,
    ):

        # The node has a name - it exists purely to help the
        # end user have some idea about what this node is in a human
        # readable form. It is not guaranteed to be unique (or to
        # really be anything for that matter).
        super().__init__(
            name=name, network=network, domain=domain, device=device, vm=vm
        )

        self.settings = settings

        # TableBase is the base class from which all ORM classes must inherit
        # If one isn't provided then we can simply make one.
        if TableBase is None:
            TableBase = declarative_base()

        # If not provided a session connecting us to the database, let's just
        # initialize a database in memory
        if db_engine is None:
            db_engine = create_engine("sqlite://", echo=False)
            Base.metadata.create_all(db_engine)  # type: ignore

        # FIXME: Modify to use environment variable
        self.nosql_db_engine = MongoClient(  # nosec
            host="mongo",
            port=27017,
            username="root",
            password="example",
            uuidRepresentation="standard",
        )
        self.db_name = "app"
        if document_store:
            configure(ShylockPymongoBackend.create(self.nosql_db_engine, self.db_name))

        # cache these variables on self
        self.TableBase = TableBase
        self.db_engine = db_engine
        # self.db = db
        # self.session = db

        # launch the tables in the database
        # Tudor: experimental
        # self.TableBase.metadata.create_all(engine)

        # Any object that needs to be stored on a node is stored here
        # More specifically, all collections of objects are found here
        # There should be NO COLLECTIONS stored as attributes directly
        # on a Node if there is a chance that the collections could
        # become quite numerous (or otherwise fill up RAM).
        # self.store is the elastic memory.

<<<<<<< HEAD
        self.store = store_type(
            db=self.db_engine,
            settings=settings,
            nosql_db_engine=self.nosql_db_engine,
            db_name=self.db_name,
        )
=======
        self.store = store_type(db=self.db_engine, settings=settings)
>>>>>>> 3de94fbc
        self.setup = NoSQLSetupManager(self.nosql_db_engine, self.db_name)

        # We need to register all the services once a node is created
        # On the off chance someone forgot to do this (super unlikely)
        # this flag exists to check it.
        self.services_registered = False

        # In order to be able to write generic services (in .service)
        # which can work for all node types, sometimes we need to have
        # a reference to what node type this node is. This attribute
        # provides that ability.
        self.node_type = type(self).__name__
        # ABOUT SERVICES AND MESSAGES

        # Each service corresponds to one or more message types which
        # the service processes. There are two kinds of messages, those
        # which require a reply and those which do not. Thus, there
        # are two kinds of services, service which generate a reply
        # and services which do not. It's important to distinguish
        # between them because:
        #
        # 1) services which do not return a reply
        # can typically be run on a more flexible time-table, whereas
        # services which require a reply often care about the latency
        # of the reply.
        #
        # 2) Services which do not return a reply aren't likely to leak
        # any information because no information is leaving. Thus, our
        # privacy/security concerns are more concentrated within service
        # which reply with some amount of information.

        # for messages which need a reply, this uses the type
        # of the message to look up the service which
        # addresses that message.
        self.immediate_msg_with_reply_router: Dict[
            Type[ImmediateSyftMessageWithReply], ImmediateNodeServiceWithReply
        ] = {}

        # for messages which don't lead to a reply, this uses
        # the type of the message to look up the service
        # which addresses that message.
        self.immediate_msg_without_reply_router: Dict[
            Type[ImmediateSyftMessageWithoutReply], Any
        ] = {}

        # This is the list of services which all node support.
        # You can read more about them by reading their respective
        # class documentation.

        # TODO: Support ImmediateNodeServiceWithoutReply Parent Class
        # for services which run immediately and do not return a reply
        self.immediate_services_without_reply: List[Any] = []
        self.immediate_services_without_reply.append(ReprService)
        self.immediate_services_without_reply.append(HeritageUpdateService)
        self.immediate_services_without_reply.append(ChildNodeLifecycleService)
        self.immediate_services_without_reply.append(
            ImmediateObjectActionServiceWithoutReply
        )
        self.immediate_services_without_reply.append(
            ImmediateObjectSearchPermissionUpdateService
        )

        # TODO: Support ImmediateNodeServiceWithReply Parent Class
        # for services which run immediately and return a reply
        self.immediate_services_with_reply: List[Any] = []
        self.immediate_services_with_reply.append(ImmediateObjectActionServiceWithReply)
        self.immediate_services_with_reply.append(ImmediateObjectSearchService)
        self.immediate_services_with_reply.append(GetReprService)
        self.immediate_services_with_reply.append(ResolvePointerTypeService)

        # This is a special service which cannot be listed in any
        # of the other services because it handles messages of all types.
        # Thus, it does not live in a message router since
        # routers only exist to decide which messages go to which
        # services, and they require that every message only correspond
        # to only one service type. If we have more messages like
        # these we'll make a special category for "services that
        # all messages are applied to" but for now this will do.

        self.signed_message_with_reply_forwarding_service = (
            SignedMessageWithReplyForwardingService()
        )

        self.signed_message_without_reply_forwarding_service = (
            SignedMessageWithoutReplyForwardingService()
        )

        self.allowed_unsigned_messages = []
        self.allowed_unsigned_messages.append(VPNRegisterMessage)

        # now we need to load the relevant frameworks onto the node
        self.lib_ast = lib_ast
        # The node needs to sign messages that it sends so that recipients know that it
        # comes from the node. In order to do that, the node needs to generate keys
        # for itself to sign and verify with.

        # update keys
        if signing_key:
            Node.set_keys(node=self, signing_key=signing_key)

        # PERMISSION REGISTRY:
        self.guest_signing_key_registry = set()
        self.guest_verify_key_registry = set()
        self.admin_verify_key_registry = set()
        self.cpl_ofcr_verify_key_registry = set()
        self.peer_route_clients: Dict[UID, Dict[str, Dict[str, Client]]] = {}
        # TODO: remove hacky signaling_msgs when SyftMessages become Storable.
        self.signaling_msgs = {}

        # For logging the number of messages received
        self.message_counter = 0

    def post_init(self) -> None:
        debug(f"> Creating {self.pprint}")

    def set_node_uid(self) -> None:
        try:
            setup = self.setup.first()
            # if its empty it will be set during CreateInitialSetUpMessage
            if setup.node_uid != "":
                try:
                    node_id = UID.from_string(setup.node_uid)
                except Exception as e:
                    error(f"Invalid Node UID in Setup Table. {setup.node_uid}")
                    raise e

                location = SpecificLocation(name=setup.domain_name, id=node_id)
                # TODO: Fix with proper isinstance when the class will import
                if type(self).__name__ == "Domain":
                    self.domain = location
                elif type(self).__name__ == "Network":
                    self.network = location
                info(f"Finished setting Node UID. {location}")
            if setup.signing_key:
                signing_key = SigningKey(setup.signing_key, encoder=HexEncoder)
                Node.set_keys(node=self, signing_key=signing_key)
        except Exception:
            info("Setup hasnt run yet so ignoring set_node_uid")
            pass

    @staticmethod
    def set_keys(node: Node, signing_key: Optional[SigningKey] = None) -> None:
        if signing_key is None:
            signing_key = SigningKey.generate()

        node.signing_key = signing_key
        node.verify_key = signing_key.verify_key
        node.root_verify_key = node.verify_key  # TODO: CHANGE

    @property
    def icon(self) -> str:
        return "📍"

    def get_client(
        self,
        routes: Optional[List[Route]] = None,
        signing_key: Optional[SigningKey] = None,
    ) -> Client:
        if not routes:
            conn_client = create_virtual_connection(node=self)
            solo = SoloRoute(destination=self.target_id, connection=conn_client)
            # inject name
            setattr(
                solo,
                "name",
                f"Route ({self.name} <-> {self.name} Client)",
            )
            routes = [solo]

        return self.client_type(  # type: ignore
            name=self.name,
            routes=routes,
            network=self.network,
            domain=self.domain,
            device=self.device,
            vm=self.vm,
            signing_key=signing_key,  # If no signing_key is passed, the client generates one.
            verify_key=None,  # DO NOT PASS IN A VERIFY KEY!!! The client generates one.
        )

    def get_root_client(self, routes: Optional[List[Route]] = None) -> Client:
        client: ClientT = self.get_client(routes=routes)
        client.verify_key = self.verify_key
        client.signing_key = self.signing_key
        return client

    def get_metadata_for_client(self) -> Metadata:
        return Metadata(
            name=self.name if self.name else "",
            id=self.id,
            node=self.target_id,
            node_type=str(type(self).__name__),
            version=str(__version__),
        )

    def add_peer_routes(self, peer: NoSQLNode) -> None:
        try:
            routes = peer.node_route
            for route in routes:
                self.add_route(
                    node_id=UID.from_string(value=peer.node_uid),
                    node_name=peer.node_name,
                    host_or_ip=route.host_or_ip,
                    is_vpn=route.is_vpn,
                    private=route.private,
                    port=route.port,
                    protocol=route.protocol,
                )
        except Exception as e:
            error(f"Failed to add route to peer {peer}. {e}")

    def reload_peer_clients(self) -> None:
        peers = self.node.all()  # type: ignore
        for peer in peers:
            self.add_peer_routes(peer=peer)
        debug("Finished loading all the peer clients", self.peer_route_clients)

    def all_peer_clients(self) -> Dict[UID, List[Client]]:
        # get all the routes for each client and sort by VPN first
        all_clients = {}
        for node_id in self.peer_route_clients.keys():
            all_clients[node_id] = (
                list(self.peer_route_clients[node_id]["vpn"].values())
                + list(self.peer_route_clients[node_id]["https"].values())
                + list(self.peer_route_clients[node_id]["http"].values())
            )

        return all_clients

    def add_route(
        self,
        node_id: UID,
        node_name: str,
        host_or_ip: str,
        is_vpn: bool,
        private: bool,
        port: int,
        protocol: str,
    ) -> None:
        # relative
        from ....grid.client.client import connect

        debug(
            f"Adding route {node_id}, {node_name}, "
            + f"{protocol}://{host_or_ip}:{port}, vpn: {is_vpn}, private: {private}"
        )
        try:
            grid_url = GridURL.from_url(
                f"{protocol}://{host_or_ip}:{port}"
            ).as_container_host(container_host=self.settings.CONTAINER_HOST)
            security_key = "vpn" if is_vpn else protocol
            # make sure the node_id is in the Dict
            node_id_dict: Dict[str, Dict[str, Client]] = {
                "vpn": {},
                "http": {},
                "https": {},
            }
            if node_id in self.peer_route_clients:
                node_id_dict = self.peer_route_clients[node_id]

            if grid_url.base_url not in node_id_dict[security_key]:
                # connect and save the client
                client = connect(url=grid_url.with_path("/api/v1"), timeout=0.3)
                node_id_dict[security_key][grid_url.base_url] = client

            self.peer_route_clients[node_id] = node_id_dict
        except Exception as e:
            debug(
                f"Adding route {node_id}, {node_name}, "
                + f"{protocol}://{host_or_ip}:{port}, vpn: {is_vpn}, "
                + f"private: {private}. {e}"
            )

    def get_peer_client(self, node_id: UID, only_vpn: bool = True) -> Optional[Client]:
        # if we don't have it see if we can get it from the db first
        if node_id not in self.peer_route_clients:
            peer = self.node.first(node_uid=node_id.no_dash)  # type: ignore
            self.add_peer_routes(peer=peer)

        try:
            if node_id in self.peer_route_clients.keys():
                routes = self.peer_route_clients[node_id]
                # if we want VPN only then check there are some
                if only_vpn and "vpn" in routes and len(routes["vpn"]) == 0:
                    # we want VPN only but there are none
                    return None
                elif "vpn" in routes and len(routes["vpn"]) > 0:
                    # if we have VPN lets use it
                    return list(routes["vpn"].values())[0]
                elif "https" in routes and len(routes["https"]) > 0:
                    # we only have https
                    return list(routes["https"].values())[0]
                elif "http" in routes and len(routes["http"]) > 0:
                    # we only have http and don't care
                    return list(routes["http"].values())[0]
        except Exception as e:
            error(
                f"Exception while selecting node_id {node_id} from peer_route_clients. "
                f"{self.peer_route_clients}. {e}"
            )

        # there are no routes for this ID
        return None

    @property
    def id(self) -> UID:
        traceback_and_raise(NotImplementedError)

    def message_is_for_me(self, msg: Union[SyftMessage, SignedMessage]) -> bool:
        traceback_and_raise(NotImplementedError)

    def recv_immediate_msg_with_reply(
        self, msg: SignedImmediateSyftMessageWithReply
    ) -> SignedImmediateSyftMessageWithoutReply:
        contents = getattr(msg, "message", msg)
        # exceptions can be easily triggered which break any loops
        # so we need to catch them here and respond with a special exception
        # message reply
        try:
            debug(
                f"> Received with Reply {contents.pprint} {contents.id} @ {self.pprint}"
            )

            response = self.process_message(
                msg=msg, router=self.immediate_msg_with_reply_router
            )

        except Exception as e:
            print(type(e), e)
            error(e)
            public_exception: Exception
            if isinstance(e, AuthorizationException):
                private_log_msg = "An AuthorizationException has been triggered"
                public_exception = e
            else:
                private_log_msg = f"An {type(e)} has been triggered"  # dont send
                public_exception = UnknownPrivateException(
                    "UnknownPrivateException has been triggered."
                )
            try:
                # try printing a useful message
                private_log_msg += f" by {type(contents)} "
                private_log_msg += f"from {contents.reply_to}"  # type: ignore
            except Exception:
                error("Unable to format the private log message")
                pass
            # show the host what the real exception is
            error(private_log_msg)

            # send the public exception back
            response = ExceptionMessage(
                address=contents.reply_to,  # type: ignore
                msg_id_causing_exception=contents.id,
                exception_type=type(public_exception),
                exception_msg=str(public_exception),
            )

        # maybe I shouldn't have created process_message because it screws up
        # all the type inference.
        return response.sign(signing_key=self.signing_key)  # type: ignore

    def recv_immediate_msg_without_reply(
        self, msg: SignedImmediateSyftMessageWithoutReply
    ) -> None:
        contents = getattr(msg, "message", msg)
        if contents:
            debug(
                f"> Received without Reply {contents.pprint} {contents.id} @ {self.pprint}"
            )

        self.process_message(msg=msg, router=self.immediate_msg_without_reply_router)

        try:
            pass
        except Exception as e:
            error(f"Exception processing {contents}. {e}")
            # public_exception: Exception
            if isinstance(e, DuplicateRequestException):
                private_log_msg = "An DuplicateRequestException has been triggered"
                # public_exception = e
            else:
                private_log_msg = f"An {type(e)} has been triggered"  # dont send
                # public_exception = UnknownPrivateException(
                #     "UnknownPrivateException has been triggered."
                # )
            try:
                # try printing a useful message
                private_log_msg += f" by {type(contents)} "
                private_log_msg += f"from {contents.reply_to}"  # type: ignore
            except Exception:
                error("Unable to format the private log message")
                pass
            # show the host what the real exception is
            error(private_log_msg)

            # we still want to raise for now due to certain exceptions we expect
            # in tests
            if not isinstance(e, DuplicateRequestException):
                error(e)
                # TODO: A lot of tests are depending on this raise which seems bad
                traceback_and_raise(e)

            # TODO: finish code to send ExceptionMessage back
            # if isinstance(e, DuplicateRequestException):
            #     # we have a reply_to
            #     # send the public exception back
            #     response = ExceptionMessage(
            #         address=msg.message.reply_to,  # type: ignore
            #         msg_id_causing_exception=msg.message.id,
            #         exception_type=type(public_exception),
            #         exception_msg=str(public_exception),
            #     )
            #     res_msg = response.sign(signing_key=self.signing_key)  # type: ignore
            #     self.client.send_immediate_msg_with_reply.process(
            #         node=self,
            #         msg=res_msg,
            #     )
        return None

    def process_message(
        self, msg: SignedMessage, router: dict
    ) -> Union[SyftMessage, None]:
        self.message_counter += 1
        try:
            contents = getattr(
                msg, "message", msg
            )  # in the event the message is unsigned
            debug(f"> Processing 📨 {msg.pprint} @ {self.pprint} {contents}")
            if self.message_is_for_me(msg=msg):
                debug(
                    f"> Recipient Found {msg.pprint}{msg.address.target_emoji()} == {self.pprint}"
                )

                # only a small number of messages are allowed to be unsigned otherwise
                # they need to be valid
                if type(msg) not in self.allowed_unsigned_messages and not msg.is_valid:  # type: ignore
                    error(f"Message is not valid. {msg}")
                    traceback_and_raise(Exception("Message is not valid."))

                # Process Message here
                try:  # we use try/except here because it's marginally faster in Python
                    service = router[type(contents)]
                except KeyError as e:
                    log = (
                        f"The node {self.id} of type {type(self)} cannot process messages of type "
                        + f"{type(contents)} because there is no service running to process it."
                        + f"{e}"
                    )
                    error(log)
                    self.ensure_services_have_been_registered_error_if_not()
                    traceback_and_raise(KeyError(log))

                if type(msg) in self.allowed_unsigned_messages:  # type: ignore
                    result = service.process(node=self, msg=contents, verify_key=None)
                else:
                    result = service.process(
                        node=self,
                        msg=contents,
                        verify_key=msg.verify_key,
                    )
                return result

            else:
                debug(
                    f"> Recipient Not Found ↪️ {msg.pprint}{msg.address.target_emoji()} != {self.pprint}"
                )
                # Forward message onwards
                if issubclass(type(msg), SignedImmediateSyftMessageWithReply):
                    return self.signed_message_with_reply_forwarding_service.process(
                        node=self,
                        msg=msg,  # type: ignore
                    )
                if issubclass(type(msg), SignedImmediateSyftMessageWithoutReply):
                    return self.signed_message_without_reply_forwarding_service.process(
                        node=self,
                        msg=msg,  # type: ignore
                    )
        except Exception as e:
            error(e)
            raise e
        return None

    def ensure_services_have_been_registered_error_if_not(self) -> None:
        if not self.services_registered:
            traceback_and_raise(
                Exception(
                    "Please call _register_services on node. This seems to have"
                    "been skipped for some reason."
                )
            )

    def _register_services(self) -> None:
        """In this method, we set each message type to the appropriate
        service for this node. It's important to note that one message type
        cannot map to multiple services on any given node type. If you want to
        send information to a different service, create a new message type for that
        service. Put another way, a service can have multiple message types which
        correspond to it, but each message type can only have one service (per node
        subclass) which corresponds to it."""

        for isr in self.immediate_services_with_reply:
            # Create a single instance of the service to cache in the router corresponding
            # to one or more message types.
            isr_instance = isr()
            for handler_type in isr.message_handler_types():
                # for each explicitly supported type, add it to the router
                self.immediate_msg_with_reply_router[handler_type] = isr_instance

                # for all sub-classes of the explicitly supported type, add them
                # to the router as well.
                for handler_type_subclass in get_subclasses(obj_type=handler_type):
                    self.immediate_msg_with_reply_router[
                        handler_type_subclass
                    ] = isr_instance

        for iswr in self.immediate_services_without_reply:
            # Create a single instance of the service to cache in the router corresponding
            # to one or more message types.
            iswr_instance = iswr()
            for handler_type in iswr.message_handler_types():

                # for each explicitly supported type, add it to the router
                self.immediate_msg_without_reply_router[handler_type] = iswr_instance

                # for all sub-classes of the explicitly supported type, add them
                # to the router as well.
                for handler_type_subclass in get_subclasses(obj_type=handler_type):
                    self.immediate_msg_without_reply_router[
                        handler_type_subclass
                    ] = iswr_instance

        # Set the services_registered flag to true so that we know that all services
        # have been properly registered. This mostly exists because someone might
        # accidentally delete (forget to call) this method inside the __init__ function
        # of a sub-class of Node.
        self.services_registered = True

    def __repr__(self) -> str:
        no_dash = str(self.id).replace("-", "")
        return f"{self.node_type}: {self.name}: {no_dash}"

    def get_credentials(self) -> NodeCredentials:
        return NodeCredentials.from_objs(
            node_uid=self.id,
            node_name=self.name,
            node_type=self.node_type,
            verify_key=self.verify_key,
        )<|MERGE_RESOLUTION|>--- conflicted
+++ resolved
@@ -176,16 +176,12 @@
         # become quite numerous (or otherwise fill up RAM).
         # self.store is the elastic memory.
 
-<<<<<<< HEAD
         self.store = store_type(
             db=self.db_engine,
             settings=settings,
             nosql_db_engine=self.nosql_db_engine,
             db_name=self.db_name,
         )
-=======
-        self.store = store_type(db=self.db_engine, settings=settings)
->>>>>>> 3de94fbc
         self.setup = NoSQLSetupManager(self.nosql_db_engine, self.db_name)
 
         # We need to register all the services once a node is created
