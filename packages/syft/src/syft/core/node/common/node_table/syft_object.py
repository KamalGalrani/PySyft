--- conflicted
+++ resolved
@@ -378,9 +378,6 @@
 
 class StorableObjectType:
     def to(self, projection: type, context: Optional[Context] = None) -> Any:
-<<<<<<< HEAD
-=======
         # 🟡 TODO 19: Could we do an mro style inheritence conversion? Risky?
->>>>>>> 7d179e85
         transform = SyftObjectRegistry.get_transform(type(self), projection)
         return transform(self, context)