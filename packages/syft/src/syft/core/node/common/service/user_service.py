# stdlib
import secrets
from typing import List
from typing import Type
from typing import Union

# third party
from nacl.encoding import HexEncoder
from nacl.signing import SigningKey
from nacl.signing import VerifyKey

# syft absolute
from syft.core.common.message import ImmediateSyftMessageWithReply
from syft.core.node.abstract.node import AbstractNode
from syft.core.node.common.service.auth import service_auth
from syft.core.node.common.service.node_service import ImmediateNodeServiceWithReply
from syft.core.node.common.service.node_service import ImmediateNodeServiceWithoutReply
from syft.grid.messages.user_messages import CreateUserMessage
from syft.grid.messages.user_messages import CreateUserResponse
from syft.grid.messages.user_messages import DeleteUserMessage
from syft.grid.messages.user_messages import DeleteUserResponse
from syft.grid.messages.user_messages import GetUserMessage
from syft.grid.messages.user_messages import GetUserResponse
from syft.grid.messages.user_messages import GetUsersMessage
from syft.grid.messages.user_messages import GetUsersResponse
from syft.grid.messages.user_messages import SearchUsersMessage
from syft.grid.messages.user_messages import SearchUsersResponse
from syft.grid.messages.user_messages import UpdateUserMessage
from syft.grid.messages.user_messages import UpdateUserResponse

# syft relative
from .....logger import traceback_and_raise
<<<<<<< HEAD
from .....logger import debug
from ..tables.utils import model_to_json
#from ..exceptions import AuthorizationError
#from ..exceptions import MissingRequestKeyError
#from ..exceptions import RoleNotFoundError
#from ..exceptions import UserNotFoundError
=======
# from ..database import expand_user_object
# from ..database.utils import model_to_json
# from ..exceptions import AuthorizationError
# from ..exceptions import MissingRequestKeyError
# from ..exceptions import RoleNotFoundError
# from ..exceptions import UserNotFoundError
>>>>>>> 12b47121


def create_user_msg(
    msg: CreateUserMessage,
    node: AbstractNode,
    verify_key: VerifyKey,
) -> CreateUserResponse:

    # Get Payload Content
    _email = msg.content.get("email", None)
    _password = msg.content.get("password", None)
    _current_user_id = msg.content.get("current_user", None)
    _role = msg.content.get("role", None)

    print("Finished serde")

    users = node.users
<<<<<<< HEAD
    
    '''
=======
    print("Finished serde")

>>>>>>> 12b47121
    if not _current_user_id:
        try:
            _current_user_id = users.first(
                verify_key=verify_key.encode(encoder=HexEncoder).decode("utf-8")
            ).id
        except Exception as e:
            print(e)
            traceback_and_raise(e)
<<<<<<< HEAD
    '''

=======
    print("Got current user id")
>>>>>>> 12b47121
    _admin_role = node.roles.first(name="Owner")
    
    '''
    # Check if email/password fields are empty
    if not _email or not _password:
        raise MissingRequestKeyError(
            message="Invalid request payload, empty fields (email/password)!"
        )

    # Check if this email was already registered
    try:
        users.first(email=_email)
        raise AuthorizationError(
            message="You can't create a new User using this email!"
        )
    except UserNotFoundError as e:
        traceback_and_raise(e)
    '''
    
    # 1 - Owner Type
    # Create Owner type User (First user to be registered)
    # This user type will use node root key
    def create_owner_user():
        # Use Domain Root Key
        _node_private_key = node.signing_key.encode(encoder=HexEncoder).decode("utf-8")
        _verify_key = node.signing_key.verify_key.encode(encoder=HexEncoder).decode(
            "utf-8"
        )
        
        _user = users.signup(
            email=_email,
            password=_password,
            role=_admin_role.id,
            private_key=_node_private_key,
            verify_key=_verify_key,
        )
        return _user

    # 2 - Custom Type
    # Create a custom user (with a custom role)
    # This user can only be created by using an account with "can_create_users" permissions
    def create_custom_user():
        if _role != _admin_role.name:
            # Generate a new signing key
            _private_key = SigningKey.generate()
            _user = users.signup(
                email=_email,
                password=_password,
                role=node.roles.first(name=_role).id,
                private_key=_private_key.encode(encoder=HexEncoder).decode("utf-8"),
                verify_key=_private_key.verify_key.encode(encoder=HexEncoder).decode(
                    "utf-8"
                ),
            )
        # If purposed role is Owner
        else:
            raise AuthorizationError(
                message='You can\'t create a new User with "Owner" role!'
            )

    # 3 - Standard type
    # Create a common user with no special permissions
    def create_standard_user():
        # Generate a new signing key
        _private_key = SigningKey.generate()
        _user = users.signup(
            email=_email,
            password=_password,
            role=node.roles.first(name="User").id,
            private_key=_private_key.encode(encoder=HexEncoder).decode("utf-8"),
            verify_key=_private_key.verify_key.encode(encoder=HexEncoder).decode(
                "utf-8"
            ),
        )

    # Main logic
    if not len(users):
        create_owner_user()
    elif _role and users.can_create_users(user_id=_current_user_id):
        create_custom_user()
    else:
        create_standard_user()
    return CreateUserResponse(
            address=msg.reply_to,
            status_code=200,
            content={"message": "User created successfully!"},
        )


def update_user_msg(
    msg: UpdateUserMessage,
    node: AbstractNode,
    verify_key: VerifyKey,
) -> UpdateUserResponse:

    # Get Payload Content
    _user_id = msg.content.get("user_id", None)
    _email = msg.content.get("email", None)
    _password = msg.content.get("password", None)
    _current_user_id = msg.content.get("current_user", None)
    _role = msg.content.get("role", None)
    _groups = msg.content.get("groups", None)

    users = node.users

    if not _current_user_id:
        _current_user_id = users.first(
            verify_key=verify_key.encode(encoder=HexEncoder).decode("utf-8")
        ).id

    _valid_parameters = _email or _password or _role or _groups
    _allowed = int(_user_id) == int(_current_user_id) or users.can_create_users(
        user_id=_current_user_id
    )
    _valid_user = users.contain(id=_user_id)

    if not _valid_parameters:
        raise MissingRequestKeyError(
            "Missing json fields ( email,password,role,groups )"
        )

    if not _allowed:
        raise AuthorizationError("You're not allowed to change other user data!")

    if not _valid_user:
        raise UserNotFoundError

    # Change Email Request
    elif _email:
        users.set(user_id=_user_id, email=_email)

    # Change Password Request
    elif _password:
        users.set(user_id=_user_id, password=_password)

    # Change Role Request
    elif _role:
        _allowed = (
            node.roles.first(id=_role).name != "Owner"
            and users.can_create_users(user_id=_current_user_id)
            and users.role(user_id=_user_id)
            and users.role(user_id=_user_id).name != "Owner"
        )

        # If all premises were respected
        if _allowed:
            new_role_id = node.roles.first(id=_role).id
            users.set(user_id=_user_id, role=new_role_id)
        elif node.roles.first(id=_role).name == "Owner":
            raise AuthorizationError("You can't change it to Owner role!")
        elif users.role(user_id=_user_id).name == "Owner":
            raise AuthorizationError("You're not allowed to change Owner user roles!")
        else:
            raise AuthorizationError("You're not allowed to change User roles!")

    # Change group
    elif _groups:
        _allowed = users.can_create_users(user_id=_current_user_id)
        _valid_groups = (
            len(list(filter(lambda x: node.groups.first(id=x), _groups))) > 0
        )
        # If all premises were respected
        if _allowed and _valid_groups:
            node.groups.update_user_association(user_id=_user_id, groups=_groups)
        else:
            raise AuthorizationError("You're not allowed to change User groups!")

    return UpdateUserResponse(
        address=msg.reply_to,
        status_code=200,
        content={"message": "User updated successfully!"},
    )


def get_user_msg(
    msg: GetUserMessage,
    node: AbstractNode,
    verify_key: VerifyKey,
) -> GetUserResponse:
    # Get Payload Content
    _user_id = msg.content.get("user_id", None)
    _current_user_id = msg.content.get("current_user", None)

    users = node.users
    if not _current_user_id:
        _current_user_id = users.first(
            verify_key=verify_key.encode(encoder=HexEncoder).decode("utf-8")
        ).id

    _allowed = users.can_triage_requests(user_id=_current_user_id)

    if _allowed:
        user = users.first(id=_user_id)
        _msg = model_to_json(user)
        _msg["groups"] = [
            node.groups.first(id=group).name
            for group in node.groups.get_groups(user_id=_user_id)
        ]
    else:
        raise AuthorizationError("You're not allowed to get User information!")

    return GetUserResponse(
        address=msg.reply_to,
        status_code=200,
        content=_msg,
    )


def get_all_users_msg(
    msg: GetUsersMessage,
    node: AbstractNode,
    verify_key: VerifyKey,
) -> GetUsersResponse:
    # Get Payload Content
    '''
    try:
        _current_user_id = msg.content.get("current_user", None)
    except Exception:
        _current_user_id = None
    '''
    users = node.users
    
    '''
    if not _current_user_id:
        _current_user_id = users.first(
            verify_key=verify_key.encode(encoder=HexEncoder).decode("utf-8")
        ).id
    '''

    _allowed = True #users.can_triage_requests(user_id=_current_user_id)
    if _allowed:
        users = users.all()
        _msg = []
        for user in users:
            _user_json = model_to_json(user)
            _user_json["groups"] = [
                node.groups.first(id=group).name
                for group in node.groups.get_groups(user_id=user.id)
            ]
            _msg.append(_user_json)
    else:
        raise AuthorizationError("You're not allowed to get User information!")
    return GetUsersResponse(
            address=msg.reply_to,
            status_code=200,
            content=_msg,
        )


def del_user_msg(
    msg: DeleteUserMessage,
    node: AbstractNode,
    verify_key: VerifyKey,
) -> DeleteUserResponse:
    # Get Payload Content
    _user_id = msg.content.get("user_id", None)
    _current_user_id = msg.content.get("current_user", None)

    users = node.users
    if not _current_user_id:
        _current_user_id = users.first(
            verify_key=verify_key.encode(encoder=HexEncoder).decode("utf-8")
        ).id

    _allowed = (
        users.can_create_users(user_id=_current_user_id)
        and users.first(id=_user_id)
        and users.role(user_id=_user_id).name != "Owner"
    )
    if _allowed:
        node.users.delete(id=_user_id)
    else:
        raise AuthorizationError("You're not allowed to delete this user information!")

    return DeleteUserResponse(
        address=msg.reply_to,
        status_code=200,
        content={"message": "User deleted successfully!"},
    )


def search_users_msg(
    msg: SearchUsersMessage,
    node: AbstractNode,
    verify_key: VerifyKey,
) -> SearchUsersResponse:
    # Get Payload Content
    _current_user_id = msg.content.get("current_user", None)
    users = node.users
    users = node.users
    if not _current_user_id:
        _current_user_id = users.first(
            verify_key=verify_key.encode(encoder=HexEncoder).decode("utf-8")
        ).id

    user_parameters = {
        "email": msg.content.get("email", None),
        "role": msg.content.get("role", None),
    }
    _group = msg.content.get("group", None)

    filter_parameters = lambda key: user_parameters[key]
    filtered_parameters = filter(filter_parameters, user_parameters.keys())
    user_parameters = {key: user_parameters[key] for key in filtered_parameters}

    _allowed = users.can_triage_requests(user_id=_current_user_id)

    if _allowed:
        try:
            users = node.users.query(**user_parameters)
            if _group:
                filtered_users = filter(
                    lambda x: node.groups.contain_association(user=x.id, group=_group),
                    users,
                )
                _msg = [model_to_json(user) for user in filtered_users]
            else:
                _msg = [model_to_json(user) for user in users]
        except UserNotFoundError:
            _msg = {}
    else:
        raise AuthorizationError("You're not allowed to get User information!")

    return SearchUsersResponse(
        address=msg.reply_to,
        status_code=200,
        content=_msg,
    )


class UserManagerService(ImmediateNodeServiceWithReply):

    msg_handler_map = {
        CreateUserMessage: create_user_msg,
        UpdateUserMessage: update_user_msg,
        GetUserMessage: get_user_msg,
        GetUsersMessage: get_all_users_msg,
        DeleteUserMessage: del_user_msg,
        SearchUsersMessage: search_users_msg,
    }

    @staticmethod
    @service_auth(guests_welcome=True)
    def process(
        node: AbstractNode,
        msg: Union[
            CreateUserMessage,
            UpdateUserMessage,
            GetUserMessage,
            GetUsersMessage,
            DeleteUserMessage,
            SearchUsersMessage,
        ],
        verify_key: VerifyKey,
    ) -> Union[
        CreateUserResponse,
        UpdateUserResponse,
        GetUserResponse,
        GetUsersResponse,
        DeleteUserResponse,
        SearchUsersResponse,
    ]:
        return UserManagerService.msg_handler_map[type(msg)](
            msg=msg, node=node, verify_key=verify_key
        )

    @staticmethod
    def message_handler_types() -> List[Type[ImmediateSyftMessageWithReply]]:
        return [
            CreateUserMessage,
            UpdateUserMessage,
            GetUserMessage,
            GetUsersMessage,
            DeleteUserMessage,
            SearchUsersMessage,
        ]<|MERGE_RESOLUTION|>--- conflicted
+++ resolved
@@ -30,21 +30,11 @@
 
 # syft relative
 from .....logger import traceback_and_raise
-<<<<<<< HEAD
-from .....logger import debug
 from ..tables.utils import model_to_json
 #from ..exceptions import AuthorizationError
 #from ..exceptions import MissingRequestKeyError
 #from ..exceptions import RoleNotFoundError
 #from ..exceptions import UserNotFoundError
-=======
-# from ..database import expand_user_object
-# from ..database.utils import model_to_json
-# from ..exceptions import AuthorizationError
-# from ..exceptions import MissingRequestKeyError
-# from ..exceptions import RoleNotFoundError
-# from ..exceptions import UserNotFoundError
->>>>>>> 12b47121
 
 
 def create_user_msg(
@@ -59,16 +49,10 @@
     _current_user_id = msg.content.get("current_user", None)
     _role = msg.content.get("role", None)
 
-    print("Finished serde")
-
-    users = node.users
-<<<<<<< HEAD
+    users = node.users
     
     '''
-=======
-    print("Finished serde")
-
->>>>>>> 12b47121
+
     if not _current_user_id:
         try:
             _current_user_id = users.first(
@@ -77,12 +61,8 @@
         except Exception as e:
             print(e)
             traceback_and_raise(e)
-<<<<<<< HEAD
-    '''
-
-=======
-    print("Got current user id")
->>>>>>> 12b47121
+    '''
+
     _admin_role = node.roles.first(name="Owner")
     
     '''
