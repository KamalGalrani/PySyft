--- conflicted
+++ resolved
@@ -32,9 +32,4 @@
     @obj.setter
     def obj(self, value: Any) -> None:
         # storing DataMessage, we should unwrap
-<<<<<<< HEAD
-        self.binary = serialize(value, to_bytes=True)  # TODO: techdebt fix
-=======
-        self.binary = serialize(value, to_bytes=True)  # TODO: techdebt fix
-        # self.obj_name = type(value).__name__
->>>>>>> ea9633be
+        self.binary = serialize(value, to_bytes=True)  # TODO: techdebt fix