--- conflicted
+++ resolved
@@ -8,16 +8,12 @@
 from typing import Callable
 from typing import ClassVar
 from typing import Dict
-<<<<<<< HEAD
 from typing import Hashable
-from typing import List
-from typing import Optional
-=======
 from typing import KeysView
 from typing import List
 from typing import Optional
+from typing import Tuple
 from typing import Set
->>>>>>> 08077ebc
 from typing import Tuple
 from typing import Type
 from typing import Union
@@ -84,88 +80,15 @@
 class ActionObjectPointer:
     pass
 
-<<<<<<< HEAD
-    def __new__(cls, *args, **kwargs):
-        print("Running __new__")
-        for op in cls._inflix_operations:
-            print("op in cls._inflix operations: ", op)
-            new_op = __make_infix_op__(op)
-            setattr(ActionObjectPointer, op, new_op)
-        return super(ActionObjectPointer, cls).__new__(cls)
-
-    def execute_action(self, action: Action, sync: bool = True) -> ActionObjectPointer:
-        print("Executing action: ", action)
-        if self.node_uid is None:
-            raise Exception("Pointers can't execute without a node_uid.")
-        # relative
-        from .api import APIRegistry
-        from .api import SyftAPICall
-=======
 
 # class ActionObjectPointer(SyftObject):
 #     __canonical_name__ = "ActionObjectPointer"
 #     __version__ = SYFT_OBJECT_VERSION_1
->>>>>>> 08077ebc
 
 #     __attr_state__ = ["id", "node_uid", "parent_id"]
 
 #     _inflix_operations: List = []
 
-<<<<<<< HEAD
-    def make_action(
-        self,
-        path: str,
-        op: str,
-        remote_self: Optional[UID] = None,
-        args: Optional[List[Union[UID, ActionObjectPointer]]] = None,
-        kwargs: Optional[Dict[str, Union[UID, ActionObjectPointer]]] = None,
-    ) -> Action:
-        print("Making action with op:", op)
-        if args is None:
-            args = []
-        if kwargs is None:
-            kwargs = {}
-        arg_ids = [uid if isinstance(uid, UID) else uid.id for uid in args]
-        kwarg_ids = {
-            k: uid if isinstance(uid, UID) else uid.id for k, uid in kwargs.items()
-        }
-        return Action(
-            parent_id=self.id,
-            path=path,
-            op=op,
-            remote_self=remote_self,
-            args=arg_ids,
-            kwargs=kwarg_ids,
-        )
-
-    def make_method_action(
-        self,
-        op: str,
-        args: Optional[List[Union[UID, ActionObjectPointer]]] = None,
-        kwargs: Optional[Dict[str, Union[UID, ActionObjectPointer]]] = None,
-    ) -> Action:
-        print("Making method action for op: ", op)
-        path = self.get_path()
-        return self.make_action(
-            path=path, op=op, remote_self=self.id, args=args, kwargs=kwargs
-        )
-
-    def get_path(self) -> str:
-        return f"{type(self).__name__}"
-
-    def remote_method(
-        self,
-        op: str,
-    ) -> Action:
-        print("Remote method: ", op)
-        def wrapper(
-            *args: Optional[List[Union[UID, ActionObjectPointer]]],
-            **kwargs: Optional[Dict[str, Union[UID, ActionObjectPointer]]],
-        ) -> Action:
-            return self.make_method_action(op=op, args=args, kwargs=kwargs)
-
-        return wrapper
-=======
 #     node_uid: Optional[UID]
 #     parent_id: Optional[UID]
 
@@ -174,7 +97,6 @@
 #             new_op = __make_infix_op__(op)
 #             setattr(ActionObjectPointer, op, new_op)
 #         return super(ActionObjectPointer, cls).__new__(cls)
->>>>>>> 08077ebc
 
 HOOK_ALWAYS = "ALWAYS"
 
@@ -391,8 +313,6 @@
     def send(self, client: SyftClient) -> Self:
         return client.api.services.action.set(self)
 
-<<<<<<< HEAD
-=======
     def get_from(self, domain_client) -> Any:
         return domain_client.api.services.action.get(self.id).syft_action_data
 
@@ -405,7 +325,6 @@
 
     syft_action_data: Union[Any, Tuple[Any, Any]]
     syft_node_uid: Optional[UID]
->>>>>>> 08077ebc
     #  = (
     #     PrivateAttr()
     # )  # 🔵 TODO 6: Make special ActionObject attrs _syft if possible
@@ -415,7 +334,6 @@
     class Config:
         arbitrary_types_allowed = True
 
-<<<<<<< HEAD
     # if we do not implement __add__ then x + y won't trigger __getattribute__
     # no implementation necessary here as we will defer to __getattribute__
     def __add__(self, other: Any) -> Any:
@@ -439,7 +357,7 @@
 
     def __radd__(self, other: Any) -> Any:
         return self.__add__(other)
-    
+
     def __lt__(self, other: Any) -> Any:
         if isinstance(other, ActionObject):
             if self.syft_action_data is None or other.syft_action_data is None:
@@ -458,7 +376,7 @@
             )
         result = self.__lt__(other)
         return self._syft_output_action_object(result, op_name="lt")
-    
+
     def __gt__(self, other: Any) -> Any:
         if isinstance(other, ActionObject):
             if self.syft_action_data is None or other.syft_action_data is None:
@@ -477,7 +395,7 @@
             )
         result = self.__gt__(other)
         return self._syft_output_action_object(result, op_name="gt")
-    
+
     def __le__(self, other: Any) -> Any:
         if isinstance(other, ActionObject):
             if self.syft_action_data is None or other.syft_action_data is None:
@@ -496,7 +414,7 @@
             )
         result = self.__le__(other)
         return self._syft_output_action_object(result, op_name="le")
-    
+
     def __ge__(self, other: Any) -> Any:
         if isinstance(other, ActionObject):
             if self.syft_action_data is None or other.syft_action_data is None:
@@ -611,6 +529,14 @@
         return f"History: {self.syft_history_hash}"
 
     def __post_init__(self) -> None:
+        if HOOK_ALWAYS not in self._syft_pre_hooks__:
+            self._syft_pre_hooks__[HOOK_ALWAYS] = set()
+        self._syft_pre_hooks__[HOOK_ALWAYS].add(send_action_side_effect)
+
+        if HOOK_ALWAYS not in self._syft_post_hooks__:
+            self._syft_post_hooks__[HOOK_ALWAYS] = set()
+        self._syft_post_hooks__[HOOK_ALWAYS].add(propagate_node_uid)
+
         if self.syft_parent_hashes is not None:
             if not isinstance(self.syft_parent_hashes, list):
                 raise NotImplementedError(
@@ -644,16 +570,6 @@
 
     def __eq__(self, other: Any) -> bool:
         return self._syft_output_action_object(self.__eq__(other))
-=======
-    def __post_init__(self) -> None:
-        if HOOK_ALWAYS not in self._syft_pre_hooks__:
-            self._syft_pre_hooks__[HOOK_ALWAYS] = set()
-        self._syft_pre_hooks__[HOOK_ALWAYS].add(send_action_side_effect)
->>>>>>> 08077ebc
-
-        if HOOK_ALWAYS not in self._syft_post_hooks__:
-            self._syft_post_hooks__[HOOK_ALWAYS] = set()
-        self._syft_post_hooks__[HOOK_ALWAYS].add(propagate_node_uid)
 
     def _syft_run_pre_hooks__(
         self, context, name, args, kwargs
@@ -699,8 +615,12 @@
     ) -> Any:
         """Given an input argument (result) this method ensures the output is an ActionObject as well."""
         # can check types here
-<<<<<<< HEAD
-        if not isinstance(result, ActionObject):
+        if not issubclass(type(result), ActionObject):
+            constructor = action_type_for_type(result)
+            if not constructor:
+                raise Exception(f"output: {type(result)} not in action_types")
+            result = constructor(syft_action_data=result)
+
             if parent_hashes is None:
                 parent_hashes = [self.syft_history_hash]
             elif isinstance(parent_hashes, list):
@@ -729,13 +649,6 @@
                 syft_result_obj=result_obj,
             )
 
-=======
-        if not issubclass(type(result), ActionObject):
-            constructor = action_type_for_type(result)
-            if not constructor:
-                raise Exception(f"output: {type(result)} no in action_types")
-            result = constructor(syft_action_data=result)
->>>>>>> 08077ebc
         return result
 
     def _syft_passthrough_attrs(self) -> List[str]:
@@ -744,7 +657,8 @@
     def _syft_dont_wrap_attrs(self) -> List[str]:
         return dont_wrap_output_attrs + getattr(self, "syft_dont_wrap_attrs", [])
 
-    def __getattribute__(self, name: str) -> Any:
+
+    def __getattribute__(self, name):
         # bypass certain attrs to prevent recursion issues
         if name.startswith("_syft") or name.startswith("syft"):
             return object.__getattribute__(self, name)
@@ -763,28 +677,34 @@
             else:
                 context_self = self.syft_result_obj
                 # raise NotImplementedError(f"OP: {name}, id: {self.id}")
-
-<<<<<<< HEAD
-        if is_property(context_self, name):
-            print("Property detected: ", name)
-            _ = self._syft_run_pre_hooks__(name, (), {})
-=======
         # TODO: weird edge cases here for things like tuples
         if name == "__bool__" and not hasattr(self.syft_action_data, "__bool__"):
             context = PreHookContext(obj=self, op_name=name)
             context, _, _ = self._syft_run_pre_hooks__(context, name, (), {})
->>>>>>> 08077ebc
             # no input needs to propagate
             result = self._syft_run_post_hooks__(
                 context, name, bool(self.syft_action_data)
             )
-<<<<<<< HEAD
-            if name not in dont_wrap_output_attrs:
-                print("Not wrapping output attrs: ", name)
-                result = self._syft_output_action_object(
-                    result, parent_hashes=[self.syft_history_hash], op_name=name
-                )
-            return result
+            if name not in self._syft_dont_wrap_attrs():
+                result = self._syft_output_action_object(result)
+
+            def __wrapper__bool__() -> bool:
+                return result
+
+            return __wrapper__bool__
+
+        if self.syft_is_property(context_self, name):
+            print("Property detected: ", name)
+            if self.syft_is_property(context_self, name):
+                context = PreHookContext(obj=self, op_name=name)
+                context, _, _ = self._syft_run_pre_hooks__(context, name, (), {})
+                # no input needs to propagate
+                result = self._syft_run_post_hooks__(
+                    context, name, self.syft_get_property(context_self, name)
+                )
+                if name not in self._syft_dont_wrap_attrs():
+                    result = self._syft_output_action_object(result)
+                return result
 
         # check for other types that aren't methods, functions etc
         if self.syft_action_data is not None:
@@ -794,29 +714,6 @@
             original_func = getattr(self.syft_result_obj, name)
             skip_result = True
 
-=======
-            if name not in self._syft_dont_wrap_attrs():
-                result = self._syft_output_action_object(result)
-
-            def __wrapper__bool__() -> bool:
-                return result
-
-            return __wrapper__bool__
-
-        # check for other types that aren't methods, functions etc
-        if self.syft_is_property(context_self, name):
-            context = PreHookContext(obj=self, op_name=name)
-            context, _, _ = self._syft_run_pre_hooks__(context, name, (), {})
-            # no input needs to propagate
-            result = self._syft_run_post_hooks__(
-                context, name, self.syft_get_property(context_self, name)
-            )
-            if name not in self._syft_dont_wrap_attrs():
-                result = self._syft_output_action_object(result)
-            return result
-
-        original_func = getattr(self.syft_action_data, name)
->>>>>>> 08077ebc
         if show_print:
             debug_original_func(name, original_func)
         if inspect.ismethod(original_func) or inspect.ismethoddescriptor(original_func):
@@ -829,14 +726,50 @@
                 context, pre_hook_args, pre_hook_kwargs = self._syft_run_pre_hooks__(
                     context, name, args, kwargs
                 )
-<<<<<<< HEAD
                 if skip_result:
                     result = None
                 else:
                     result = original_func(*pre_hook_args, **pre_hook_kwargs)
 
-                post_result = self._syft_run_post_hooks__(name, result)
-                if name not in dont_wrap_output_attrs:
+                post_result = self._syft_run_post_hooks__(context, name, result)
+                if name not in self._syft_dont_wrap_attrs():
+                    (
+                        parent_hashes,
+                        parent_args,
+                        parent_kwargs,
+                        result_obj,
+                    ) = fetch_all_inputs(name, self.syft_history_hash, args, kwargs)
+
+                    post_result = self._syft_output_action_object(
+                        post_result,
+                        parent_hashes=parent_hashes,
+                        op_name=name,
+                        parent_args=parent_args,
+                        parent_kwargs=parent_kwargs,
+                        result_obj=result_obj,
+                    )
+                    post_result.syft_node_uid = context.node_uid
+                    post_result.id = context.result_id
+                return post_result
+
+            wrapper = types.MethodType(wrapper, type(self))
+        else:
+            print("Running non-method: ", name)
+            if show_print:
+                print(">>", name, ", wrapper is not method")
+
+            def wrapper(*args, **kwargs):
+                context = PreHookContext(obj=self, op_name=name)
+                context, pre_hook_args, pre_hook_kwargs = self._syft_run_pre_hooks__(
+                    context, name, args, kwargs
+                )
+                if skip_result:
+                    result = None
+                else:
+                    result = original_func(*pre_hook_args, **pre_hook_kwargs)
+
+                post_result = self._syft_run_post_hooks__(context, name, result)
+                if name not in self._syft_dont_wrap_attrs():
                     (
                         parent_hashes,
                         parent_args,
@@ -851,57 +784,8 @@
                         parent_kwargs=parent_kwargs,
                         result_obj=result_obj,
                     )
-=======
-                result = original_func(*pre_hook_args, **pre_hook_kwargs)
-                post_result = self._syft_run_post_hooks__(context, name, result)
-                if name not in self._syft_dont_wrap_attrs():
-                    post_result = self._syft_output_action_object(post_result)
                     post_result.syft_node_uid = context.node_uid
                     post_result.id = context.result_id
->>>>>>> 08077ebc
-                return post_result
-
-            wrapper = types.MethodType(wrapper, type(self))
-        else:
-            print("Running non-method: ", name)
-            if show_print:
-                print(">>", name, ", wrapper is not method")
-
-            def wrapper(*args, **kwargs):
-                context = PreHookContext(obj=self, op_name=name)
-                context, pre_hook_args, pre_hook_kwargs = self._syft_run_pre_hooks__(
-                    context, name, args, kwargs
-                )
-<<<<<<< HEAD
-                if skip_result:
-                    result = None
-                else:
-                    result = original_func(*pre_hook_args, **pre_hook_kwargs)
-
-                post_result = self._syft_run_post_hooks__(name, result)
-                if name not in dont_wrap_output_attrs:
-                    (
-                        parent_hashes,
-                        parent_args,
-                        parent_kwargs,
-                        result_obj,
-                    ) = fetch_all_inputs(name, self.syft_history_hash, args, kwargs)
-                    post_result = self._syft_output_action_object(
-                        post_result,
-                        parent_hashes=parent_hashes,
-                        op_name=name,
-                        parent_args=parent_args,
-                        parent_kwargs=parent_kwargs,
-                        result_obj=result_obj,
-                    )
-=======
-                result = original_func(*pre_hook_args, **pre_hook_kwargs)
-                post_result = self._syft_run_post_hooks__(context, name, result)
-                if name not in self._syft_dont_wrap_attrs():
-                    post_result = self._syft_output_action_object(post_result)
-                    post_result.syft_node_uid = context.node_uid
-                    post_result.id = context.result_id
->>>>>>> 08077ebc
                 return post_result
 
         try:
