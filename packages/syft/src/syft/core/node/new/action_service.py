# stdlib
import types
from typing import Any
from typing import Callable
from typing import List

# third party
import numpy as np
from result import Err
from result import Ok
from result import Result
from typing_extensions import Self

# relative
from ....core.node.common.node_table.syft_object import transform
from ...common.serde.serializable import serializable
from ...common.uid import UID
from .action_object import Action
from .action_object import ActionObject
from .action_object import ActionObjectPointer
from .action_store import ActionStore
from .context import AuthedServiceContext
from .service import AbstractService
from .service import service_method


@serializable(recursive_serde=True)
class NumpyArrayObjectPointer(ActionObjectPointer):
    __canonical_name__ = "NumpyArrayObjectPointer"
    __version__ = 1

    # 🟡 TODO 17: add state / allowlist inheritance to SyftObject and ignore methods by default
    __attr_state__ = [
        "id",
        "node_uid",
        "parent_id",
    ]

    def __post_init__(self) -> None:
        self.setup_methods()

    def setup_methods(self) -> None:
        infix_operations = ["__add__", "__sub__", "__eq__"]
        for op in infix_operations:
            setattr(
                type(self),
                op,
                types.MethodType(self.__make_infix_op__(op), type(self)),
            )

    def __make_infix_op__(self, op: str) -> Callable:
        def infix_op(_self, other: Any) -> Self:
            if not isinstance(other, ActionObjectPointer):
                # if not isinstance(other, ActionObject):
                #     if not isinstance(other, np.ndarray):
                #         other = np.array(other)
                #     other = NumpyArrayObject(
                #                 syft_action_data=other,
                #                 dtype=other.dtype,
                #                 shape=other.shape
                #             )    
                other = other.to_pointer(self.node_uid)
                # print("🔵 TODO: pointerize")
                # raise Exception("We need to pointerize first")
            action = self.make_method_action(op=op, args=[other])
            action_result = self.execute_action(action, sync=True)
            return action_result

        infix_op.__name__ = op
        return infix_op

    def get_from(self, domain_client) -> Any:
        return domain_client.api.services.action.get(self.id).syft_action_data

def numpy_like_eq(left: Any, right: Any) -> bool:
    result = left == right
    if isinstance(result, bool):
        return result

    if hasattr(result, "all"):
        return (result).all()
    return bool(result)


# 🔵 TODO 7: Map TPActionObjects and their 3rd Party types like numpy type to these
# classes for bi-directional lookup.
@serializable(recursive_serde=True)
class NumpyArrayObject(ActionObject, np.lib.mixins.NDArrayOperatorsMixin):
    __canonical_name__ = "NumpyArrayObject"
    __version__ = 1

    syft_pointer_type = NumpyArrayObjectPointer

    def __eq__(self, other: Any) -> bool:
        # 🟡 TODO 8: move __eq__ to a Data / Serdeable type interface on ActionObject
        if isinstance(other, NumpyArrayObject):
            return (
                numpy_like_eq(self.syft_action_data, other.syft_action_data)
                and self.syft_pointer_type == other.syft_pointer_type
            )
        return self == other

    def send_to(self, domain_node) -> NumpyArrayObjectPointer:
        return domain_node.api.services.action.set(self)
    
    def __array_ufunc__(self, ufunc, method, *inputs, **kwargs):
        inputs = tuple(np.array(x.syft_action_data, dtype=x.dtype.syft_action_data) 
                       if isinstance(x, NumpyArrayObject) else x
                       for x in inputs)
        
        result = getattr(ufunc, method)(*inputs, **kwargs)
        if type(result) is tuple:
            return tuple(NumpyArrayObject(
                            syft_action_data=x, 
                            dtype=x.dtype, 
                            shape=x.shape) for x in result)
        else:
            return NumpyArrayObject(
                            syft_action_data=result, 
                            dtype=result.dtype, 
                            shape=result.shape)


# def expose_dtype(output: dict) -> dict:
#     output["public_dtype"] = output["dtype"]
#     del output["dtype"]
#     return output


# def expose_shape(output: dict) -> dict:
#     output["public_shape"] = output["shape"]
#     del output["shape"]
#     return output


@transform(NumpyArrayObject, NumpyArrayObjectPointer)
def np_array_to_pointer() -> List[Callable]:
    return [
        # expose_dtype,
        # expose_shape,
    ]


class ActionService(AbstractService):
    def __init__(self, store: ActionStore = ActionStore()) -> None:
        self.store = store

    @service_method(path="action.peek", name="peek")
    def peek(self, credentials: SyftVerifyKey) -> Any:
        return Ok(self.store.data)


    @service_method(path="action.set", name="set")
    def set(
        self, context: AuthedServiceContext, action_object: ActionObject
    ) -> Result[ActionObjectPointer, str]:
        """Save an object to the action store"""
        # 🟡 TODO 9: Create some kind of type checking / protocol for SyftSerializable
        result = self.store.set(
            uid=action_object.id,
            credentials=context.credentials,
            syft_object=action_object,
        )
        if result.is_ok():
            return Ok(action_object.to_pointer(context.node.id))
        return result.err()

    @service_method(path="action.get", name="get")
    def get(self, context: AuthedServiceContext, uid: UID) -> Result[ActionObject, str]:
        """Get an object from the action store"""
        result = self.store.get(uid=uid, credentials=context.credentials)
        if result.is_ok():
            return Ok(result.ok())
        return Err(result.err())

    @service_method(path="action.execute", name="execute")
    def execute(
        self, context: AuthedServiceContext, action: Action
    ) -> Result[ActionObjectPointer, Err]:
        """Execute an operation on objects in the action store"""
<<<<<<< HEAD
        print(action.remote_self)
        print(action.parent_id)
        print(action.args)
        resolved_self = self.get(credentials=credentials, uid=action.parent_id)
=======
        resolved_self = self.get(context=context, uid=action.remote_self)
>>>>>>> ea861a59
        if resolved_self.is_err():
            return resolved_self.err()
        else:
            resolved_self = resolved_self.ok().syft_action_data
        args = []
        if action.args:
            for arg_id in action.args:
                arg_value = self.get(context=context, uid=arg_id)
                if arg_value.is_err():
                    return arg_value.err()
                args.append(arg_value.ok().syft_action_data)

        kwargs = {}
        if action.kwargs:
            for key, arg_id in action.kwargs.items():
                kwarg_value = self.get(context=context, uid=arg_id)
                if kwarg_value.is_err():
                    return kwarg_value.err()
                kwargs[key] = kwarg_value.ok().syft_action_data

        # 🔵 TODO 10: Get proper code From old RunClassMethodAction to ensure the function
        # is not bound to the original object or mutated
        target_method = getattr(resolved_self, action.op, None)
        print(target_method)
        print(resolved_self)
        result = None
        try:
            if target_method:
                result = target_method(*args, **kwargs)
        except Exception as e:
            print("what is this exception", e)
            return Err(e)

        print(result)
        # 🟡 TODO 11: Figure out how we want to store action object results
        if isinstance(result, np.ndarray):
            result_action_object = NumpyArrayObject(
                id=action.result_id, parent_id=action.id, syft_action_data=result
            )
        else:
            # 🔵 TODO 12: Create an AnyPointer to handle unexpected results
            result_action_object = ActionObject(
                id=action.result_id, parent_id=action.id, syft_action_data=result  # type: ignore
            )

        set_result = self.store.set(
            uid=action.result_id,
            credentials=context.credentials,
            syft_object=result_action_object,
        )
        if set_result.is_err():
            return set_result.err()

<<<<<<< HEAD
        print(result_action_object)
        return Ok(result_action_object.to_pointer(self.node_uid))
=======
        return Ok(result_action_object.to_pointer(node_uid=context.node.id))
>>>>>>> ea861a59
<|MERGE_RESOLUTION|>--- conflicted
+++ resolved
@@ -58,7 +58,7 @@
                 #                 syft_action_data=other,
                 #                 dtype=other.dtype,
                 #                 shape=other.shape
-                #             )    
+                #             )
                 other = other.to_pointer(self.node_uid)
                 # print("🔵 TODO: pointerize")
                 # raise Exception("We need to pointerize first")
@@ -72,6 +72,7 @@
     def get_from(self, domain_client) -> Any:
         return domain_client.api.services.action.get(self.id).syft_action_data
 
+
 def numpy_like_eq(left: Any, right: Any) -> bool:
     result = left == right
     if isinstance(result, bool):
@@ -102,23 +103,25 @@
 
     def send_to(self, domain_node) -> NumpyArrayObjectPointer:
         return domain_node.api.services.action.set(self)
-    
+
     def __array_ufunc__(self, ufunc, method, *inputs, **kwargs):
-        inputs = tuple(np.array(x.syft_action_data, dtype=x.dtype.syft_action_data) 
-                       if isinstance(x, NumpyArrayObject) else x
-                       for x in inputs)
-        
+        inputs = tuple(
+            np.array(x.syft_action_data, dtype=x.dtype.syft_action_data)
+            if isinstance(x, NumpyArrayObject)
+            else x
+            for x in inputs
+        )
+
         result = getattr(ufunc, method)(*inputs, **kwargs)
         if type(result) is tuple:
-            return tuple(NumpyArrayObject(
-                            syft_action_data=x, 
-                            dtype=x.dtype, 
-                            shape=x.shape) for x in result)
+            return tuple(
+                NumpyArrayObject(syft_action_data=x, dtype=x.dtype, shape=x.shape)
+                for x in result
+            )
         else:
             return NumpyArrayObject(
-                            syft_action_data=result, 
-                            dtype=result.dtype, 
-                            shape=result.shape)
+                syft_action_data=result, dtype=result.dtype, shape=result.shape
+            )
 
 
 # def expose_dtype(output: dict) -> dict:
@@ -146,9 +149,8 @@
         self.store = store
 
     @service_method(path="action.peek", name="peek")
-    def peek(self, credentials: SyftVerifyKey) -> Any:
+    def peek(self) -> Any:
         return Ok(self.store.data)
-
 
     @service_method(path="action.set", name="set")
     def set(
@@ -178,14 +180,10 @@
         self, context: AuthedServiceContext, action: Action
     ) -> Result[ActionObjectPointer, Err]:
         """Execute an operation on objects in the action store"""
-<<<<<<< HEAD
         print(action.remote_self)
         print(action.parent_id)
         print(action.args)
-        resolved_self = self.get(credentials=credentials, uid=action.parent_id)
-=======
         resolved_self = self.get(context=context, uid=action.remote_self)
->>>>>>> ea861a59
         if resolved_self.is_err():
             return resolved_self.err()
         else:
@@ -239,9 +237,5 @@
         if set_result.is_err():
             return set_result.err()
 
-<<<<<<< HEAD
         print(result_action_object)
-        return Ok(result_action_object.to_pointer(self.node_uid))
-=======
-        return Ok(result_action_object.to_pointer(node_uid=context.node.id))
->>>>>>> ea861a59
+        return Ok(result_action_object.to_pointer(node_uid=context.node.id))