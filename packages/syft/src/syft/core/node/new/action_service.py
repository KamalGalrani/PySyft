--- conflicted
+++ resolved
@@ -145,7 +145,6 @@
         code_item: UserCode,
         kwargs: Dict[str, Any],
     ) -> Result[ActionObjectPointer, Err]:
-        # TODO Teo: fix this for UserPolicy
         filtered_kwargs = code_item.input_policy.filter_kwargs(
             kwargs=kwargs, context=context, code_item_id=code_item.id
         )
@@ -211,10 +210,6 @@
         )
         if set_result.is_err():
             return set_result.err()
-<<<<<<< HEAD
-
-=======
->>>>>>> b51bca39
         return Ok(result_action_object)
 
     @service_method(path="action.execute", name="execute", roles=GUEST_ROLE_LEVEL)
