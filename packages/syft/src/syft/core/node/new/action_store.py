# future
from __future__ import annotations

# stdlib
from typing import List
from typing import Optional

# third party
from result import Err
from result import Ok
from result import Result

# relative
from .action_permissions import ActionObjectEXECUTE
from .action_permissions import ActionObjectOWNER
from .action_permissions import ActionObjectPermission
from .action_permissions import ActionObjectREAD
from .action_permissions import ActionObjectWRITE
from .action_permissions import ActionPermission
from .credentials import SyftSigningKey
from .credentials import SyftVerifyKey
from .dict_document_store import DictStoreConfig
from .document_store import BasePartitionSettings
from .document_store import StoreConfig
from .response import SyftSuccess
from .serializable import serializable
from .syft_object import SyftObject
from .twin_object import TwinObject
from .uid import UID


<<<<<<< HEAD
=======
@serializable()
class ActionPermission(Enum):
    OWNER = 1
    READ = 2
    WRITE = 4
    EXECUTE = 8


@serializable()
class ActionObjectPermission:
    def __init__(
        self, uid: UID, credentials: SyftVerifyKey, permission: ActionPermission
    ):
        self.uid = uid
        self.credentials = credentials
        self.permission = permission

    @property
    def permission_string(self) -> str:
        return f"{self.credentials.verify}_{self.permission.name}"

    def __repr__(self) -> str:
        return f"<{self.permission.name}: {self.uid} as {self.credentials.verify}>"


class ActionObjectOWNER(ActionObjectPermission):
    def __init__(self, uid: UID, credentials: SyftVerifyKey):
        self.uid = uid
        self.credentials = credentials
        self.permission = ActionPermission.OWNER


class ActionObjectREAD(ActionObjectPermission):
    def __init__(self, uid: UID, credentials: SyftVerifyKey):
        self.uid = uid
        self.credentials = credentials
        self.permission = ActionPermission.READ


class ActionObjectWRITE(ActionObjectPermission):
    def __init__(self, uid: UID, credentials: SyftVerifyKey):
        self.uid = uid
        self.credentials = credentials
        self.permission = ActionPermission.WRITE


class ActionObjectEXECUTE(ActionObjectPermission):
    def __init__(self, uid: UID, credentials: SyftVerifyKey):
        self.uid = uid
        self.credentials = credentials
        self.permission = ActionPermission.EXECUTE


>>>>>>> c06114cb
class ActionStore:
    pass


@serializable()
class KeyValueActionStore(ActionStore):
    """Generic Key-Value Action store.

    Parameters:
        store_config: StoreConfig
            Backend specific configuration, including connection configuration, database name, or client class type.
        root_verify_key: Optional[SyftVerifyKey]
            Signature verification key, used for checking access permissions.
    """

    def __init__(
        self, store_config: StoreConfig, root_verify_key: Optional[SyftVerifyKey] = None
    ) -> None:
        self.store_config = store_config
        self.settings = BasePartitionSettings(name="Action")
        self.data = self.store_config.backing_store(
            "data", self.settings, self.store_config
        )
        self.permissions = self.store_config.backing_store(
            "permissions", self.settings, self.store_config, ddtype=set
        )
        if root_verify_key is None:
            root_verify_key = SyftSigningKey.generate().verify_key
        self.root_verify_key = root_verify_key

    def get(
        self, uid: UID, credentials: SyftVerifyKey, skip_permission: bool = False
    ) -> Result[SyftObject, str]:
        # TODO 🟣 Temporarily added skip permission argument for enclave
        # until permissions are fully integrated
        # if you get something you need READ permission
        read_permission = ActionObjectREAD(uid=uid, credentials=credentials)
        # if True:
        if skip_permission or self.has_permission(read_permission):
            syft_object = self.data[uid]
            return Ok(syft_object)
        return Err(f"Permission: {read_permission} denied")

    def get_pointer(
        self, uid: UID, credentials: SyftVerifyKey, node_uid: UID
    ) -> Result[SyftObject, str]:
        try:
            # 🟡 TODO 34: do we want pointer read permissions?
            if uid in self.data:
                obj = self.data[uid]
                if isinstance(obj, TwinObject):
                    obj = obj.mock
                obj.syft_point_to(node_uid)
                return Ok(obj)
            return Err("Permission denied")
        except Exception as e:
            return Err(str(e))

    def exists(self, uid: UID) -> bool:
        return uid in self.data

    def set(
        self, uid: UID, credentials: SyftVerifyKey, syft_object: SyftObject
    ) -> Result[SyftSuccess, Err]:
        # if you set something you need WRITE permission
        write_permission = ActionObjectWRITE(uid=uid, credentials=credentials)
        can_write = self.has_permission(write_permission)

        if not self.exists(uid=uid):
            # attempt to claim it for writing
            ownership_result = self.take_ownership(uid=uid, credentials=credentials)
            can_write = True if ownership_result.is_ok() else False

        if can_write:
            self.data[uid] = syft_object
            if uid not in self.permissions:
                # create default permissions
                self.permissions[uid] = set()
            permission = f"{credentials.verify}_READ"
            permissions = self.permissions[uid]
            permissions.add(permission)
            self.permissions[uid] = permissions
            return Ok(SyftSuccess(message=f"Set for ID: {uid}"))
        return Err(f"Permission: {write_permission} denied")

    def take_ownership(
        self, uid: UID, credentials: SyftVerifyKey
    ) -> Result[SyftSuccess, str]:
        # first person using this UID can claim ownership
        if uid not in self.permissions and uid not in self.data:
            self.add_permissions(
                [
                    ActionObjectOWNER(uid=uid, credentials=credentials),
                    ActionObjectWRITE(uid=uid, credentials=credentials),
                    ActionObjectREAD(uid=uid, credentials=credentials),
                    ActionObjectEXECUTE(uid=uid, credentials=credentials),
                ]
            )
            return Ok(SyftSuccess(message=f"Ownership of ID: {uid} taken."))
        return Err(f"UID: {uid} already owned.")

    def delete(self, uid: UID, credentials: SyftVerifyKey) -> Result[SyftSuccess, str]:
        # if you delete something you need OWNER permission
        # is it bad to evict a key and have someone else reuse it?
        # perhaps we should keep permissions but no data?
        owner_permission = ActionObjectOWNER(uid=uid, credentials=credentials)
        if self.has_permission(owner_permission):
            if uid in self.data:
                del self.data[uid]
            if uid in self.permissions:
                del self.permissions[uid]
            return Ok(SyftSuccess(message=f"ID: {uid} deleted"))
        return Err(f"Permission: {owner_permission} denied")

    def has_permission(self, permission: ActionObjectPermission) -> bool:
        if not isinstance(permission.permission, ActionPermission):
            raise Exception(f"ObjectPermission type: {permission.permission} not valid")

        if self.root_verify_key.verify == permission.credentials.verify:
            return True

        if (
            permission.uid in self.permissions
            and permission.permission_string in self.permissions[permission.uid]
        ):
            return True

        # 🟡 TODO 14: add ALL_READ, ALL_EXECUTE etc
        if permission.permission == ActionPermission.OWNER:
            pass
        elif permission.permission == ActionPermission.READ:
            pass
        elif permission.permission == ActionPermission.WRITE:
            pass
        elif permission.permission == ActionPermission.EXECUTE:
            pass

        return False

    def add_permission(self, permission: ActionObjectPermission) -> None:
        permissions = self.permissions[permission.uid]
        permissions.add(permission.permission_string)
        self.permissions[permission.uid] = permissions

    def remove_permission(self, permission: ActionObjectPermission):
        permissions = self.permissions[permission.uid]
        permissions.remove(permission.permission_string)
        self.permissions[permission.uid] = permissions

    def add_permissions(self, permissions: List[ActionObjectPermission]) -> None:
        results = []
        for permission in permissions:
            results.append(self.add_permission(permission))


@serializable()
class DictActionStore(KeyValueActionStore):
    """Dictionary-Based Key-Value Action store.

    Parameters:
        store_config: StoreConfig
            Backend specific configuration, including client class type.
        root_verify_key: Optional[SyftVerifyKey]
            Signature verification key, used for checking access permissions.
    """

    def __init__(
        self,
        store_config: Optional[StoreConfig] = None,
        root_verify_key: Optional[SyftVerifyKey] = None,
    ) -> None:
        store_config = store_config if store_config is not None else DictStoreConfig()
        super().__init__(store_config=store_config, root_verify_key=root_verify_key)


@serializable()
class SQLiteActionStore(KeyValueActionStore):
    """SQLite-Based Key-Value Action store.

    Parameters:
        store_config: StoreConfig
            SQLite specific configuration, including connection settings or client class type.
        root_verify_key: Optional[SyftVerifyKey]
            Signature verification key, used for checking access permissions.
    """

    pass<|MERGE_RESOLUTION|>--- conflicted
+++ resolved
@@ -29,62 +29,6 @@
 from .uid import UID
 
 
-<<<<<<< HEAD
-=======
-@serializable()
-class ActionPermission(Enum):
-    OWNER = 1
-    READ = 2
-    WRITE = 4
-    EXECUTE = 8
-
-
-@serializable()
-class ActionObjectPermission:
-    def __init__(
-        self, uid: UID, credentials: SyftVerifyKey, permission: ActionPermission
-    ):
-        self.uid = uid
-        self.credentials = credentials
-        self.permission = permission
-
-    @property
-    def permission_string(self) -> str:
-        return f"{self.credentials.verify}_{self.permission.name}"
-
-    def __repr__(self) -> str:
-        return f"<{self.permission.name}: {self.uid} as {self.credentials.verify}>"
-
-
-class ActionObjectOWNER(ActionObjectPermission):
-    def __init__(self, uid: UID, credentials: SyftVerifyKey):
-        self.uid = uid
-        self.credentials = credentials
-        self.permission = ActionPermission.OWNER
-
-
-class ActionObjectREAD(ActionObjectPermission):
-    def __init__(self, uid: UID, credentials: SyftVerifyKey):
-        self.uid = uid
-        self.credentials = credentials
-        self.permission = ActionPermission.READ
-
-
-class ActionObjectWRITE(ActionObjectPermission):
-    def __init__(self, uid: UID, credentials: SyftVerifyKey):
-        self.uid = uid
-        self.credentials = credentials
-        self.permission = ActionPermission.WRITE
-
-
-class ActionObjectEXECUTE(ActionObjectPermission):
-    def __init__(self, uid: UID, credentials: SyftVerifyKey):
-        self.uid = uid
-        self.credentials = credentials
-        self.permission = ActionPermission.EXECUTE
-
-
->>>>>>> c06114cb
 class ActionStore:
     pass
 
