# future
from __future__ import annotations

# stdlib
from typing import Any
from typing import Optional
from typing import Type

# relative
from .document_store import DocumentStore
from .document_store import StoreConfig
from .kv_document_store import KeyValueBackingStore
from .kv_document_store import KeyValueStorePartition
from .serializable import serializable


@serializable(recursive_serde=True)
class DictBackingStore(dict, KeyValueBackingStore):
    """Dictionary-based Store core logic"""

    def __init__(self, *args: Any, **kwargs: Any) -> None:
        super(dict).__init__()
        self._ddtype = kwargs.get("ddtype", None)

    def __getitem__(self, key: Any) -> Any:
        try:
            value = super().__getitem__(key)
            return value
        except KeyError as e:
            if self._ddtype:
                return self._ddtype()
            raise e


@serializable(recursive_serde=True)
class DictStorePartition(KeyValueStorePartition):
<<<<<<< HEAD
    """Dictionary-based StorePartition

    Parameters:
        `settings`: PartitionSettings
            PySyft specific settings, used for indexing and partitioning
        `store_config`: DictStoreConfig
            DictStore specific configuration
    """

    pass
=======
    def prune(self):
        self.init_store()
>>>>>>> b1e5cbe1


# the base document store is already a dict but we can change it later
@serializable(recursive_serde=True)
class DictDocumentStore(DocumentStore):
    """Dictionary-based Document Store

    Parameters:
        `store_config`: DictStoreConfig
            Dictionary Store specific configuration, containing the store type and the backing store type
    """

    partition_type = DictStorePartition

    def __init__(self, store_config: Optional[DictStoreConfig] = None) -> None:
        if store_config is None:
            store_config = DictStoreConfig()
        super().__init__(store_config=store_config)

    def reset(self):
        for _, partition in self.partitions.items():
            partition.prune()


@serializable(recursive_serde=True)
class DictStoreConfig(StoreConfig):
    """Dictionary-based configuration

    Parameters:
        `store_type`: Type[DocumentStore]
            The Document type used. Default: DictDocumentStore
        `backing_store`: Type[KeyValueBackingStore]
            The backend type used. Default: DictBackingStore

    """

    store_type: Type[DocumentStore] = DictDocumentStore
    backing_store: Type[KeyValueBackingStore] = DictBackingStore<|MERGE_RESOLUTION|>--- conflicted
+++ resolved
@@ -34,7 +34,6 @@
 
 @serializable(recursive_serde=True)
 class DictStorePartition(KeyValueStorePartition):
-<<<<<<< HEAD
     """Dictionary-based StorePartition
 
     Parameters:
@@ -44,11 +43,8 @@
             DictStore specific configuration
     """
 
-    pass
-=======
     def prune(self):
         self.init_store()
->>>>>>> b1e5cbe1
 
 
 # the base document store is already a dict but we can change it later
