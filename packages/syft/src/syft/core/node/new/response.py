--- conflicted
+++ resolved
@@ -46,12 +46,13 @@
 
 
 @serializable(recursive_serde=True)
-<<<<<<< HEAD
 class SyftNotReady(SyftResponseMessage):
     @property
     def _repr_html_class_(self) -> str:
         return "alert-info"
-=======
+
+
+@serializable(recursive_serde=True)
 class SyftException(Exception):
     @property
     def _repr_html_class_(self) -> str:
@@ -61,5 +62,4 @@
         return (
             f'<div class="{self._repr_html_class_}" style="padding:5px;">'
             + f"<strong>{type(self).__name__}</strong>: {self.args}.</div><br />"
-        )
->>>>>>> b9c9e7cb
+        )