# stdlib
from typing import Any
from typing import Optional
from typing import Sequence

# syft absolute
import syft

# relative
from .recursive import recursive_serde_register

module_type = type(syft)


def serializable(
<<<<<<< HEAD
    recursive_serde: bool = True,
=======
    attrs: Sequence[str] = [],
    without: Sequence[str] = [],
    inherit: Optional[bool] = True,
    inheritable: Optional[bool] = True,
    **kwargs,
>>>>>>> 1cddd33f
) -> Any:
    """
    Recursively serialize attributes of the class.

    Args:
        `attrs`       : List of attributes to serialize
        `without`     : List of attributes to exclude from serialization
        `inherit`     : Whether to inherit serializable attribute list from base class
        `inheritable` : Whether the serializable attribute list can be inherited by derived class

    For non-pydantic classes,
        - `inheritable=True`  => Derived classes will include base class `attrs`
        - `inheritable=False` => Derived classes will not include base class `attrs`
        - `inherit=True`      => Base class `attrs` + `attrs` - `without`
        - `inherit=False`     => `attrs` - `without`

    For pydantic classes,
        - No need to provide `attrs`. They will be automatically inferred.
        - Providing `attrs` will override the inferred attributes.
        - `without` will work only on attributes of `Optional` type
        - `inherit`, `inheritable` will not work as pydantic inherits by default

    Returns:
        Decorated class
    """

    def rs_decorator(cls: Any) -> Any:
        recursive_serde_register(
            cls,
            serialize_attrs=attrs,
            exclude_attrs=without,
            inherit_attrs=inherit,
            inheritable_attrs=inheritable,
        )
        return cls

    return rs_decorator<|MERGE_RESOLUTION|>--- conflicted
+++ resolved
@@ -13,15 +13,11 @@
 
 
 def serializable(
-<<<<<<< HEAD
-    recursive_serde: bool = True,
-=======
     attrs: Sequence[str] = [],
     without: Sequence[str] = [],
     inherit: Optional[bool] = True,
     inheritable: Optional[bool] = True,
     **kwargs,
->>>>>>> 1cddd33f
 ) -> Any:
     """
     Recursively serialize attributes of the class.
