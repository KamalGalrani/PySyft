# stdlib
from typing import Any
from typing import Dict
from typing import List
from typing import Union

# relative
from ....telemetry import instrument
from ...common.serde.serializable import serializable
from ...common.uid import UID
from .context import AuthedServiceContext
from .document_store import DocumentStore
from .linked_obj import LinkedObject
from .response import SyftError
from .response import SyftNotReady
from .response import SyftSuccess
from .service import AbstractService
from .service import SERVICE_TO_TYPES
from .service import TYPE_TO_SERVICE
from .service import service_method
from .user_code import SubmitUserCode
from .user_code import UserCode
from .user_code import UserCodeStatus
from .user_code_stash import UserCodeStash
from .policy import UserPolicy, SubmitUserPolicy, InputPolicy, OutputPolicy
from .policy import get_policy_object, update_policy_state, init_policy
import sys
from ...common.serde import _serialize
from ...common.serde import _deserialize

@instrument
@serializable(recursive_serde=True)
class UserCodeService(AbstractService):
    store: DocumentStore
    stash: UserCodeStash

    def __init__(self, store: DocumentStore) -> None:
        self.store = store
        self.stash = UserCodeStash(store=store)

    @service_method(path="code.submit", name="submit")
    def submit(
        self, context: AuthedServiceContext, code: SubmitUserCode
    ) -> Union[UserCode, SyftError]:
        """Add User Code"""
        from .policy_service import PolicyService
        policy_service = context.node.get_service(PolicyService)
        code_item = code.to(UserCode, context=context)
        if isinstance(code.input_policy, SubmitUserPolicy):
            submit_input_policy = code.input_policy
            policy_service.add_user_policy(context, submit_input_policy)
            input_policy = policy_service.get_all_user_policy(context)[-1]
            code_item.input_policy = input_policy
        
        if isinstance(code.output_policy, SubmitUserPolicy):
            submit_output_policy = code.output_policy
            policy_service.add_user_policy(context, submit_output_policy)
            output_policy = policy_service.get_all_user_policy(context)[-1]
            print(type(output_policy), file=sys.stderr)
            code_item.output_policy = output_policy

        result = self.stash.set(code_item)
        if result.is_err():
            return SyftError(message=str(result.err()))
        return SyftSuccess(message="User Code Submitted")

    @service_method(path="code.request_code_execution", name="request_code_execution")
    def request_code_execution(
        self, context: AuthedServiceContext, code: SubmitUserCode
    ) -> Union[SyftSuccess, SyftError]:
        """Request Code execution on user code"""
        # relative
        from .request import EnumMutation
        from .request import SubmitRequest
        from .request_service import RequestService

        user_code = code.to(UserCode, context=context)

        result = self.stash.set(user_code)
        if result.is_err():
            return SyftError(message=str(result.err()))

        linked_obj = LinkedObject.from_obj(user_code, node_uid=context.node.id)
        CODE_EXECUTE = EnumMutation.from_obj(
            linked_obj=linked_obj, attr_name="status", value=UserCodeStatus.EXECUTE
        )
        request = SubmitRequest(changes=[CODE_EXECUTE])
        method = context.node.get_service_method(RequestService.submit)
        result = method(context=context, request=request)

        # The Request service already returns either a SyftSuccess or SyftError
        return result

    @service_method(path="code.get_all", name="get_all")
    def get_all(
        self, context: AuthedServiceContext
    ) -> Union[List[UserCode], SyftError]:
        """Get a Dataset"""
        result = self.stash.get_all()
        if result.is_ok():
            return result.ok()
        return SyftError(message=result.err())

    @service_method(path="code.get_by_id", name="get_by_id")
    def get_by_uid(
        self, context: AuthedServiceContext, uid: UID
    ) -> Union[SyftSuccess, SyftError]:
        """Get a User Code Item"""
        result = self.stash.get_by_uid(uid=uid)
        if result.is_ok():
            return result.ok()
        return SyftError(message=result.err())

    @service_method(path="code.get_all_for_user", name="get_all_for_user")
    def get_all_for_user(
        self, context: AuthedServiceContext
    ) -> Union[SyftSuccess, SyftError]:
        """Get All User Code Items for User's VerifyKey"""
        # TODO: replace with incoming user context and key
        result = self.stash.get_all()
        if result.is_ok():
            return result.ok()
        return SyftError(message=result.err())

    def update_code_state(
        self, context: AuthedServiceContext, code_item: UserCode
    ) -> Union[SyftSuccess, SyftError]:
        result = self.stash.update(code_item)
        if result.is_ok():
            return SyftSuccess(message="Code State Updated")
        return SyftError(message="Unable to Update Code State")

    @service_method(path="code.review", name="review")
    def review(self, context: AuthedServiceContext, uid: UID, approved: bool):
        # TODO: Check for permissions
        result = self.stash.get_by_uid(uid=uid)
        print(result, file=sys.stderr)
        if result.is_ok():
            code_item = result.ok()
            if approved:
                print(type(code_item.input_policy),type(code_item.output_policy), file=sys.stderr)

                code_item.status = UserCodeStatus.EXECUTE 
                if isinstance(code_item.input_policy, UserPolicy):
                    policy_object = init_policy(code_item.input_policy, code_item.input_policy_init_args)
                    code_item.input_policy_state = _serialize(policy_object, to_bytes=True)
                    
                if isinstance(code_item.output_policy, UserPolicy):
                    print(code_item.output_policy_init_args, file=sys.stderr)
                    policy_object = init_policy(code_item.output_policy, code_item.output_policy_init_args)
                    code_item.output_policy_state = _serialize(policy_object, to_bytes=True)

                # put user submitted policy in the policy stash
            else:
                code_item.status = UserCodeStatus.DENIED
                
            self.update_code_state(context=context, code_item=code_item)
            return SyftSuccess("Review submitted")    

        return SyftError(message=result.err())



    @service_method(path="code.call", name="call")
    def call(
        self, context: AuthedServiceContext, uid: UID, **kwargs: Any
    ) -> Union[SyftSuccess, SyftError]:
        """Call a User Code Function"""
        filtered_kwargs = filter_kwargs(kwargs)
        try:
            result = self.stash.get_by_uid(uid=uid)
            if result.is_ok():
                code_item = result.ok()
                if code_item.status == UserCodeStatus.EXECUTE:
                    is_valid = True #= code_item.output_policy_state.valid
                    if not is_valid:
                        return is_valid
                    else:
                        action_service = context.node.get_service("actionservice")
                        if isinstance(code_item.input_policy, InputPolicy):
                            # TODO: fix bug with dev InputPolicy
                            # filtered_kwargs = code_item.input_policy.filter_kwargs(filtered_kwargs)
                            filtered_kwargs = filtered_kwargs
                        else:
                            policy_object = get_policy_object(
                                code_item.input_policy, code_item.input_policy_state
                            )
                            filtered_kwargs = policy_object.filter_kwargs(filtered_kwargs)
                            code_item.input_policy_state = update_policy_state(policy_object)
                                
                        result = action_service._user_code_execute(
                            context, code_item, filtered_kwargs
                        )
<<<<<<< HEAD
                        print(result, file=sys.stderr)
=======
                        if isinstance(result, str):
                            return SyftError(message=result)
>>>>>>> a7d9f4c7
                        if result.is_ok():
                            final_results = result.ok()
                            if isinstance(code_item.output_policy, OutputPolicy):
                                code_item.output_policy_state.update_state()
                            else:
                                policy_object = get_policy_object(
                                    code_item.output_policy, code_item.output_policy_state
                                )
                                print(policy_object, file=sys.stderr)
                                print(policy_object)
                                final_results = policy_object.apply_output(final_results)
                                print(final_results, file=sys.stderr) 
                                code_item.output_policy_state = update_policy_state(policy_object)
                                print(update_policy_state(policy_object), file=sys.stderr) 
                                
                            state_result = self.update_code_state(
                                context=context, code_item=code_item
                            )
                            if state_result:
                               return final_results
                            else:
                                return state_result
                elif code_item.status == UserCodeStatus.SUBMITTED:
                    return SyftNotReady(
                        message=f"{type(code_item)} Your code is waiting for approval: {code_item.status}"
                    )
                else:
                    return SyftError(
                        message=f"{type(code_item)} Your code cannot be run: {code_item.status}"
                    )
            return SyftError(message=result.err())
        except Exception as e:
            return SyftError(message=f"Failed to run. {e}")


def filter_kwargs(kwargs: Dict[str, Any]) -> Dict[str, Any]:
    # relative
    from .action_object import ActionObject
    from .dataset import Asset
    from .twin_object import TwinObject

    filtered_kwargs = {}
    for k, v in kwargs.items():
        value = v
        if isinstance(v, ActionObject):
            value = v.id
        if isinstance(v, TwinObject):
            value = v.id
        if isinstance(v, Asset):
            value = v.action_id
        filtered_kwargs[k] = value
    return filtered_kwargs


TYPE_TO_SERVICE[UserCode] = UserCodeService
SERVICE_TO_TYPES[UserCodeService].update({UserCode})<|MERGE_RESOLUTION|>--- conflicted
+++ resolved
@@ -191,12 +191,8 @@
                         result = action_service._user_code_execute(
                             context, code_item, filtered_kwargs
                         )
-<<<<<<< HEAD
-                        print(result, file=sys.stderr)
-=======
                         if isinstance(result, str):
                             return SyftError(message=result)
->>>>>>> a7d9f4c7
                         if result.is_ok():
                             final_results = result.ok()
                             if isinstance(code_item.output_policy, OutputPolicy):
