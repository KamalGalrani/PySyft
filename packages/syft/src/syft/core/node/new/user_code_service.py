--- conflicted
+++ resolved
@@ -9,17 +9,9 @@
 
 # relative
 from ....telemetry import instrument
-<<<<<<< HEAD
-from ...common.serde import _serialize
-from ...common.serde.serializable import serializable
-from ...common.uid import UID
-=======
->>>>>>> a383bb70
 from .context import AuthedServiceContext
 from .document_store import DocumentStore
 from .linked_obj import LinkedObject
-from .user_code import InputPolicy
-from .user_code import OutputPolicy
 from .policy import SubmitUserPolicy
 from .policy import UserPolicy
 from .policy import get_policy_object
@@ -30,12 +22,15 @@
 from .response import SyftNotReady
 from .response import SyftSuccess
 from .serializable import serializable
+from .serialize import _serialize
 from .service import AbstractService
 from .service import SERVICE_TO_TYPES
 from .service import TYPE_TO_SERVICE
 from .service import service_method
 from .uid import UID
+from .user_code import InputPolicy
 from .user_code import OutputHistory
+from .user_code import OutputPolicy
 from .user_code import SubmitUserCode
 from .user_code import UserCode
 from .user_code import UserCodeStatus
@@ -84,7 +79,7 @@
                 code_item.output_policy = output_policy.ok()
             else:
                 return output_policy
-        
+
         result = self.stash.set(code_item)
         if result.is_err():
             return SyftError(message=str(result.err()))
