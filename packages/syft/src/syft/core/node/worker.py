--- conflicted
+++ resolved
@@ -23,11 +23,7 @@
 from ..common.serde.serializable import serializable
 from ..common.uid import UID
 from .new.action_service import ActionService
-<<<<<<< HEAD
-from .new.action_service import ActionStore
-=======
 from .new.action_store import ActionStore
->>>>>>> b2b936eb
 from .new.api import SignedSyftAPICall
 from .new.api import SyftAPI
 from .new.api import SyftAPICall
@@ -104,9 +100,6 @@
         pass
         # super().post_init()
 
-    def get_api(self) -> SyftAPI:
-        return SyftAPI.for_user(node_uid=self.id)
-
     def _construct_services(self):
         self.service_path_map = {}
         self.document_store = DictDocumentStore()
@@ -115,17 +108,8 @@
             if service_klass == ActionService:
                 action_store = ActionStore(root_verify_key=self.signing_key.verify_key)
                 kwargs["store"] = action_store
-<<<<<<< HEAD
-                print(
-                    "Creating new ActionStore",
-                    action_store,
-                    action_store.id,
-                    action_store.data,
-                )
-=======
             if service_klass == UserService:
                 kwargs["store"] = self.document_store
->>>>>>> b2b936eb
             self.service_path_map[service_klass.__name__] = service_klass(**kwargs)
 
     def get_service_method(self, path_or_func: Union[str, Callable]) -> Callable:
