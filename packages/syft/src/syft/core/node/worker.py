# future
from __future__ import annotations

# stdlib
from functools import partial
import os
from typing import Any
from typing import Callable
from typing import List
from typing import Optional
from typing import Type
from typing import Union

# third party
from nacl.signing import SigningKey
from result import Err
from result import Result

# relative
from ... import __version__
from ...core.node.common.node_table.syft_object import HIGHEST_SYFT_OBJECT_VERSION
from ...core.node.common.node_table.syft_object import LOWEST_SYFT_OBJECT_VERSION
from ...core.node.common.node_table.syft_object import SyftObject
from ...telemetry import instrument
from ...util import random_name
from ..common.serde.serializable import serializable
from ..common.uid import UID
from .new.action_service import ActionService
from .new.action_store import ActionStore
from .new.api import SignedSyftAPICall
from .new.api import SyftAPI
from .new.api import SyftAPICall
from .new.context import AuthedServiceContext
from .new.context import NodeServiceContext
from .new.context import UnauthedServiceContext
from .new.context import UserLoginCredentials
from .new.credentials import SyftSigningKey
from .new.dataset_service import DatasetService
from .new.dict_document_store import DictStoreConfig
from .new.document_store import StoreConfig
from .new.node import NewNode
from .new.node_metadata import NodeMetadata
from .new.request_service import RequestService
from .new.service import AbstractService
from .new.service import ServiceConfigRegistry
from .new.task.oblv_keys_stash import OblvKeys
from .new.task.oblv_keys_stash import OblvKeysStash
from .new.task.oblv_service import OblvService
from .new.task.oblv_service import generate_oblv_key
from .new.task.task_service import TaskService
from .new.test_service import TestService
from .new.user import User
from .new.user import UserCreate
from .new.user_code_service import UserCodeService
from .new.user_service import UserService
from .new.user_stash import UserStash

NODE_PRIVATE_KEY = "NODE_PRIVATE_KEY"
NODE_UID = "NODE_UID"


def get_private_key_env() -> Optional[str]:
    return get_env(NODE_PRIVATE_KEY)


def get_node_uid_env() -> Optional[str]:
    return get_env(NODE_UID)


def get_env(key: str) -> Optional[str]:
    return os.environ.get(key, None)


signing_key_env = get_private_key_env()
node_uid_env = get_node_uid_env()


@instrument
@serializable(recursive_serde=True)
class Worker(NewNode):
    signing_key: Optional[SyftSigningKey]
    required_signed_calls: bool = True

    def __init__(
        self,
        *,  # Trasterisk
        name: Optional[str] = None,
        id: Optional[UID] = None,
        services: Optional[List[Type[AbstractService]]] = None,
        signing_key: Optional[SigningKey] = SigningKey.generate(),
        store_config: Optional[StoreConfig] = None,
        root_email: str = "info@openmined.org",
        root_password: str = "changethis",
    ):
        # 🟡 TODO 22: change our ENV variable format and default init args to make this
        # less horrible or add some convenience functions
        if node_uid_env is not None:
            self.id = UID.from_string(node_uid_env)
        else:
            if id is None:
                id = UID()
            self.id = id

        if signing_key_env is not None:
            self.signing_key = SyftSigningKey.from_string(signing_key_env)
        else:
            self.signing_key = SyftSigningKey(signing_key=signing_key)

        if name is None:
            name = random_name()
        self.name = name
        services = (
            [
                UserService,
                ActionService,
                TestService,
<<<<<<< HEAD
                TaskService,
                OblvService,
                DatasetService,
                UserCodeService,
=======
                DatasetService,
                UserCodeService,
                RequestService,
>>>>>>> 3435db94
            ]
            if services is None
            else services
        )
        self.services = services
        self.service_config = ServiceConfigRegistry.get_registered_configs()
        store_config = DictStoreConfig() if store_config is None else store_config
        self.init_stores(store_config=store_config)
        self._construct_services()
        create_admin_new(  # nosec B106
            name="Jane Doe",
            email="info@openmined.org",
            password="changethis",
            node=self,
        )
        create_oblv_key_pair(worker=self)
        self.post_init()

    def __repr__(self) -> str:
        return f"{type(self).__name__}: {self.name} - {self.id} {self.services}"

    def post_init(self) -> None:
        print(f"Starting {self}")
        # super().post_init()

    def init_stores(self, store_config: StoreConfig):
        document_store = store_config.store_type
        self.document_store = document_store(client_config=store_config.client_config)
        self.action_store = ActionStore(root_verify_key=self.signing_key.verify_key)

    def _construct_services(self):
        self.service_path_map = {}

        for service_klass in self.services:
            kwargs = {}
            if service_klass == ActionService:
                action_store = self.action_store
                kwargs["store"] = action_store
            if service_klass in [
                UserService,
                DatasetService,
                UserCodeService,
                RequestService,
            ]:
                kwargs["store"] = self.document_store
<<<<<<< HEAD
            if service_klass == TaskService:
                kwargs["document_store"] = self.document_store
                kwargs["action_store"] = self.action_store
            if service_klass == OblvService:
                kwargs["document_store"] = self.document_store
            self.service_path_map[service_klass.__name__] = service_klass(**kwargs)
=======
            self.service_path_map[service_klass.__name__.lower()] = service_klass(
                **kwargs
            )
>>>>>>> 3435db94

    def get_service_method(self, path_or_func: Union[str, Callable]) -> Callable:
        if callable(path_or_func):
            path_or_func = path_or_func.__qualname__
        return self._get_service_method_from_path(path_or_func)

    def get_service(self, path_or_func: Union[str, Callable]) -> Callable:
        if callable(path_or_func):
            path_or_func = path_or_func.__qualname__
        return self._get_service_from_path(path_or_func)

    def _get_service_from_path(self, path: str) -> AbstractService:
        path_list = path.split(".")
        if len(path_list) > 1:
            _ = path_list.pop()
        service_name = path_list.pop()
        return self.service_path_map[service_name.lower()]

    def _get_service_method_from_path(self, path: str) -> Callable:
        path_list = path.split(".")
        method_name = path_list.pop()
        service_obj = self._get_service_from_path(path=path)

        return getattr(service_obj, method_name)

    def metadata(self) -> NodeMetadata:
        return NodeMetadata(
            name=self.name,
            id=self.id,
            verify_key=self.signing_key.verify_key,
            highest_object_version=HIGHEST_SYFT_OBJECT_VERSION,
            lowest_object_version=LOWEST_SYFT_OBJECT_VERSION,
            syft_version=__version__,
        )

    @property
    def icon(self) -> str:
        return "🦾"

    def __hash__(self) -> int:
        return hash(self.id)

    def __eq__(self, other: Any) -> bool:
        if not isinstance(other, Worker):
            return False

        if self.id != other.id:
            return False

        return True

    def handle_api_call(
        self, api_call: Union[SyftAPICall, SignedSyftAPICall]
    ) -> Result[SyftObject, Err]:
        if self.required_signed_calls and isinstance(api_call, SyftAPICall):
            return Err(
                f"You sent a {type(api_call)}. This node requires SignedSyftAPICall."  # type: ignore
            )
        else:
            if not api_call.is_valid:
                return Err("Your message signature is invalid")  # type: ignore

        credentials = api_call.credentials
        api_call = api_call.message

        context = AuthedServiceContext(node=self, credentials=credentials)

        # 🔵 TODO 4: Add @service decorator to autobind services into the SyftAPI
        if api_call.path not in self.service_config:
            return Err(f"API call not in registered services: {api_call.path}")  # type: ignore

        _private_api_path = ServiceConfigRegistry.private_path_for(api_call.path)

        method = self.get_service_method(_private_api_path)
        result = method(context, *api_call.args, **api_call.kwargs)
        return result

    def get_api(self) -> SyftAPI:
        return SyftAPI.for_user(node=self)

    def get_method_with_context(
        self, function: Callable, context: NodeServiceContext
    ) -> Callable:
        method = self.get_service_method(function)
        return partial(method, context=context)

    def get_unauthed_context(
        self, login_credentials: UserLoginCredentials
    ) -> NodeServiceContext:
        return UnauthedServiceContext(node=self, login_credentials=login_credentials)


def create_admin_new(
    name: str,
    email: str,
    password: str,
    node: NewNode,
) -> Optional[User]:
    try:
        user_stash = UserStash(store=node.document_store)
        row_exists = user_stash.get_by_email(email=email).ok()
        if row_exists:
            return None
        else:
            create_user = UserCreate(
                name=name, email=email, password=password, password_verify=password
            )
            # New User Initialization
            user = user_stash.set(user=create_user.to(User))
            return user.ok()
    except Exception as e:
        print("create_admin failed", e)


def create_oblv_key_pair(
    worker: Worker,
) -> Optional[str]:
    try:
        if os.getenv("INSTALL_OBLV_CLI") == "true":
            oblv_keys_stash = OblvKeysStash(store=worker.document_store)

            if not len(oblv_keys_stash):
                public_key, private_key = generate_oblv_key()
                oblv_keys = OblvKeys(public_key=public_key, private_key=private_key)
                res = oblv_keys_stash.set(oblv_keys)
                if res.is_ok():
                    print("Successfully generated Oblv Key pair at startup")
                return res.err()
    except Exception as e:
        print("Unable to create Oblv Keys.", e)<|MERGE_RESOLUTION|>--- conflicted
+++ resolved
@@ -114,16 +114,11 @@
                 UserService,
                 ActionService,
                 TestService,
-<<<<<<< HEAD
                 TaskService,
                 OblvService,
                 DatasetService,
                 UserCodeService,
-=======
-                DatasetService,
-                UserCodeService,
                 RequestService,
->>>>>>> 3435db94
             ]
             if services is None
             else services
@@ -167,20 +162,15 @@
                 DatasetService,
                 UserCodeService,
                 RequestService,
+                OblvService,
             ]:
                 kwargs["store"] = self.document_store
-<<<<<<< HEAD
             if service_klass == TaskService:
                 kwargs["document_store"] = self.document_store
                 kwargs["action_store"] = self.action_store
-            if service_klass == OblvService:
-                kwargs["document_store"] = self.document_store
-            self.service_path_map[service_klass.__name__] = service_klass(**kwargs)
-=======
             self.service_path_map[service_klass.__name__.lower()] = service_klass(
                 **kwargs
             )
->>>>>>> 3435db94
 
     def get_service_method(self, path_or_func: Union[str, Callable]) -> Callable:
         if callable(path_or_func):
