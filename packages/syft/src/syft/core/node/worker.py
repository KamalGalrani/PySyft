--- conflicted
+++ resolved
@@ -148,11 +148,8 @@
                 RequestService,
                 DataSubjectService,
                 NetworkService,
-<<<<<<< HEAD
-                PolicyService
-=======
+                PolicyService,
                 MessageService,
->>>>>>> 13990bdf
             ]
             if services is None
             else services
@@ -246,11 +243,8 @@
                 RequestService,
                 DataSubjectService,
                 NetworkService,
-<<<<<<< HEAD
-                PolicyService
-=======
+                PolicyService,
                 MessageService,
->>>>>>> 13990bdf
             ]:
                 kwargs["store"] = self.document_store
             self.service_path_map[service_klass.__name__.lower()] = service_klass(
