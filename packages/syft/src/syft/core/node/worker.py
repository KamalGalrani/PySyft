--- conflicted
+++ resolved
@@ -53,16 +53,13 @@
 from .new.response import SyftError
 from .new.service import AbstractService
 from .new.service import ServiceConfigRegistry
-<<<<<<< HEAD
+from .new.sqlite_document_store import SQLiteStoreClientConfig
+from .new.sqlite_document_store import SQLiteStoreConfig
 from .new.task.oblv_keys_stash import OblvKeys
 from .new.task.oblv_keys_stash import OblvKeysStash
 from .new.task.oblv_service import OblvService
 from .new.task.oblv_service import generate_oblv_key
 from .new.task.task_service import TaskService
-=======
-from .new.sqlite_document_store import SQLiteStoreClientConfig
-from .new.sqlite_document_store import SQLiteStoreConfig
->>>>>>> c641baa9
 from .new.test_service import TestService
 from .new.user import User
 from .new.user import UserCreate
@@ -177,12 +174,9 @@
             password="changethis",
             node=self,
         )
-<<<<<<< HEAD
         if os.getenv("INSTALL_OBLV_CLI") == "true":
             create_oblv_key_pair(worker=self)
-=======
-
->>>>>>> c641baa9
+
         self.post_init()
 
     def __repr__(self) -> str:
@@ -212,15 +206,12 @@
                 f"SQLite Store Path:\n!open file://{store_config.client_config.file_path}\n"
             )
         document_store = store_config.store_type
-<<<<<<< HEAD
-        self.document_store = document_store(client_config=store_config.client_config)
+
+        self.store_config = store_config
+
+        self.document_store = document_store(store_config=store_config)
         self.action_store = ActionStore(root_verify_key=self.signing_key.verify_key)
-=======
-        self.store_config = store_config
-
-        self.document_store = document_store(store_config=store_config)
         self.queue_stash = QueueStash(store=self.document_store)
->>>>>>> c641baa9
 
     def _construct_services(self):
         self.service_path_map = {}
