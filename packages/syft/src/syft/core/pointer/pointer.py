"""A Pointer is the main handler when interacting with remote data.
A Pointer object represents an API for interacting with data (of any type)
at a specific location. The pointer should never be instantiated, only subclassed.

The relation between pointers and data is many to one,
there can be multiple pointers pointing to the same piece of data, meanwhile,
a pointer cannot point to multiple data sources.

A pointer is just an object id on a remote location and a set of methods that can be
executed on the remote machine directly on that object. One note that has to be made
is that all operations between pointers will return a pointer, the only way to have access
to the result is by calling .get() on the pointer.

There are two proper ways of receiving a pointer on some data:

1. When sending that data on a remote machine the user receives a pointer.
2. When the user searches for the data in an object store it receives a pointer to that data,
   if it has the correct permissions for that.

After receiving a pointer, one might want to get the data behind the pointer locally. For that the
user should:

1. Request access by calling .request().

Example:

.. code-block::

    pointer_object.request(name = "Request name", reason = "Request reason")

2. The data owner has to approve the request (check the domain node docs).
3. The data user checks if the request has been approved (check the domain node docs).
4. After the request has been approved, the data user can call .get() on the pointer to get the
   data locally.

Example:

.. code-block::

    pointer_object.get()

Pointers are being generated for most types of objects in the data science scene, but what you can
do on them is not the pointers job, see the lib module for more details. One can see the pointer
as a proxy to the actual data, the filtering and the security being applied where the data is being
held.

Example:

.. code-block::

    # creating the data holder domain
    domain_1 = Domain(name="Data holder domain")

    # creating dummy data
    tensor = th.tensor([1, 2, 3])

    # creating the data holder client
    domain_1_client = domain_1.get_root_client()

    # sending the data to the client and receiving a pointer of that data.
    data_ptr_domain_1 = tensor.send(domain_1_client)

    # creating the data user domain
    domain_2 = Domain(name="Data user domain")

    # creating a request to access the data
    data_ptr_domain_1.request(
        name="My Request", reason="I'd lke to see this pointer"
    )

    # getting the remote id of the object
    requested_object = data_ptr_domain_1.id_at_location

    # getting the request id
    message_request_id = domain_1_client.requests.get_request_id_from_object_id(
        object_id=requested_object
    )

    # the data holder accepts the request
    domain_1.requests[0].owner_client_if_available = domain_1_client
    domain_1.requests[0].accept()

    # the data user checks if the data holder approved his request
    response = data_ptr_domain_1.check_access(node=domain_2, request_id=message_request_id)

"""
# stdlib
import time
from typing import Any
from typing import List
from typing import Optional
import warnings

# third party
from google.protobuf.reflection import GeneratedProtocolMessageType
from nacl.signing import VerifyKey

# syft absolute
import syft as sy

# relative
from ...logger import debug
from ...logger import error
from ...logger import warning
from ...proto.core.pointer.pointer_pb2 import Pointer as Pointer_PB
from ...util import obj2pointer_type
from ..common.pointer import AbstractPointer
from ..common.serde.deserialize import _deserialize
from ..common.serde.serializable import bind_protobuf
from ..common.uid import UID
from ..io.address import Address
from ..node.abstract.node import AbstractNode
from ..node.common.action.get_object_action import GetObjectAction
from ..node.common.node_service.get_repr.get_repr_service import GetReprMessage
from ..node.common.node_service.object_search_permission_update.obj_search_permission_messages import (
    ObjectSearchPermissionUpdateMessage,
)
from ..store.storeable_object import StorableObject


# TODO: Fix the Client, Address, Location confusion
@bind_protobuf
class Pointer(AbstractPointer):
    """
    The pointer is the handler when interacting with remote data.

    Automatically generated subclasses of Pointer need to be able to look up
    the path and name of the object type they point to as a part of serde. For more
    information on how subclasses are automatically generated, please check the ast
    module.

    :param location: The location where the data is being held.
    :type location: Address
    :param id_at_location: The UID of the object on the remote location.
    :type id_at_location: UID
    """

    path_and_name: str
    _pointable: bool = False

    def __init__(
        self,
        client: Any,
        id_at_location: Optional[UID] = None,
        object_type: str = "",
        tags: Optional[List[str]] = None,
        description: str = "",
    ) -> None:
        super().__init__(
            client=client,
            id_at_location=id_at_location,
            tags=tags,
            description=description,
        )
        self.object_type = object_type
        # _exhausted becomes True in get() call
        # when delete_obj is True and network call
        # has already been made
        self._exhausted = False

    def _get(self, delete_obj: bool = True, verbose: bool = False) -> StorableObject:
        """Method to download a remote object from a pointer object if you have the right
        permissions.

        :return: returns the downloaded data
        :rtype: StorableObject
        """

        debug(
            f"> GetObjectAction for id_at_location={self.id_at_location} "
            + f"with delete_obj={delete_obj}"
        )
        obj_msg = GetObjectAction(
            id_at_location=self.id_at_location,
            address=self.client.address,
            reply_to=self.client.address,
            delete_obj=delete_obj,
        )

        obj = self.client.send_immediate_msg_with_reply(msg=obj_msg).data
        if self.is_enum:
            enum_class = self.client.lib_ast.query(self.path_and_name).object_ref
            return enum_class(obj)

        return obj

    def get_copy(
        self,
        request_block: bool = False,
        timeout_secs: int = 20,
        reason: str = "",
        verbose: bool = False,
    ) -> Optional[StorableObject]:
        """Method to download a remote object from a pointer object if you have the right
        permissions. Optionally can block while waiting for approval.

        :return: returns the downloaded data
        :rtype: Optional[StorableObject]
        """
        return self.get(
            request_block=request_block,
            timeout_secs=timeout_secs,
            reason=reason,
            delete_obj=False,
            verbose=verbose,
        )

    def print(self) -> "Pointer":
        obj = None
        try:
            obj_msg = GetReprMessage(
                id_at_location=self.id_at_location,
                address=self.client.address,
                reply_to=self.client.address,
            )

            obj = self.client.send_immediate_msg_with_reply(msg=obj_msg).repr
        except Exception as e:
            if "You do not have permission to .get()" in str(
                e
            ) or "UnknownPrivateException" in str(e):

                # relative
                from ..node.common.node_service.request_receiver.request_receiver_messages import (
                    RequestStatus,
                )

                response_status = self.request(
                    reason="Calling remote print",
                    block=True,
                    timeout_secs=3,
                )
                if (
                    response_status is not None
                    and response_status == RequestStatus.Accepted
                ):
                    return self.print()

        # TODO: Create a remote print interface for objects which displays them in a
        # nice way, we could also even buffer this between chained ops until we return
        # so that we can print once and display a nice list of data and ops
        # issue: https://github.com/OpenMined/PySyft/issues/5167
        if obj is not None:
            print(obj)
        else:
            print(f"No permission to print() {self}")

        return self

    def publish(self, client: Any, sigma: float = 1.5) -> Any:
        # syft relative
        # relative
        from ...lib.python import Float
        from ..node.common.node_service.publish.publish_service import (
            PublishScalarsAction,
        )

        print("a")
        id_at_location = UID()
        print("b")
        obj_msg = PublishScalarsAction(
            id_at_location=id_at_location,
            address=self.client.address,
            publish_ids_at_location=[self.id_at_location],
            sigma=sigma,
        )
        print("c")
        client.send_immediate_msg_without_reply(msg=obj_msg)
        # create pointer which will point to float result
        print("d")
        afloat = Float(0.0)
        ptr_type = obj2pointer_type(obj=afloat)
        ptr = ptr_type(
            client=client,
            id_at_location=id_at_location,
        )
        ptr._pointable = True

        # return pointer
        return ptr

    def get(
        self,
        request_block: bool = False,
        timeout_secs: int = 20,
        reason: str = "",
        delete_obj: bool = True,
        verbose: bool = False,
    ) -> Optional[StorableObject]:
        """Method to download a remote object from a pointer object if you have the right
        permissions. Optionally can block while waiting for approval.

        :return: returns the downloaded data
        :rtype: Optional[StorableObject]
        """

        # relative
        from ..node.common.node_service.request_receiver.request_receiver_messages import (
            RequestStatus,
        )

        if self._exhausted:
            raise ReferenceError(
                "Object has already been deleted. This pointer is exhausted"
            )

        if not request_block:
            result = self._get(delete_obj=delete_obj, verbose=verbose)
        else:
            response_status = self.request(
                reason=reason,
                block=True,
                timeout_secs=timeout_secs,
                verbose=verbose,
            )
            if (
                response_status is not None
                and response_status == RequestStatus.Accepted
            ):
                result = self._get(delete_obj=delete_obj, verbose=verbose)
            else:
                return None

        if result is not None and delete_obj:
            self.gc_enabled = False
            self._exhausted = True

        return result

    def _object2proto(self) -> Pointer_PB:
        """Returns a protobuf serialization of self.

        As a requirement of all objects which inherit from Serializable,
        this method transforms the current object into the corresponding
        Protobuf object so that it can be further serialized.

        :return: returns a protobuf object
        :rtype: Pointer_PB

        .. note::
            This method is purely an internal method. Please use sy.serialize(object) or one of
            the other public serialization methods if you wish to serialize an
            object.
        """
        return Pointer_PB(
            points_to_object_with_path=self.path_and_name,
            pointer_name=type(self).__name__,
            id_at_location=sy.serialize(self.id_at_location),
            location=sy.serialize(self.client.address),
            tags=self.tags,
            description=self.description,
            object_type=self.object_type,
            attribute_name=getattr(self, "attribute_name", ""),
        )

    @staticmethod
    def _proto2object(proto: Pointer_PB) -> "Pointer":
        """Creates a Pointer from a protobuf

        As a requirement of all objects which inherit from Serializable,
        this method transforms a protobuf object into an instance of this class.

        :return: returns an instance of Pointer
        :rtype: Pointer

        .. note::
            This method is purely an internal method. Please use syft.deserialize()
            if you wish to deserialize an object.
        """
        # TODO: we need _proto2object to include a reference to the node doing the
        # deserialization so that we can convert location into a client object. At present
        # it is an address object which will cause things to break later.

        points_to_type = sy.lib_ast.query(proto.points_to_object_with_path)
        pointer_type = getattr(points_to_type, proto.pointer_name)
        # WARNING: This is sending a serialized Address back to the constructor
        # which currently depends on a Client for send_immediate_msg_with_reply
        return pointer_type(
            id_at_location=_deserialize(blob=proto.id_at_location),
            client=_deserialize(blob=proto.location),
            tags=proto.tags,
            description=proto.description,
            object_type=proto.object_type,
        )

    @staticmethod
    def get_protobuf_schema() -> GeneratedProtocolMessageType:
        """Return the type of protobuf object which stores a class of this type

        As a part of serialization and deserialization, we need the ability to
        lookup the protobuf object type directly from the object type. This
        static method allows us to do this.

        Importantly, this method is also used to create the reverse lookup ability within
        the metaclass of Serializable. In the metaclass, it calls this method and then
        it takes whatever type is returned from this method and adds an attribute to it
        with the type of this class attached to it. See the MetaSerializable class for details.

        :return: the type of protobuf object which corresponds to this class.
        :rtype: GeneratedProtocolMessageType

        """

        return Pointer_PB

    def request(
        self,
        reason: str = "",
        block: bool = False,
        timeout_secs: Optional[int] = None,
        verbose: bool = False,
    ) -> Any:
        """Method that requests access to the data on which the pointer points to.

        Example:

        .. code-block::

            # data holder domain
            domain_1 = Domain(name="Data holder")

            # data
            tensor = th.tensor([1, 2, 3])

            # generating the client for the domain
            domain_1_client = domain_1.get_root_client()

            # sending the data and receiving a pointer
            data_ptr_domain_1 = tensor.send(domain_1_client)

            # requesting access to the pointer
            data_ptr_domain_1.request(name="My Request", reason="Research project.")

        :param name: The title of the request that the data owner is going to see.
        :type name: str
        :param reason: The description of the request. This is the reason why you want to have
            access to the data.
        :type reason: str

        .. note::
            This method should be used when the remote data associated with the pointer wants to be
            downloaded locally (or use .get() on the pointer).
        """

        # relative
        from ..node.common.node_service.request_receiver.request_receiver_messages import (
            RequestMessage,
        )

        # if you request non-blocking you don't need a timeout
        # if you request blocking you need a timeout, so lets set a default on here
        # a timeout of 0 would be a way to say don't block my local notebook but if the
        # duet partner has a rule configured it will get executed first before the
        # request would time out
        if timeout_secs is None and block is False:
            timeout_secs = -1  # forever

        msg = RequestMessage(
            request_description=reason,
            address=self.client.address,
            owner_address=self.client.address,
            object_id=self.id_at_location,
            object_type=self.object_type,
            requester_verify_key=self.client.verify_key,
            timeout_secs=timeout_secs,
        )

        self.client.send_immediate_msg_without_reply(msg=msg)

        # wait long enough for it to arrive and trigger a handler
        time.sleep(0.1)

        if not block:
            return None
        else:
            if timeout_secs is None:
                timeout_secs = 30  # default if not explicitly set

            # relative
<<<<<<< HEAD
            from ..node.common.node_service.request_answer.request_answer_service import (
                RequestAnswerMessage,
            )
            from ..node.common.node_service.request_receiver.request_receiver_messages import (
                RequestStatus,
            )
=======
            from ..node.common.node_service.request_answer.request_answer_messages import (
                RequestAnswerMessage,
            )
            from ..node.common.node_service.request_answer.request_answer_messages import (
                RequestStatus,
            )

            # from ..node.domain.service import RequestAnswerMessage
            # from ..node.domain.service import RequestStatus
>>>>>>> 5b0a11d8

            output_string = "> Waiting for Blocking Request: "
            output_string += f"  {self.id_at_location}"
            if len(reason) > 0:
                output_string += f": {reason}"
            if len(output_string) > 0 and output_string[-1] != ".":
                output_string += "."
            debug(output_string)
            status = None
            start = time.time()

            last_check: float = 0.0
            while True:
                now = time.time()
                try:
                    # won't run on the first pass because status is None which allows
                    # for remote request handlers to auto respond before timeout
                    if now - start > timeout_secs:
                        log = (
                            f"\n> Blocking Request Timeout after {timeout_secs} seconds"
                        )
                        debug(log)
                        return status

                    # only check once every second
                    if now - last_check > 1:
                        last_check = now
                        debug(f"> Sending another Request Message {now - start}")
                        status_msg = RequestAnswerMessage(
                            request_id=msg.id,
                            address=self.client.address,
                            reply_to=self.client.address,
                        )
                        response = self.client.send_immediate_msg_with_reply(
                            msg=status_msg
                        )
                        status = response.status
                        if response.status == RequestStatus.Pending:
                            time.sleep(0.1)
                            continue
                        else:
                            # accepted or rejected lets exit
                            status_text = "REJECTED"
                            if status == RequestStatus.Accepted:
                                status_text = "ACCEPTED"
                            log = f" {status_text}"
                            debug(log)
                            return status
                except Exception as e:
                    error(f"Exception while running blocking request. {e}")
                    # escape the while loop
                    return status

    @property
    def searchable(self) -> bool:
        msg = "`searchable` is deprecated please use `pointable` in future"
        warning(msg, print=True)
        warnings.warn(
            msg,
            DeprecationWarning,
        )
        return self._pointable

    @searchable.setter
    def searchable(self, value: bool) -> None:
        msg = "`searchable` is deprecated please use `pointable` in future"
        warning(msg, print=True)
        warnings.warn(
            msg,
            DeprecationWarning,
        )
        self.pointable = value

    @property
    def pointable(self) -> bool:
        return self._pointable

    @pointable.setter
    def pointable(self, value: bool) -> None:
        if value != self._pointable:
            self.update_searchability(not self._pointable)

    def update_searchability(
        self,
        pointable: bool = True,
        target_verify_key: Optional[VerifyKey] = None,
        searchable: Optional[bool] = None,
    ) -> None:
        """Make the object pointed at pointable or not for other people. If
        target_verify_key is not specified, the searchability for the VERIFYALL group
        will be toggled.

        :param pointable: If the target object should be made pointable or not.
        :type target_verify_key: bool
        :param target_verify_key: The verify_key of the client to which we want to give
               search permission.
        :type target_verify_key: Optional[VerifyKey]
        """

        if searchable is not None:
            warn_msg = "`searchable` is deprecated please use `pointable` in future"
            warning(warn_msg, print=True)
            warnings.warn(
                warn_msg,
                DeprecationWarning,
            )
            pointable = searchable

        self._pointable = pointable
        msg = ObjectSearchPermissionUpdateMessage(
            add_instead_of_remove=pointable,
            target_verify_key=target_verify_key,
            target_object_id=self.id_at_location,
            address=self.client.address,
        )
        self.client.send_immediate_msg_without_reply(msg=msg)

    def check_access(self, node: AbstractNode, request_id: UID) -> any:  # type: ignore
        """Method that checks the status of an already made request. There are three
        possible outcomes when requesting access:

        1. RequestStatus.Accepted - your request has been approved, you can not .get() your data.
        2. RequestStatus.Pending - your request has not been reviewed yet.
        3. RequestStatus.Rejected - your request has been rejected.

        :param node: The node that queries the request status.
        :type node: AbstractNode
        :param request_id: The request on which you are querying the status.
        :type request_id: UID
        """

        # relative
        from ..node.domain.service import RequestAnswerMessage

        msg = RequestAnswerMessage(
            request_id=request_id, address=self.client.address, reply_to=node.address
        )
        response = self.client.send_immediate_msg_with_reply(msg=msg)

        return response.status

    def __del__(self) -> None:
        _client_type = type(self.client)
        if (_client_type == Address) or issubclass(_client_type, AbstractNode):
            # it is a serialized pointer that we receive from another client do nothing
            return

        if self.gc_enabled:
            self.client.gc.apply(self)<|MERGE_RESOLUTION|>--- conflicted
+++ resolved
@@ -477,24 +477,12 @@
                 timeout_secs = 30  # default if not explicitly set
 
             # relative
-<<<<<<< HEAD
             from ..node.common.node_service.request_answer.request_answer_service import (
                 RequestAnswerMessage,
             )
             from ..node.common.node_service.request_receiver.request_receiver_messages import (
                 RequestStatus,
             )
-=======
-            from ..node.common.node_service.request_answer.request_answer_messages import (
-                RequestAnswerMessage,
-            )
-            from ..node.common.node_service.request_answer.request_answer_messages import (
-                RequestStatus,
-            )
-
-            # from ..node.domain.service import RequestAnswerMessage
-            # from ..node.domain.service import RequestStatus
->>>>>>> 5b0a11d8
 
             output_string = "> Waiting for Blocking Request: "
             output_string += f"  {self.id_at_location}"
