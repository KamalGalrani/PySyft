# future
from __future__ import annotations

# stdlib
from collections import deque
from typing import Any
from typing import Callable
from typing import Deque
from typing import Dict
from typing import List
from typing import Optional
from typing import TYPE_CHECKING
from typing import Tuple
from typing import Union

# third party
import flax
import jax
from jax import numpy as jnp
import numpy as np
from numpy.random import randint
from numpy.typing import ArrayLike
from numpy.typing import NDArray
from scipy.optimize import shgo

# relative
from .... import lib
from ....ast.klass import pointerize_args_and_kwargs
from ....core.node.common.action.get_or_set_property_action import (
    GetOrSetPropertyAction,
)
from ....core.node.common.action.get_or_set_property_action import PropertyActions
from ....lib.numpy.array import capnp_deserialize
from ....lib.numpy.array import capnp_serialize
from ....lib.python.util import upcast
from ....util import inherit_tags
from ...adp.data_subject_ledger import DataSubjectLedger

# from ...adp.data_subject_list import DataSubjectList
from ...adp.data_subject_list import DataSubjectArray
from ...adp.data_subject_list import dslarraytonumpyutf8
from ...adp.data_subject_list import numpyutf8todslarray
from ...adp.vectorized_publish import publish
from ...common.serde.capnp import CapnpModule
from ...common.serde.capnp import chunk_bytes
from ...common.serde.capnp import combine_bytes
from ...common.serde.capnp import get_capnp_schema
from ...common.serde.capnp import serde_magic_header
from ...common.serde.deserialize import _deserialize as deserialize
from ...common.serde.serializable import serializable
from ...common.serde.serialize import _serialize as serialize
from ...common.uid import UID
from ...node.abstract.node import AbstractNodeClient
from ...node.common.action.run_class_method_action import RunClassMethodAction
from ...pointer.pointer import Pointer
from ..config import DEFAULT_INT_NUMPY_TYPE
from ..fixed_precision_tensor import FixedPrecisionTensor
from ..lazy_repeat_array import compute_min_max
from ..lazy_repeat_array import lazyrepeatarray
from ..passthrough import PassthroughTensor  # type: ignore
from ..passthrough import SupportedChainType  # type: ignore
from ..passthrough import is_acceptable_simple_type  # type: ignore
from ..smpc import utils
from ..smpc.mpc_tensor import MPCTensor
from ..smpc.utils import TYPE_TO_RING_SIZE
from ..util import implements
from .gamma_tensor_ops import GAMMA_TENSOR_OP

if TYPE_CHECKING:
    # stdlib
    from dataclasses import dataclass
else:
    # third party
    from flax.struct import dataclass


@serializable(recursive_serde=True)
class TensorWrappedGammaTensorPointer(Pointer, PassthroughTensor):
    __name__ = "TensorWrappedGammaTensorPointer"
    __module__ = "syft.core.tensor.autodp.gamma_tensor"
    __attr_allowlist__ = [
        # default pointer attrs
        "client",
        "id_at_location",
        "object_type",
        "tags",
        "description",
        # phi_tensor attrs
        "data_subjects",
        "min_vals",
        "max_vals",
        "public_dtype",
        "public_shape",
    ]

    __serde_overrides__ = {
        "client": [lambda x: x.address, lambda y: y],
        "public_shape": [lambda x: x, lambda y: upcast(y)],
        "data_subjects": [dslarraytonumpyutf8, numpyutf8todslarray],
    }
    _exhausted = False
    is_enum = False

    def __init__(
        self,
        data_subjects: DataSubjectArray,
        min_vals: np.typing.ArrayLike,
        max_vals: np.typing.ArrayLike,
        client: Any,
        id_at_location: Optional[UID] = None,
        object_type: str = "",
        tags: Optional[List[str]] = None,
        description: str = "",
        public_shape: Optional[Tuple[int, ...]] = None,
        public_dtype: Optional[np.dtype] = None,
    ):
        super().__init__(
            client=client,
            id_at_location=id_at_location,
            object_type=object_type,
            tags=tags,
            description=description,
        )

        self.min_vals = min_vals
        self.max_vals = max_vals
        self.data_subjects = data_subjects
        self.public_shape = public_shape
        self.public_dtype = public_dtype

    # TODO: Modify for large arrays
    @property
    def synthetic(self) -> np.ndarray:
        public_dtype_func = getattr(
            self.public_dtype, "upcast", lambda: self.public_dtype
        )
        return (
            np.random.rand(*list(self.public_shape))  # type: ignore
            * (self.max_vals.to_numpy() - self.min_vals.to_numpy())
            + self.min_vals.to_numpy()
        ).astype(public_dtype_func())

    def __repr__(self) -> str:
        return (
            self.synthetic.__repr__()
            + "\n\n (The data printed above is synthetic - it's an imitation of the real data.)"
        )

    def share(self, *parties: Tuple[AbstractNodeClient, ...]) -> MPCTensor:
        all_parties = list(parties) + [self.client]
        ring_size = TYPE_TO_RING_SIZE.get(self.public_dtype, None)
        self_mpc = MPCTensor(
            secret=self,
            shape=self.public_shape,
            ring_size=ring_size,
            parties=all_parties,
        )
        return self_mpc

    def _apply_tensor_op(self, other: Any, op_str: str) -> Any:
        # we want to get the return type which matches the attr_path_and_name
        # so we ask lib_ast for the return type name that matches out
        # attr_path_and_name and then use that to get the actual pointer klass
        # then set the result to that pointer klass
        # We always maintain a Tensor hierarchy Tensor ---> PT--> Actual Data
        attr_path_and_name = f"syft.core.tensor.tensor.Tensor.{op_str}"

        min_vals, max_vals = compute_min_max(
            self.min_vals, self.max_vals, other, op_str
        )
        result = TensorWrappedGammaTensorPointer(
            data_subjects=self.data_subjects,
            min_vals=min_vals,
            max_vals=max_vals,
            client=self.client,
        )

        # QUESTION can the id_at_location be None?
        result_id_at_location = getattr(result, "id_at_location", None)

        if result_id_at_location is not None:
            # first downcast anything primitive which is not already PyPrimitive
            (
                downcast_args,
                downcast_kwargs,
            ) = lib.python.util.downcast_args_and_kwargs(args=[other], kwargs={})

            # then we convert anything which isnt a pointer into a pointer
            pointer_args, pointer_kwargs = pointerize_args_and_kwargs(
                args=downcast_args,
                kwargs=downcast_kwargs,
                client=self.client,
                gc_enabled=False,
            )

            cmd = RunClassMethodAction(
                path=attr_path_and_name,
                _self=self,
                args=pointer_args,
                kwargs=pointer_kwargs,
                id_at_location=result_id_at_location,
                address=self.client.address,
            )
            self.client.send_immediate_msg_without_reply(msg=cmd)

        inherit_tags(
            attr_path_and_name=attr_path_and_name,
            result=result,
            self_obj=self,
            args=[other],
            kwargs={},
        )

        result_public_shape = None

        if isinstance(other, TensorWrappedGammaTensorPointer):
            other_shape = other.public_shape
            other_dtype = other.public_dtype
        elif isinstance(other, (int, float)):
            other_shape = (1,)
            other_dtype = DEFAULT_INT_NUMPY_TYPE
        elif isinstance(other, bool):
            other_shape = (1,)
            other_dtype = np.dtype("bool")
        elif isinstance(other, np.ndarray):
            other_shape = other.shape
            other_dtype = other.dtype
        else:
            raise ValueError(
                f"Invalid Type for TensorWrappedGammaTensorPointer:{type(other)}"
            )

        if self.public_shape is not None and other_shape is not None:
            result_public_shape = utils.get_shape(
                op_str, self.public_shape, other_shape
            )

        if self.public_dtype is None or other_dtype is None:
            if self.public_dtype != other_dtype:
                raise ValueError(
                    f"Dtype for self: {self.public_dtype} and other :{other_dtype} should not be None"
                )
        result_public_dtype = self.public_dtype

        result.public_shape = result_public_shape
        result.public_dtype = result_public_dtype

        return result

    @staticmethod
    def _apply_op(
        self: TensorWrappedGammaTensorPointer,
        other: Union[
            TensorWrappedGammaTensorPointer, MPCTensor, int, float, np.ndarray
        ],
        op_str: str,
    ) -> Union[MPCTensor, TensorWrappedGammaTensorPointer]:
        """Performs the operation based on op_str

        Args:
            other (Union[TensorWrappedGammaTensorPointer,MPCTensor,int,float,np.ndarray]): second operand.

        Returns:
            Tuple[MPCTensor,Union[MPCTensor,int,float,np.ndarray]] : Result of the operation
        """
        # relative
        from ..autodp.phi_tensor import TensorWrappedPhiTensorPointer

        if isinstance(other, TensorWrappedPhiTensorPointer):
            other = other.gamma

        if (
            isinstance(other, TensorWrappedGammaTensorPointer)
            and self.client != other.client
        ):

            parties = [self.client, other.client]

            self_mpc = MPCTensor(secret=self, shape=self.public_shape, parties=parties)
            other_mpc = MPCTensor(
                secret=other, shape=other.public_shape, parties=parties
            )

            return getattr(self_mpc, op_str)(other_mpc)

        elif isinstance(other, MPCTensor):

            return getattr(other, op_str)(self)

        return self._apply_tensor_op(other=other, op_str=op_str)

    def _apply_self_tensor_op(self, op_str: str, *args: Any, **kwargs: Any) -> Any:
        # we want to get the return type which matches the attr_path_and_name
        # so we ask lib_ast for the return type name that matches out
        # attr_path_and_name and then use that to get the actual pointer klass
        # then set the result to that pointer klass

        # We always maintain a Tensor hierarchy Tensor ---> PT--> Actual Data
        attr_path_and_name = f"syft.core.tensor.tensor.Tensor.{op_str}"
        min_vals, max_vals = compute_min_max(
            self.min_vals, self.max_vals, None, op_str, *args, **kwargs
        )
        if hasattr(self.data_subjects, op_str):
            data_subjects = getattr(self.data_subjects, op_str)(*args, **kwargs)
        else:
            raise ValueError(f"Invalid Numpy Operation: {op_str} for DSA")

        result = TensorWrappedGammaTensorPointer(
            data_subjects=data_subjects,
            min_vals=min_vals,
            max_vals=max_vals,
            client=self.client,
        )

        # QUESTION can the id_at_location be None?
        result_id_at_location = getattr(result, "id_at_location", None)

        if result_id_at_location is not None:
            # first downcast anything primitive which is not already PyPrimitive
            (
                downcast_args,
                downcast_kwargs,
            ) = lib.python.util.downcast_args_and_kwargs(args=args, kwargs=kwargs)

            # then we convert anything which isnt a pointer into a pointer
            pointer_args, pointer_kwargs = pointerize_args_and_kwargs(
                args=downcast_args,
                kwargs=downcast_kwargs,
                client=self.client,
                gc_enabled=False,
            )

            cmd = RunClassMethodAction(
                path=attr_path_and_name,
                _self=self,
                args=pointer_args,
                kwargs=pointer_kwargs,
                id_at_location=result_id_at_location,
                address=self.client.address,
            )
            self.client.send_immediate_msg_without_reply(msg=cmd)

        inherit_tags(
            attr_path_and_name=attr_path_and_name,
            result=result,
            self_obj=self,
            args=args,
            kwargs=kwargs,
        )

        dummy_res = np.empty(self.public_shape)
        if hasattr(dummy_res, op_str):
            dummy_res = getattr(dummy_res, op_str)(*args, **kwargs)
        elif hasattr(np, op_str):
            dummy_res = getattr(np, op_str)(dummy_res, *args, *kwargs)
        else:
            raise ValueError(f"Invalid Numpy Operation: {op_str} for Pointer")

        result.public_shape = dummy_res.shape
        result.public_dtype = dummy_res.dtype

        return result

    def copy(self, *args: Any, **kwargs: Any) -> TensorWrappedGammaTensorPointer:
        return self._apply_self_tensor_op("copy", *args, **kwargs)

    def __add__(
        self,
        other: Union[
            TensorWrappedGammaTensorPointer, MPCTensor, int, float, np.ndarray
        ],
    ) -> Union[TensorWrappedGammaTensorPointer, MPCTensor]:
        """Apply the "add" operation between "self" and "other"

        Args:
            y (Union[TensorWrappedGammaTensorPointer,MPCTensor,int,float,np.ndarray]) : second operand.

        Returns:
            Union[TensorWrappedGammaTensorPointer,MPCTensor] : Result of the operation.
        """
        return TensorWrappedGammaTensorPointer._apply_op(self, other, "__add__")

    def __sub__(
        self,
        other: Union[
            TensorWrappedGammaTensorPointer, MPCTensor, int, float, np.ndarray
        ],
    ) -> Union[TensorWrappedGammaTensorPointer, MPCTensor]:
        """Apply the "sub" operation between "self" and "other"

        Args:
            y (Union[TensorWrappedGammaTensorPointer,MPCTensor,int,float,np.ndarray]) : second operand.

        Returns:
            Union[TensorWrappedGammaTensorPointer,MPCTensor] : Result of the operation.
        """
        return TensorWrappedGammaTensorPointer._apply_op(self, other, "__sub__")

    def __mul__(
        self,
        other: Union[
            TensorWrappedGammaTensorPointer, MPCTensor, int, float, np.ndarray
        ],
    ) -> Union[TensorWrappedGammaTensorPointer, MPCTensor]:
        """Apply the "mul" operation between "self" and "other"

        Args:
            y (Union[TensorWrappedGammaTensorPointer,MPCTensor,int,float,np.ndarray]) : second operand.

        Returns:
            Union[TensorWrappedGammaTensorPointer,MPCTensor] : Result of the operation.
        """
        return TensorWrappedGammaTensorPointer._apply_op(self, other, "__mul__")

    def __matmul__(
        self,
        other: Union[
            TensorWrappedGammaTensorPointer, MPCTensor, int, float, np.ndarray
        ],
    ) -> Union[TensorWrappedGammaTensorPointer, MPCTensor]:
        """Apply the "matmul" operation between "self" and "other"

        Args:
            y (Union[TensorWrappedGammaTensorPointer,MPCTensor,int,float,np.ndarray]) : second operand.

        Returns:
            Union[TensorWrappedGammaTensorPointer,MPCTensor] : Result of the operation.
        """
        return TensorWrappedGammaTensorPointer._apply_op(self, other, "__matmul__")

    def __rmatmul__(
        self,
        other: Union[
            TensorWrappedGammaTensorPointer, MPCTensor, int, float, np.ndarray
        ],
    ) -> Union[TensorWrappedGammaTensorPointer, MPCTensor]:
        """Apply the "matmul" operation between "self" and "other"

        Args:
            y (Union[TensorWrappedGammaTensorPointer,MPCTensor,int,float,np.ndarray]) : second operand.

        Returns:
            Union[TensorWrappedGammaTensorPointer,MPCTensor] : Result of the operation.
        """
        return TensorWrappedGammaTensorPointer._apply_op(self, other, "__rmatmul__")

    def __lt__(
        self,
        other: Union[
            TensorWrappedGammaTensorPointer, MPCTensor, int, float, np.ndarray
        ],
    ) -> Union[TensorWrappedGammaTensorPointer, MPCTensor]:
        """Apply the "lt" operation between "self" and "other"

        Args:
            y (Union[TensorWrappedGammaTensorPointer,MPCTensor,int,float,np.ndarray]) : second operand.

        Returns:
            Union[TensorWrappedGammaTensorPointer,MPCTensor] : Result of the operation.
        """
        return TensorWrappedGammaTensorPointer._apply_op(self, other, "__lt__")

    def __gt__(
        self,
        other: Union[
            TensorWrappedGammaTensorPointer, MPCTensor, int, float, np.ndarray
        ],
    ) -> Union[TensorWrappedGammaTensorPointer, MPCTensor]:
        """Apply the "gt" operation between "self" and "other"

        Args:
            y (Union[TensorWrappedGammaTensorPointer,MPCTensor,int,float,np.ndarray]) : second operand.

        Returns:
            Union[TensorWrappedGammaTensorPointer,MPCTensor] : Result of the operation.
        """
        return TensorWrappedGammaTensorPointer._apply_op(self, other, "__gt__")

    def __ge__(
        self,
        other: Union[
            TensorWrappedGammaTensorPointer, MPCTensor, int, float, np.ndarray
        ],
    ) -> Union[TensorWrappedGammaTensorPointer, MPCTensor]:
        """Apply the "ge" operation between "self" and "other"

        Args:
            y (Union[TensorWrappedGammaTensorPointer,MPCTensor,int,float,np.ndarray]) : second operand.

        Returns:
            Union[TensorWrappedGammaTensorPointer,MPCTensor] : Result of the operation.
        """
        return TensorWrappedGammaTensorPointer._apply_op(self, other, "__ge__")

    def __le__(
        self,
        other: Union[
            TensorWrappedGammaTensorPointer, MPCTensor, int, float, np.ndarray
        ],
    ) -> Union[TensorWrappedGammaTensorPointer, MPCTensor]:
        """Apply the "le" operation between "self" and "other"

        Args:
            y (Union[TensorWrappedGammaTensorPointer,MPCTensor,int,float,np.ndarray]) : second operand.

        Returns:
            Union[TensorWrappedGammaTensorPointer,MPCTensor] : Result of the operation.
        """
        return TensorWrappedGammaTensorPointer._apply_op(self, other, "__le__")

    def __eq__(  # type: ignore
        self,
        other: Union[
            TensorWrappedGammaTensorPointer, MPCTensor, int, float, np.ndarray
        ],
    ) -> Union[TensorWrappedGammaTensorPointer, MPCTensor]:
        """Apply the "eq" operation between "self" and "other"

        Args:
            y (Union[TensorWrappedGammaTensorPointer,MPCTensor,int,float,np.ndarray]) : second operand.

        Returns:
            Union[TensorWrappedGammaTensorPointer,MPCTensor] : Result of the operation.
        """
        return TensorWrappedGammaTensorPointer._apply_op(self, other, "__eq__")

    def __ne__(  # type: ignore
        self,
        other: Union[
            TensorWrappedGammaTensorPointer, MPCTensor, int, float, np.ndarray
        ],
    ) -> Union[TensorWrappedGammaTensorPointer, MPCTensor]:
        """Apply the "ne" operation between "self" and "other"

        Args:
            y (Union[TensorWrappedGammaTensorPointer,MPCTensor,int,float,np.ndarray]) : second operand.

        Returns:
            Union[TensorWrappedGammaTensorPointer,MPCTensor] : Result of the operation.
        """
        return TensorWrappedGammaTensorPointer._apply_op(self, other, "__ne__")

    def concatenate(
        self,
        other: TensorWrappedGammaTensorPointer,
        *args: Any,
        **kwargs: Any,
    ) -> MPCTensor:
        """Apply the "add" operation between "self" and "other"

        Args:
            y (Union[TensorWrappedGammaTensorPointer,MPCTensor,int,float,np.ndarray]) : second operand.


        Returns:
            Union[TensorWrappedGammaTensorPointer,MPCTensor] : Result of the operation.
        """
        if not isinstance(other, TensorWrappedGammaTensorPointer):
            raise ValueError(
                f"Concatenate works only for TensorWrappedGammaTensorPointer got type: {type(other)}"
            )

        if self.client != other.client:

            parties = [self.client, other.client]

            self_mpc = MPCTensor(secret=self, shape=self.public_shape, parties=parties)
            other_mpc = MPCTensor(
                secret=other, shape=other.public_shape, parties=parties
            )

            return self_mpc.concatenate(other_mpc, *args, **kwargs)

        else:
            raise ValueError(
                "Concatenate method currently works only between two different clients."
            )

    def __truediv__(
        self,
        other: Union[
            TensorWrappedGammaTensorPointer, MPCTensor, int, float, np.ndarray
        ],
    ) -> Union[TensorWrappedGammaTensorPointer, MPCTensor]:
        """Apply the "truediv" operation between "self" and "other"

        Args:
            y (Union[TensorWrappedGammaTensorPointer,MPCTensor,int,float,np.ndarray]) : second operand.

        Returns:
            Union[TensorWrappedGammaTensorPointer,MPCTensor] : Result of the operation.
        """
        return TensorWrappedGammaTensorPointer._apply_op(self, other, "__truediv__")

    def sum(
        self,
        *args: Any,
        **kwargs: Any,
    ) -> Union[TensorWrappedGammaTensorPointer, MPCTensor]:
        """
        Sum of array elements over a given axis.

        Parameters
            axis: None or int or tuple of ints, optional
                Axis or axes along which a sum is performed.
                The default, axis=None, will sum all of the elements of the input array.
                If axis is negative it counts from the last to the first axis.
                If axis is a tuple of ints, a sum is performed on all of the axes specified in the tuple instead of a
                single axis or all the axes as before.
            keepdims: bool, optional
                If this is set to True, the axes which are reduced are left in the result as dimensions with size one.
                With this option, the result will broadcast correctly against the input array.
                If the default value is passed, then keepdims will not be passed through to the sum method of
                sub-classes of ndarray, however any non-default value will be. If the sub-class’ method does not
                implement keepdims any exceptions will be raised.
            initial: scalar, optional
                Starting value for the sum. See reduce for details.
            where: array_like of bool, optional
                Elements to include in the sum. See reduce for details.
        """
        return self._apply_self_tensor_op("sum", *args, **kwargs)

    def __pos__(self) -> TensorWrappedGammaTensorPointer:
        """Apply the __pos__ (+) operator  on self.

        Returns:
            Union[TensorWrappedGammaTensorPointer] : Result of the operation.
        """
        return self._apply_self_tensor_op(op_str="__pos__")

<<<<<<< HEAD
    def __pow__(
=======
    def std(
>>>>>>> 1759d3ba
        self,
        *args: Any,
        **kwargs: Any,
    ) -> Union[TensorWrappedGammaTensorPointer, MPCTensor]:
        """
<<<<<<< HEAD
        First array elements raised to powers from second array, element-wise.

        Raise each base in x1 to the positionally-corresponding power in x2.
        x1 and x2 must be broadcastable to the same shape.
        An integer type raised to a negative integer power will raise a ValueError.
        Negative values raised to a non-integral value will return nan.

        Parameters
            x2: array_like

                The exponents. If self.shape != x2.shape, they must be broadcastable to a common shape.

            where: array_like, optional

                This condition is broadcast over the input. At locations where the condition is True, the out array will
                 be set to the ufunc result.
                 Elsewhere, the out array will retain its original value.

            **kwargs
                For other keyword-only arguments, see the ufunc docs.

        Returns
            y: PhiTensorPointer
                The bases in the tensor raised to the exponents in x2. This is a scalar if both self and x2 are scalars.
        """
        return self._apply_self_tensor_op("__pow__", *args, **kwargs)
=======
        Compute the standard deviation along the specified axis.
        Returns the standard deviation, a measure of the spread of a distribution, of the array elements.
        The standard deviation is computed for the flattened array by default, otherwise over the specified axis.

        Parameters
            axis: None or int or tuple of ints, optional
                Axis or axes along which the standard deviation is computed.
                The default is to compute the standard deviation of the flattened array.
                If this is a tuple of ints, a standard deviation is performed over multiple axes, instead of a single
                axis or all the axes as before.

            out: ndarray, optional
                Alternative output array in which to place the result. It must have the same shape as the expected
                output but the type (of the calculated values) will be cast if necessary.

            ddof: int, optional
                ddof = Delta Degrees of Freedom. By default ddof is zero.
                The divisor used in calculations is N - ddof, where N represents the number of elements.

            keepdims: bool, optional
                If this is set to True, the axes which are reduced are left in the result as dimensions with size one.
                With this option, the result will broadcast correctly against the input array.
                If the default value is passed, then keepdims will not be passed through to the std method of
                sub-classes of ndarray, however any non-default value will be. If the sub-class’ method does not
                implement keepdims any exceptions will be raised.

            where: array_like of bool, optional
                Elements to include in the standard deviation. See reduce for details.

        Returns

            standard_deviation: PhiTensor
        """
        attr_path_and_name = "syft.core.tensor.tensor.Tensor.std"
        data_subjects = np.array(self.data_subjects).std(*args, **kwargs)  # type: ignore

        result = TensorWrappedGammaTensorPointer(
            data_subjects=data_subjects,
            min_vals=lazyrepeatarray(data=0, shape=data_subjects.shape),
            max_vals=lazyrepeatarray(
                data=(self.max_vals.data - self.min_vals.data) / 2,
                shape=data_subjects.shape,
            ),
            client=self.client,
        )

        # QUESTION can the id_at_location be None?
        result_id_at_location = getattr(result, "id_at_location", None)

        if result_id_at_location is not None:
            # first downcast anything primitive which is not already PyPrimitive
            (
                downcast_args,
                downcast_kwargs,
            ) = lib.python.util.downcast_args_and_kwargs(args=args, kwargs=kwargs)

            # then we convert anything which isnt a pointer into a pointer
            pointer_args, pointer_kwargs = pointerize_args_and_kwargs(
                args=downcast_args,
                kwargs=downcast_kwargs,
                client=self.client,
                gc_enabled=False,
            )

            cmd = RunClassMethodAction(
                path=attr_path_and_name,
                _self=self,
                args=pointer_args,
                kwargs=pointer_kwargs,
                id_at_location=result_id_at_location,
                address=self.client.address,
            )
            self.client.send_immediate_msg_without_reply(msg=cmd)

        inherit_tags(
            attr_path_and_name=attr_path_and_name,
            result=result,
            self_obj=self,
            args=[],
            kwargs={},
        )
        result.public_shape = data_subjects.shape
        result.public_dtype = self.public_dtype

        return result
>>>>>>> 1759d3ba

    def trace(
        self,
        *args: Any,
        **kwargs: Any,
    ) -> Union[TensorWrappedGammaTensorPointer, MPCTensor]:
        """
        Return the sum along diagonals of the array.

        If a is 2-D, the sum along its diagonal with the given offset is returned, i.e., the sum of elements
        a[i,i+offset] for all i.

        If a has more than two dimensions, then the axes specified by axis1 and axis2 are used to determine the 2-D
        sub-arrays whose traces are returned. The shape of the resulting array is the same as that of a with axis1 and
        axis2 removed.

        Parameters

            offset: int, optional
                Offset of the diagonal from the main diagonal. Can be both positive and negative. Defaults to 0.

            axis1, axis2: int, optional
                Axes to be used as the first and second axis of the 2-D sub-arrays from which the diagonals should be
                taken. Defaults are the first two axes of a.

        Returns

            Union[TensorWrappedPhiTensorPointer,MPCTensor] : Result of the operation.
                If a is 2-D, the sum along the diagonal is returned.
                If a has larger dimensions, then an array of sums along diagonals is returned.

        """
        return self._apply_self_tensor_op("trace", *args, **kwargs)

    def min(
        self,
        *args: Any,
        **kwargs: Any,
    ) -> Union[TensorWrappedGammaTensorPointer, MPCTensor]:
        """
        Return the minimum of an array or minimum along an axis.

        Parameters
            axis: None or int or tuple of ints, optional
                Axis or axes along which to operate. By default, flattened input is used.
                If this is a tuple of ints, the minimum is selected over multiple axes,
                instead of a single axis or all the axes as before.

        Returns
            a_min: PhiTensor
                Minimum of a.
                If axis is None, the result is a scalar value.
                If axis is given, the result is an array of dimension a.ndim - 1.
        """
        return self._apply_self_tensor_op("min", *args, **kwargs)

    def max(
        self,
        *args: Any,
        **kwargs: Any,
    ) -> Union[TensorWrappedGammaTensorPointer, MPCTensor]:
        """
        Return the maximum of an array or along an axis.

        Parameters
            axis: None or int or tuple of ints, optional
                Axis or axes along which to operate. By default, flattened input is used.
                If this is a tuple of ints, the minimum is selected over multiple axes,
                instead of a single axis or all the axes as before.

        Returns
            a_max: PhiTensor
                Maximum of a.
                If axis is None, the result is a scalar value.
                If axis is given, the result is an array of dimension a.ndim - 1.
        """
        return self._apply_self_tensor_op("max", *args, **kwargs)

    def __getitem__(
        self, key: Union[int, bool, slice]
    ) -> TensorWrappedGammaTensorPointer:
        """Apply the slice  operation on "self"
        Args:
            y (Union[int,bool,slice]) : second operand.

        Returns:
            Union[TensorWrappedGammaTensorPointer] : Result of the operation.
        """
        return self._apply_self_tensor_op("__getitem__", key)

    def ones_like(
        self,
        *args: Any,
        **kwargs: Any,
    ) -> Union[TensorWrappedGammaTensorPointer, MPCTensor]:
        """Apply the "ones like" operation on self"

        Args:
            y (Union[TensorWrappedGammaTensorPointer,MPCTensor,int,float,np.ndarray]) : second operand.

        Returns:
            Union[TensorWrappedGammaTensorPointer,MPCTensor] : Result of the operation.
        """
        return self._apply_self_tensor_op("ones_like", *args, **kwargs)

    def exp(
        self,
    ) -> Union[TensorWrappedGammaTensorPointer, MPCTensor]:
        """Apply the "truediv" operation between "self" and "other"

        Args:
            y (Union[TensorWrappedGammaTensorPointer,MPCTensor,int,float,np.ndarray]) : second operand.

        Returns:
            Union[TensorWrappedGammaTensorPointer,MPCTensor] : Result of the operation.
        """
        attr_path_and_name = "syft.core.tensor.tensor.Tensor.exp"

        # TODO: should modify to log reduction.
        def exp_reduction(val: np.ndarray) -> np.ndarray:
            pos_index = val >= 0
            neg_index = val < 0
            exp = np.exp((pos_index * val * -1) + (neg_index * val))
            pos_values = (pos_index) * exp
            neg_values = (neg_index) * exp * -1
            return pos_values + neg_values

        min_vals = self.min_vals.copy()
        min_vals.data = np.array(exp_reduction(min_vals.data))
        max_vals = self.max_vals.copy()
        max_vals.data = np.array(exp_reduction(max_vals.data))

        result = TensorWrappedGammaTensorPointer(
            data_subjects=self.data_subjects,
            min_vals=min_vals,
            max_vals=max_vals,
            client=self.client,
        )

        # QUESTION can the id_at_location be None?
        result_id_at_location = getattr(result, "id_at_location", None)

        if result_id_at_location is not None:
            # first downcast anything primitive which is not already PyPrimitive
            (
                downcast_args,
                downcast_kwargs,
            ) = lib.python.util.downcast_args_and_kwargs(args=[], kwargs={})

            # then we convert anything which isnt a pointer into a pointer
            pointer_args, pointer_kwargs = pointerize_args_and_kwargs(
                args=downcast_args,
                kwargs=downcast_kwargs,
                client=self.client,
                gc_enabled=False,
            )

            cmd = RunClassMethodAction(
                path=attr_path_and_name,
                _self=self,
                args=pointer_args,
                kwargs=pointer_kwargs,
                id_at_location=result_id_at_location,
                address=self.client.address,
            )
            self.client.send_immediate_msg_without_reply(msg=cmd)

        inherit_tags(
            attr_path_and_name=attr_path_and_name,
            result=result,
            self_obj=self,
            args=[],
            kwargs={},
        )

        result.public_shape = self.public_shape
        result.public_dtype = self.public_dtype

        return result

    def reciprocal(
        self,
    ) -> Union[TensorWrappedGammaTensorPointer, MPCTensor]:
        """Apply the "reciprocal" operation between "self" and "other"

        Args:
            y (Union[TensorWrappedGammaTensorPointer,MPCTensor,int,float,np.ndarray]) : second operand.

        Returns:
            Union[TensorWrappedGammaTensorPointer,MPCTensor] : Result of the operation.
        """
        attr_path_and_name = "syft.core.tensor.tensor.Tensor.reciprocal"

        min_vals = self.min_vals.copy()
        min_vals.data = np.array(1 / min_vals.data)
        max_vals = self.max_vals.copy()
        max_vals.data = np.array(1 / max_vals.data)

        result = TensorWrappedGammaTensorPointer(
            data_subjects=self.data_subjects,
            min_vals=min_vals,
            max_vals=max_vals,
            client=self.client,
        )

        # QUESTION can the id_at_location be None?
        result_id_at_location = getattr(result, "id_at_location", None)

        if result_id_at_location is not None:
            # first downcast anything primitive which is not already PyPrimitive
            (
                downcast_args,
                downcast_kwargs,
            ) = lib.python.util.downcast_args_and_kwargs(args=[], kwargs={})

            # then we convert anything which isnt a pointer into a pointer
            pointer_args, pointer_kwargs = pointerize_args_and_kwargs(
                args=downcast_args,
                kwargs=downcast_kwargs,
                client=self.client,
                gc_enabled=False,
            )

            cmd = RunClassMethodAction(
                path=attr_path_and_name,
                _self=self,
                args=pointer_args,
                kwargs=pointer_kwargs,
                id_at_location=result_id_at_location,
                address=self.client.address,
            )
            self.client.send_immediate_msg_without_reply(msg=cmd)

        inherit_tags(
            attr_path_and_name=attr_path_and_name,
            result=result,
            self_obj=self,
            args=[],
            kwargs={},
        )

        result.public_shape = self.public_shape
        result.public_dtype = self.public_dtype

        return result

    def softmax(
        self,
    ) -> Union[TensorWrappedGammaTensorPointer, MPCTensor]:
        """Apply the softmax operation on self

        Args:
            y (Union[TensorWrappedGammaTensorPointer,MPCTensor,int,float,np.ndarray]) : second operand.

        Returns:
            Union[TensorWrappedGammaTensorPointer,MPCTensor] : Result of the operation.
        """
        attr_path_and_name = "syft.core.tensor.tensor.Tensor.softmax"

        # TODO: should modify to log reduction.
        def softmax(val: np.ndarray) -> np.ndarray:
            logits = val - val.max()
            numerator = np.exp(logits)
            inv = 1 / numerator.sum()
            return numerator * inv

        min_vals = self.min_vals.copy()
        min_vals.data = np.array(softmax(min_vals.data))
        max_vals = self.max_vals.copy()
        max_vals.data = np.array(softmax(max_vals.data))

        result = TensorWrappedGammaTensorPointer(
            data_subjects=self.data_subjects,
            min_vals=min_vals,
            max_vals=max_vals,
            client=self.client,
        )

        # QUESTION can the id_at_location be None?
        result_id_at_location = getattr(result, "id_at_location", None)

        if result_id_at_location is not None:
            # first downcast anything primitive which is not already PyPrimitive
            (
                downcast_args,
                downcast_kwargs,
            ) = lib.python.util.downcast_args_and_kwargs(args=[], kwargs={})

            # then we convert anything which isnt a pointer into a pointer
            pointer_args, pointer_kwargs = pointerize_args_and_kwargs(
                args=downcast_args,
                kwargs=downcast_kwargs,
                client=self.client,
                gc_enabled=False,
            )

            cmd = RunClassMethodAction(
                path=attr_path_and_name,
                _self=self,
                args=pointer_args,
                kwargs=pointer_kwargs,
                id_at_location=result_id_at_location,
                address=self.client.address,
            )
            self.client.send_immediate_msg_without_reply(msg=cmd)

        inherit_tags(
            attr_path_and_name=attr_path_and_name,
            result=result,
            self_obj=self,
            args=[],
            kwargs={},
        )

        result.public_shape = self.public_shape
        result.public_dtype = self.public_dtype

        return result

    @property
    def T(self) -> TensorWrappedGammaTensorPointer:
        # We always maintain a Tensor hierarchy Tensor ---> PT--> Actual Data
        attr_path_and_name = "syft.core.tensor.tensor.Tensor.T"

        result = TensorWrappedGammaTensorPointer(
            data_subjects=self.data_subjects,
            min_vals=self.min_vals.transpose(),
            max_vals=self.max_vals.transpose(),
            client=self.client,
        )

        # QUESTION can the id_at_location be None?
        result_id_at_location = getattr(result, "id_at_location", None)

        if result_id_at_location is not None:
            # first downcast anything primitive which is not already PyPrimitive
            (
                downcast_args,
                downcast_kwargs,
            ) = lib.python.util.downcast_args_and_kwargs(args=[], kwargs={})

            # then we convert anything which isnt a pointer into a pointer
            pointer_args, pointer_kwargs = pointerize_args_and_kwargs(
                args=downcast_args,
                kwargs=downcast_kwargs,
                client=self.client,
                gc_enabled=False,
            )

            cmd = GetOrSetPropertyAction(
                path=attr_path_and_name,
                id_at_location=result_id_at_location,
                address=self.client.address,
                _self=self,
                args=pointer_args,
                kwargs=pointer_kwargs,
                action=PropertyActions.GET,
                map_to_dyn=False,
            )
            self.client.send_immediate_msg_without_reply(msg=cmd)

        inherit_tags(
            attr_path_and_name=attr_path_and_name,
            result=result,
            self_obj=self,
            args=[],
            kwargs={},
        )

        result_public_shape = np.empty(self.public_shape).T.shape

        result.public_shape = result_public_shape
        result.public_dtype = self.public_dtype

        return result

    def one_hot(self: TensorWrappedGammaTensorPointer) -> np.array:
        tensor_size = np.empty(self.public_shape).size
        one_hot_Y = np.zeros((tensor_size, self.max_vals.data[0] + 1))
        one_hot_Y = one_hot_Y.T

        attr_path_and_name = "syft.core.tensor.tensor.Tensor.one_hot"

        result = TensorWrappedGammaTensorPointer(
            data_subjects=self.data_subjects,
            min_vals=self.min_vals,
            max_vals=self.max_vals,
            client=self.client,
        )

        # QUESTION can the id_at_location be None?
        result_id_at_location = getattr(result, "id_at_location", None)

        if result_id_at_location is not None:
            # first downcast anything primitive which is not already PyPrimitive
            (
                downcast_args,
                downcast_kwargs,
            ) = lib.python.util.downcast_args_and_kwargs(args=[], kwargs={})

            # then we convert anything which isnt a pointer into a pointer
            pointer_args, pointer_kwargs = pointerize_args_and_kwargs(
                args=downcast_args,
                kwargs=downcast_kwargs,
                client=self.client,
                gc_enabled=False,
            )

            cmd = RunClassMethodAction(
                path=attr_path_and_name,
                _self=self,
                args=pointer_args,
                kwargs=pointer_kwargs,
                id_at_location=result_id_at_location,
                address=self.client.address,
            )
            self.client.send_immediate_msg_without_reply(msg=cmd)

        inherit_tags(
            attr_path_and_name=attr_path_and_name,
            result=result,
            self_obj=self,
            args=[],
            kwargs={},
        )

        result.public_shape = one_hot_Y.shape
        result.public_dtype = self.public_dtype

        return result

    def to_local_object_without_private_data_child(self) -> GammaTensor:
        """Convert this pointer into a partial version of the GammaTensor but without
        any of the private data therein."""
        # relative
        from ..tensor import Tensor

        public_shape = getattr(self, "public_shape", None)
        public_dtype = getattr(self, "public_dtype", None)
        return Tensor(
            child=GammaTensor(
                child=FixedPrecisionTensor(value=None),
                data_subjects=self.data_subjects,
                min_vals=self.min_vals,  # type: ignore
                max_vals=self.max_vals,  # type: ignore
            ),
            public_shape=public_shape,
            public_dtype=public_dtype,
        )


@implements(TensorWrappedGammaTensorPointer, np.ones_like)
def ones_like(
    tensor: TensorWrappedGammaTensorPointer,
    *args: Any,
    **kwargs: Any,
) -> TensorWrappedGammaTensorPointer:
    return tensor.ones_like(*args, **kwargs)


def create_lookup_tables(dictionary: dict) -> Tuple[List[str], dict, List[dict]]:
    index2key: List = [str(x) for x in dictionary.keys()]
    key2index: dict = {key: i for i, key in enumerate(index2key)}
    # Note this maps to GammaTensor, not to GammaTensor.child as name may imply
    index2values: List = [dictionary[i] for i in index2key]

    return index2key, key2index, index2values


def create_new_lookup_tables(
    dictionary: dict,
) -> Tuple[Deque[str], dict, Deque[dict], Deque[int]]:
    index2key: Deque = deque()
    key2index: dict = {}
    index2values: Deque = (
        deque()
    )  # Note this maps to GammaTensor, not to GammaTensor.child as name may imply
    index2size: Deque = deque()
    for index, key in enumerate(dictionary.keys()):
        key = str(key)
        index2key.append(key)
        key2index[key] = index
        index2values.append(dictionary[key])
        index2size.append(len(dictionary[key]))

    return index2key, key2index, index2values, index2size


# def no_op(x: GammaTensor) -> GammaTensor:
#     """A Private input will be initialized with this function.
#     Whenever you manipulate a private input (i.e. add it to another private tensor),
#     the result will have a different function. Thus we can check to see if the f
#     """
#     res = x
#     if isinstance(x, GammaTensor) and isinstance(x.data_subjects, np.ndarray):
#         res = GammaTensor(
#             child=x.child,
#             data_subjects=np.zeros_like(x.data_subjects, np.int64),
#             min_vals=x.min_vals,
#             max_vals=x.max_vals,
#             func_str=x.func_str,
#             sources=GammaTensor.convert_dsl(x.sources),
#         )
#     return res


def jax2numpy(value: jnp.array, dtype: np.dtype) -> np.array:
    # are we incurring copying here?
    return np.asarray(value, dtype=dtype)


def numpy2jax(value: np.array, dtype: np.dtype) -> jnp.array:
    return jnp.asarray(value, dtype=dtype)


# ATTENTION: Shouldn't this be a subclass of some kind of base tensor so all the numpy
# methods and properties don't need to be re-implemented on it?
@dataclass
@serializable(capnp_bytes=True)
class GammaTensor:
    """
    A differential privacy tensor that contains data belonging to atleast 2 or more unique data subjects.

    Attributes:
        child: jnp.array
            The private data itself.
        data_subjects: DataSubjectArray
            (DP Metadata) A custom NumPy class that keeps track of which data subjects contribute which datapoints in
            this tensor.
        min_vals: lazyrepeatarray
            (DP Metadata) A custom class that keeps track of (data-independent) minimum values for this tensor.
        max_vals: lazyrepeatarray
            (DP Metadata) A custom class that keeps track of (data-independent) maximum values for this tensor.
        func_str: str
            A string that will determine which function was used to build the current tensor.
        is_linear: bool
            Whether the "func_str" for this tensor is a linear query or not. This impacts the epsilon calculations
            when publishing.
        sources: dict
            A dictionary containing all the Tensors, integers, etc that were used to create this tensor.
            It maps an integer to each input object.
        id: int
            A 32-bit integer that is used when this GammaTensor needs to be added to the "sources" dictionary.

    Methods:
        All efforts were made to make this tensor's API as similar to the NumPy API as possible.
        Special, unique methods are listed below:

        reconstruct(sources: Optional[dict]):
            rebuilds the tensor from the sources dictionary provided, or from the current self.sources.
            This is exclusively used when adding DP Noise, if the data scientist doesn't have enough privacy budget to
            use one of the input tensors, thus requiring that tensor's data to be removed from the computation.

        swap_state(sources: Optional[Dict]):
            calls reconstruct() and populates the rest of the GammaTensor's attributes based on the current tensor.
            Used exclusively when adding DP Noise.



        decode():
            occasionally the use of a FixedPrecisionTensor (FPT) is needed during SMPC[1]. This helps convert back from
            FPT to regular numpy/jax arrays.

            (https://en.wikipedia.org/wiki/Secure_multi-party_computation)





    """

    PointerClassOverride = TensorWrappedGammaTensorPointer

    child: jnp.array
    data_subjects: np.ndarray
    min_vals: Union[lazyrepeatarray, np.ndarray] = flax.struct.field(pytree_node=False)
    max_vals: Union[lazyrepeatarray, np.ndarray] = flax.struct.field(pytree_node=False)
    is_linear: bool = True
    func_str: str = flax.struct.field(
        pytree_node=False, default_factory=lambda: GAMMA_TENSOR_OP.NOOP.value
    )
    id: str = flax.struct.field(
        pytree_node=False, default_factory=lambda: str(randint(0, 2**31 - 1))
    )  # TODO: Need to check if there are any scenarios where this is not secure
    sources: dict = flax.struct.field(pytree_node=False, default_factory=dict)

    def __post_init__(
        self,
    ) -> None:  # Might not serve any purpose anymore, since state trees are updated during ops
        if (
            self.sources
            and len(self.sources) == 0
            and self.func_str != GAMMA_TENSOR_OP.NOOP.value
        ):
            self.sources[self.id] = self

        if isinstance(self.min_vals, lazyrepeatarray):
            if self.min_vals.data.size != 1:
                self.min_vals.data = self.min_vals.data.min()
            if self.max_vals.data.size != 1:
                self.max_vals.data = self.max_vals.data.max()

    def decode(self) -> np.ndarray:
        if isinstance(self.child, FixedPrecisionTensor):
            return self.child.decode()
        else:
            return self.child

    @property
    def proxy_public_kwargs(self) -> Dict[str, Any]:
        return {
            "min_vals": self.min_vals,
            "max_vals": self.max_vals,
            "data_subjects": self.data_subjects,
        }

    def reconstruct(self, state: Optional[Dict] = None) -> GammaTensor:
        if self.func_str == GAMMA_TENSOR_OP.NOOP.value:
            # ATTENTION:
            # during publish we attempt to remove nodes if the we exceed budget
            # if we call swap_state on a terminal Tensor we need to replace the
            # child with zeros not the current level tensors child which is
            # not zeroed yet
            if state is not None and len(state.keys()) == 1:
                # return the swapped state child to replace
                try:
                    return list(state.values())[0].child
                except Exception as e:
                    print("Something bad has happened in reconstruct", state)
                    raise e
            else:
                # ATTENTION:
                # can we have a terminal no_op tensor with multiple state keys?
                pass
            return self.child
        else:
            # relative
            from .gamma_functions import GAMMA_FUNC_MAPPER

            jax_op = GAMMA_FUNC_MAPPER[GAMMA_TENSOR_OP(self.func_str)]
            return jax_op(state if state is not None else self.sources)

    def swap_state(self, state: dict) -> GammaTensor:
        return GammaTensor(
            child=self.reconstruct(state),
            data_subjects=self.data_subjects,
            min_vals=self.min_vals,
            max_vals=self.max_vals,
            sources=state,
            func_str=self.func_str,
            is_linear=self.is_linear,
        )

    @property
    def size(self) -> int:
        if (
            isinstance(self.child, float)
            or isinstance(self.child, int)
            or isinstance(self.child, bool)
        ):
            return 1

        if hasattr(self.child, "size"):
            return self.child.size
        elif hasattr(self.child, "shape"):
            return np.prod(self.child.shape)

        raise Exception(f"{type(self)} has no attribute size.")

    # def all(self) -> bool:
    #     if hasattr(self.child, "all"):
    #         return self.child.all()
    #     elif isinstance(self.child, Iterable):
    #         return all(self.child)
    #     return bool(self.child)

    def __add__(self, other: Any) -> GammaTensor:
        # relative
        from .phi_tensor import PhiTensor

        output_state = dict()
        # Add this tensor to the chain
        output_state[self.id] = self

        if isinstance(other, PhiTensor):
            other = other.gamma

        if isinstance(other, GammaTensor):
            output_state[other.id] = other

            child = self.child + other.child
            min_val = self.min_vals + other.min_vals
            max_val = self.max_vals + other.max_vals
            output_ds = self.data_subjects + other.data_subjects

        else:
            output_state[np.random.randint(low=0, high=2**31 - 1)] = other

            child = self.child + other
            min_val = self.min_vals + other
            max_val = self.max_vals + other
            output_ds = self.data_subjects

        return GammaTensor(
            child=child,
            data_subjects=output_ds,
            min_vals=min_val,
            max_vals=max_val,
            func_str=GAMMA_TENSOR_OP.ADD.value,
            sources=output_state,
        )

    def __rtruediv__(self, other: SupportedChainType) -> GammaTensor:

        if is_acceptable_simple_type(other):
            return GammaTensor(
                child=(1 / self.child) * other,
                min_vals=(1 / self.min_vals) * other,
                max_vals=(1 / self.max_vals) * other,
                data_subjects=(1 / self.data_subjects) * other,
            )
        else:
            print("Type is unsupported:" + str(type(other)))
            raise NotImplementedError

    def __sub__(self, other: Any) -> GammaTensor:
        # relative
        from .phi_tensor import PhiTensor

        output_state = dict()
        # Add this tensor to the chain
        output_state[self.id] = self

        if isinstance(other, PhiTensor):
            other = other.gamma

        if isinstance(other, GammaTensor):
            output_state[other.id] = other

            child = self.child - other.child
            min_min = self.min_vals.data - other.min_vals.data
            min_max = self.min_vals.data - other.max_vals.data
            max_min = self.max_vals.data - other.min_vals.data
            max_max = self.max_vals.data - other.max_vals.data
            _min_val = np.minimum.reduce([min_min, min_max, max_min, max_max])
            _max_val = np.maximum.reduce([min_min, min_max, max_min, max_max])
            min_val = lazyrepeatarray(data=_min_val, shape=self.shape)
            max_val = lazyrepeatarray(data=_max_val, shape=self.shape)

            output_ds = self.data_subjects - other.data_subjects

        else:
            child = self.child - other
            min_val = self.min_vals - other
            max_val = self.max_vals - other
            output_ds = self.data_subjects
            output_state[np.random.randint(low=0, high=2**31 - 1)] = other

        return GammaTensor(
            child=child,
            data_subjects=output_ds,
            min_vals=min_val,
            max_vals=max_val,
            func_str=GAMMA_TENSOR_OP.SUBTRACT.value,
            sources=output_state,
        )

    def __mul__(self, other: Any) -> GammaTensor:
        # relative
        from .phi_tensor import PhiTensor

        output_state = dict()
        # Add this tensor to the chain
        output_state[self.id] = self

        if isinstance(other, PhiTensor):
            other = other.gamma

        if isinstance(other, GammaTensor):
            output_state[other.id] = other
            child = self.child * other.child
            min_min = self.min_vals.data * other.min_vals.data
            min_max = self.min_vals.data * other.max_vals.data
            max_min = self.max_vals.data * other.min_vals.data
            max_max = self.max_vals.data * other.max_vals.data
            _min_val = np.array(np.min([min_min, min_max, max_min, max_max], axis=0))  # type: ignore
            _max_val = np.array(np.max([min_min, min_max, max_min, max_max], axis=0))  # type: ignore
            output_ds = self.data_subjects * other.data_subjects

        else:
            child = self.child * other
            min_min = self.min_vals.data * other
            min_max = self.min_vals.data * other
            max_min = self.max_vals.data * other
            max_max = self.max_vals.data * other
            _min_val = np.array(np.min([min_min, min_max, max_min, max_max], axis=0))  # type: ignore
            _max_val = np.array(np.max([min_min, min_max, max_min, max_max], axis=0))  # type: ignore
            output_ds = self.data_subjects * other
            output_state[np.random.randint(low=0, high=2**31 - 1)] = other

        min_val = self.min_vals.copy()
        min_val.data = _min_val
        max_val = self.max_vals.copy()
        max_val.data = _max_val

        return GammaTensor(
            child=child,
            data_subjects=output_ds,
            min_vals=min_val,
            max_vals=max_val,
            func_str=GAMMA_TENSOR_OP.MULTIPLY.value,
            sources=output_state,
        )

    def __truediv__(self, other: Any) -> GammaTensor:
        # relative
        from .phi_tensor import PhiTensor

        output_state = dict()
        # Add this tensor to the chain
        output_state[self.id] = self

        if isinstance(other, PhiTensor):
            other = other.gamma

        if isinstance(other, GammaTensor):
            output_state[other.id] = other
            child = self.child / other.child
            min_min = self.min_vals.data / other.min_vals.data
            min_max = self.min_vals.data / other.max_vals.data
            max_min = self.max_vals.data / other.min_vals.data
            max_max = self.max_vals.data / other.max_vals.data
            _min_val = np.array(np.min([min_min, min_max, max_min, max_max], axis=0))  # type: ignore
            _max_val = np.array(np.max([min_min, min_max, max_min, max_max], axis=0))  # type: ignore
            output_ds = self.data_subjects * other.data_subjects

        else:
            child = self.child / other
            min_min = self.min_vals.data / other
            min_max = self.min_vals.data / other
            max_min = self.max_vals.data / other
            max_max = self.max_vals.data / other
            _min_val = np.array(np.min([min_min, min_max, max_min, max_max], axis=0))  # type: ignore
            _max_val = np.array(np.max([min_min, min_max, max_min, max_max], axis=0))  # type: ignore
            output_ds = self.data_subjects
            output_state[np.random.randint(low=0, high=2**31 - 1)] = other

        min_val = self.min_vals.copy()
        min_val.data = _min_val
        max_val = self.max_vals.copy()
        max_val.data = _max_val

        return GammaTensor(
            child=child,
            data_subjects=output_ds,
            min_vals=min_val,
            max_vals=max_val,
            func_str=GAMMA_TENSOR_OP.TRUE_DIVIDE.value,
            sources=output_state,
        )

    def __matmul__(self, other: Any) -> GammaTensor:
        # relative
        from .phi_tensor import PhiTensor

        output_state = dict()
        # Add this tensor to the chain
        output_state[self.id] = self

        if isinstance(other, PhiTensor):
            other = other.gamma

        if isinstance(other, GammaTensor):
            output_state[other.id] = other
            child = self.child @ other.child
            min_val = self.min_vals.__matmul__(other.min_vals)
            max_val = self.max_vals.__matmul__(other.max_vals)
            output_ds = self.data_subjects @ other.data_subjects

        else:
            child = self.child @ other
            min_val = self.min_vals.__matmul__(other)
            max_val = self.max_vals.__matmul__(other)

            output_ds = self.data_subjects @ other
            output_state[np.random.randint(low=0, high=2**31 - 1)] = other

        return GammaTensor(
            child=child,
            data_subjects=output_ds,
            min_vals=min_val,
            max_vals=max_val,
            func_str=GAMMA_TENSOR_OP.MATMUL.value,
            sources=output_state,
        )

    def __rmatmul__(self, other: Any) -> GammaTensor:
        # relative
        from .phi_tensor import PhiTensor

        output_state = dict()
        # Add this tensor to the chain
        output_state[self.id] = self

        if isinstance(other, PhiTensor):
            other = other.gamma

        if isinstance(other, GammaTensor):
            output_state[other.id] = other
            child = self.child.__rmatmul__(other.child)
            min_val = self.min_vals.__rmatmul__(other.min_vals)
            max_val = self.max_vals.__rmatmul__(other.max_vals)
            output_ds = self.data_subjects.__rmatmul__(other.data_subjects)

        else:
            child = self.child.__rmatmul__(other)
            min_val = self.min_vals.__rmatmul__(other)
            max_val = self.max_vals.__rmatmul__(other)
            output_ds = self.data_subjects.__rmatmul__(other)
            output_state[np.random.randint(low=0, high=2**31 - 1)] = other

        return GammaTensor(
            child=child,
            data_subjects=output_ds,
            min_vals=min_val,
            max_vals=max_val,
            func_str=GAMMA_TENSOR_OP.RMATMUL.value,
            sources=output_state,
        )

    def __gt__(self, other: Any) -> GammaTensor:
        # relative
        from .phi_tensor import PhiTensor

        output_state = dict()
        # Add this tensor to the chain
        output_state[self.id] = self

        if isinstance(other, PhiTensor):
            other = other.gamma

        if isinstance(other, GammaTensor):
            output_state[other.id] = other
            child = self.child.__gt__(other.child)
            output_ds = self.data_subjects + other.data_subjects

        else:
            output_state[np.random.randint(low=0, high=2**31 - 1)] = other
            child = self.child.__gt__(other)
            output_ds = self.data_subjects

        min_val = self.min_vals * 0
        max_val = (self.max_vals * 0) + 1

        return GammaTensor(
            child=child,
            data_subjects=output_ds,
            min_vals=min_val,
            max_vals=max_val,
            func_str=GAMMA_TENSOR_OP.GREATER.value,
            sources=output_state,
        )

    def __ge__(self, other: Any) -> GammaTensor:
        # relative
        from .phi_tensor import PhiTensor

        output_state = dict()
        # Add this tensor to the chain
        output_state[self.id] = self

        if isinstance(other, PhiTensor):
            other = other.gamma

        if isinstance(other, GammaTensor):
            output_state[other.id] = other
            child = self.child.__ge__(other.child)
            output_ds = self.data_subjects + other.data_subjects

        else:
            output_state[np.random.randint(low=0, high=2**31 - 1)] = other
            child = self.child.__ge__(other)
            output_ds = self.data_subjects

        min_val = self.min_vals * 0
        max_val = (self.max_vals * 0) + 1

        return GammaTensor(
            child=child,
            data_subjects=output_ds,
            min_vals=min_val,
            max_vals=max_val,
            func_str=GAMMA_TENSOR_OP.GREATER_EQUAL.value,
            sources=output_state,
        )

    def __eq__(self, other: Any) -> GammaTensor:  # type: ignore
        # relative
        from .phi_tensor import PhiTensor

        output_state = dict()
        # Add this tensor to the chain
        output_state[self.id] = self

        if isinstance(other, PhiTensor):
            other = other.gamma

        if isinstance(other, GammaTensor):
            output_state[other.id] = other
            child = self.child.__eq__(other.child)
            output_ds = self.data_subjects + other.data_subjects

        else:
            output_state[np.random.randint(low=0, high=2**31 - 1)] = other
            child = self.child.__eq__(other)
            output_ds = self.data_subjects

        min_val = self.min_vals * 0
        max_val = (self.max_vals * 0) + 1

        return GammaTensor(
            child=child,
            data_subjects=output_ds,
            min_vals=min_val,
            max_vals=max_val,
            func_str=GAMMA_TENSOR_OP.EQUAL.value,
            sources=output_state,
        )

    def __ne__(self, other: Any) -> GammaTensor:  # type: ignore
        # relative
        from .phi_tensor import PhiTensor

        output_state = dict()
        # Add this tensor to the chain
        output_state[self.id] = self

        if isinstance(other, PhiTensor):
            other = other.gamma

        if isinstance(other, GammaTensor):
            output_state[other.id] = other
            child = self.child.__ne__(other.child)
            output_ds = self.data_subjects + other.data_subjects

        else:
            output_state[np.random.randint(low=0, high=2**31 - 1)] = other
            child = self.child.__ne__(other)
            output_ds = self.data_subjects

        min_val = self.min_vals * 0
        max_val = (self.max_vals * 0) + 1

        return GammaTensor(
            child=child,
            data_subjects=output_ds,
            min_vals=min_val,
            max_vals=max_val,
            func_str=GAMMA_TENSOR_OP.NOT_EQUAL.value,
            sources=output_state,
        )

    def __lt__(self, other: Any) -> GammaTensor:
        # relative
        from .phi_tensor import PhiTensor

        output_state = dict()
        # Add this tensor to the chain
        output_state[self.id] = self

        if isinstance(other, PhiTensor):
            other = other.gamma

        if isinstance(other, GammaTensor):
            output_state[other.id] = other
            child = self.child.__lt__(other.child)
            output_ds = self.data_subjects + other.data_subjects

        else:
            output_state[np.random.randint(low=0, high=2**31 - 1)] = other
            child = self.child.__lt__(other)
            output_ds = self.data_subjects

        min_val = self.min_vals * 0
        max_val = (self.max_vals * 0) + 1

        return GammaTensor(
            child=child,
            data_subjects=output_ds,
            min_vals=min_val,
            max_vals=max_val,
            func_str=GAMMA_TENSOR_OP.LESS.value,
            sources=output_state,
        )

    def __le__(self, other: Any) -> GammaTensor:
        # relative
        from .phi_tensor import PhiTensor

        output_state = dict()
        # Add this tensor to the chain
        output_state[self.id] = self

        if isinstance(other, PhiTensor):
            other = other.gamma

        if isinstance(other, GammaTensor):
            output_state[other.id] = other
            child = self.child.__le__(other.child)
            output_ds = self.data_subjects + other.data_subjects

        else:
            output_state[np.random.randint(low=0, high=2**31 - 1)] = other
            child = self.child.__le__(other)
            output_ds = self.data_subjects

        min_val = self.min_vals * 0
        max_val = (self.max_vals * 0) + 1

        return GammaTensor(
            child=child,
            data_subjects=output_ds,
            min_vals=min_val,
            max_vals=max_val,
            func_str=GAMMA_TENSOR_OP.LESS_EQUAL.value,
            sources=output_state,
        )

    def exp(self) -> GammaTensor:
        output_state = dict()
        # Add this tensor to the chain
        output_state[self.id] = self

        # relative
        from ...smpc.approximations import exp

        def exp_reduction(val: np.ndarray) -> np.ndarray:
            pos_index = val >= 0
            neg_index = val < 0
            exp = np.exp((pos_index * val * -1) + (neg_index * val))
            pos_values = (pos_index) * exp
            neg_values = (neg_index) * exp * -1
            return pos_values + neg_values

        min_val = self.min_vals.copy()
        min_val.data = np.array(exp_reduction(min_val.data))
        max_val = self.max_vals.copy()
        max_val.data = np.array(exp_reduction(max_val.data))

        return GammaTensor(
            child=exp(self.child),
            min_vals=min_val,
            max_vals=max_val,
            data_subjects=self.data_subjects,
            func_str=GAMMA_TENSOR_OP.EXP.value,
            sources=output_state,
        )

    def log(self) -> GammaTensor:
        output_state = dict()
        output_state[self.id] = self

        if isinstance(self.min_vals, lazyrepeatarray):
            min_val = lazyrepeatarray(
                data=np.log(self.min_vals.data.min()), shape=self.shape
            )
            max_val = lazyrepeatarray(
                data=np.log(self.max_vals.data.max()), shape=self.shape
            )
        elif isinstance(self.min_vals, np.ndarray):
            min_val = lazyrepeatarray(data=np.log(self.min_vals), shape=self.shape)
            max_val = lazyrepeatarray(data=np.log(self.max_vals), shape=self.shape)
        elif isinstance(self.min_vals, (int, float)):
            min_val = lazyrepeatarray(data=np.log(self.min_vals), shape=self.shape)
            max_val = lazyrepeatarray(data=np.log(self.max_vals), shape=self.shape)
        else:
            raise NotImplementedError(
                f"Undefined behaviour for type: {type(self.min_vals)}"
            )

        return GammaTensor(
            child=np.log(self.child),
            min_vals=min_val,
            max_vals=max_val,
            data_subjects=self.data_subjects,
            func_str=GAMMA_TENSOR_OP.LOG.value,
            sources=output_state,
        )

    def reciprocal(self) -> GammaTensor:
        output_state = dict()
        # Add this tensor to the chain
        output_state[self.id] = self

        # relative
        from ...smpc.approximations import reciprocal

        min_val = self.min_vals.copy()
        min_val.data = np.array(1 / (min_val.data))
        max_val = self.max_vals.copy()
        max_val.data = np.array(1 / (max_val.data))

        # TODO: Explore why overflow does not occur for arrays
        fpt = self.child.copy()
        if hasattr(fpt.child, "shape") and fpt.child.shape == ():
            fpt.child = np.expand_dims(fpt.child, 0)

        child_inv = reciprocal(fpt)

        if hasattr(self.child.child, "shape") and self.child.child.shape == ():
            child_inv.child = np.squeeze(child_inv.child)

        return GammaTensor(
            child=child_inv,
            min_vals=min_val,
            max_vals=max_val,
            data_subjects=self.data_subjects,
            func_str=GAMMA_TENSOR_OP.RECIPROCAL.value,
            sources=output_state,
        )

    def softmax(self) -> GammaTensor:
        # TODO: Need to figure out how to modify _softmax to make this work with new publish
        # output_state = dict()
        # # Add this tensor to the chain
        # output_state[self.id] = self
        #
        # # relative
        # from ...smpc.approximations import exp
        # from ...smpc.approximations import reciprocal
        #
        # def softmax(val: np.ndarray) -> np.ndarray:
        #     logits = val - val.max()
        #     numerator = np.exp(logits)
        #     inv = 1 / numerator.sum()
        #     return numerator * inv
        #
        # min_val = self.min_vals.copy()
        # min_val.data = np.array(softmax(min_val.data))
        # max_val = self.max_vals.copy()
        # max_val.data = np.array(softmax(max_val.data))
        # fpt = self.child.copy()
        # if not isinstance(fpt.child, np.ndarray):
        #     raise ValueError("Softmax currently works only for numpy child")
        #
        # fpt.child = fpt.child - fpt.child.max()
        # numerator = exp(fpt)
        # inv = reciprocal(numerator.sum())  # type: ignore
        #
        # def _softmax(state: dict) -> jax.numpy.DeviceArray:
        #     return jnp.exp(self.run(state)) / jnp.exp(self.run(state)).sum()
        #
        # return GammaTensor(
        #     child=numerator * inv,
        #     min_vals=min_val,
        #     max_vals=max_val,
        #     data_subjects=self.data_subjects,
        #     func_str=_softmax,
        #     sources=output_state,
        # )
        raise NotImplementedError

    def flatten(self, order: str = "C") -> GammaTensor:
        """
        Return a copy of the array collapsed into one dimension.

        Parameters
            order{‘C’, ‘F’, ‘A’, ‘K’}, optional
                ‘C’ means to flatten in row-major (C-style) order.
                ‘F’ means to flatten in column-major (Fortran- style) order.
                ‘A’ means to flatten in column-major order if a is Fortran contiguous in memory,
                        row-major order otherwise.
                ‘K’ means to flatten a in the order the elements occur in memory. The default is ‘C’.
        Returns
            GammaTensor
        A copy of the input array, flattened to one dimension.

        """

        if order == "C":
            func = GAMMA_TENSOR_OP.FLATTEN_C.value
        elif order == "F":
            func = GAMMA_TENSOR_OP.FLATTEN_F.value
        elif order == "A":
            func = GAMMA_TENSOR_OP.FLATTEN_A.value
        elif order == "K":
            func = GAMMA_TENSOR_OP.FLATTEN_K.value
        else:
            raise NotImplementedError(f"Flatten not implemented for order={order}")

        output_sources = dict()
        output_sources[self.id] = self

        result = self.child.flatten(order)
        return GammaTensor(
            child=result,
            data_subjects=self.data_subjects.flatten(order),
            min_vals=lazyrepeatarray(data=self.min_vals.data, shape=result.shape),
            max_vals=lazyrepeatarray(data=self.max_vals.data, shape=result.shape),
            is_linear=True,
            func_str=func,
            sources=output_sources,
        )

    def transpose(self, *args: Any, **kwargs: Any) -> GammaTensor:
        output_state = dict()
        # Add this tensor to the chain
        output_state[self.id] = self

        output_ds = self.data_subjects.transpose(*args)
        output_data = self.child.transpose(*args)

        min_vals = lazyrepeatarray(data=output_data.min(), shape=output_data.shape)
        max_vals = lazyrepeatarray(data=output_data.max(), shape=output_data.shape)

        return GammaTensor(
            child=output_data,
            data_subjects=output_ds,
            min_vals=min_vals,
            max_vals=max_vals,
            func_str=GAMMA_TENSOR_OP.TRANSPOSE.value,
            sources=output_state,
        )

    @property
    def T(self) -> GammaTensor:
        return self.transpose()

    def sum(
        self,
        axis: Optional[Union[int, Tuple[int, ...]]] = None,
        keepdims: Optional[bool] = False,
        initial: Optional[float] = None,
        where: Optional[ArrayLike] = None,
    ) -> GammaTensor:
        """
        Sum of array elements over a given axis.

        Parameters
            axis: None or int or tuple of ints, optional
                Axis or axes along which a sum is performed.
                The default, axis=None, will sum all of the elements of the input array.
                If axis is negative it counts from the last to the first axis.
                If axis is a tuple of ints, a sum is performed on all of the axes specified in the tuple instead of a
                single axis or all the axes as before.
            keepdims: bool, optional
                If this is set to True, the axes which are reduced are left in the result as dimensions with size one.
                With this option, the result will broadcast correctly against the input array.
                If the default value is passed, then keepdims will not be passed through to the sum method of
                sub-classes of ndarray, however any non-default value will be. If the sub-class’ method does not
                implement keepdims any exceptions will be raised.
            initial: scalar, optional
                Starting value for the sum. See reduce for details.
            where: array_like of bool, optional
                Elements to include in the sum. See reduce for details.
        """
        sources = dict()
        sources[self.id] = self
        if where is None:
            result = np.array(self.child.sum(axis=axis, keepdims=keepdims))
            output_ds = self.data_subjects.sum(axis=axis, keepdims=keepdims)
            num = np.ones_like(self.child).sum(axis=axis, keepdims=keepdims)
        else:
            result = self.child.sum(axis=axis, keepdims=keepdims, where=where)
            output_ds = self.data_subjects.sum(
                axis=axis, keepdims=keepdims, initial=initial, where=where
            )
            num = np.ones_like(self.child).sum(
                axis=axis, keepdims=keepdims, initial=initial, where=where
            )

        if not isinstance(result, np.ndarray):
            result = np.array(result)

        return GammaTensor(
            child=result,
            data_subjects=np.array(output_ds),
            min_vals=lazyrepeatarray(data=self.min_vals.data * num, shape=result.shape),
            max_vals=lazyrepeatarray(data=self.max_vals.data * num, shape=result.shape),
            func_str=GAMMA_TENSOR_OP.SUM.value,
            sources=sources,
        )

    def __pow__(
        self, power: Union[float, int], modulo: Optional[int] = None
    ) -> GammaTensor:
        sources = dict()
        sources[self.id] = self
        sources["0"] = power  # type: ignore
        if modulo is None:
            if self.min_vals.data <= 0 <= self.max_vals.data:
                # If data is in range [-5, 5], it's possible the minimum is 0 and not (-5)^2
                minv = min(0, (self.min_vals.data**power).min())
            else:
                minv = self.min_vals.data**power

            return GammaTensor(
                child=self.child**power,
                data_subjects=self.data_subjects,
                min_vals=lazyrepeatarray(data=minv, shape=self.shape),
                max_vals=lazyrepeatarray(
                    data=self.max_vals.data**power, shape=self.shape
                ),
                func_str=GAMMA_TENSOR_OP.POWER.value,
                sources=sources,
            )
        else:
            # This may be unnecessary- modulo is NotImplemented in ndarray.pow
            if self.min_vals.data <= 0 <= self.max_vals.data:
                # If data is in range [-5, 5], it's possible the minimum is 0 and not (-5)^2
                minv = min(0, (self.min_vals.data**power).min() % modulo)
            else:
                minv = (self.min_vals.data**power) % modulo

            return GammaTensor(
                child=(self.child**power) % modulo,
                data_subjects=self.data_subjects,
                min_vals=lazyrepeatarray(data=minv, shape=self.shape),
                max_vals=lazyrepeatarray(
                    data=(self.max_vals.data**power) % modulo, shape=self.shape
                ),
                func_str=GAMMA_TENSOR_OP.POWER.value,
                sources=sources,
            )

    def ones_like(self, *args: Any, **kwargs: Any) -> GammaTensor:
        output_state = dict()
        output_state[self.id] = self

        child = (
            np.ones_like(self.child, *args, **kwargs)
            if isinstance(self.child, np.ndarray)
            else self.child.ones_like(*args, **kwargs)
        )

        min_val = self.min_vals.ones_like(*args, **kwargs)
        max_val = self.max_vals.ones_like(*args, **kwargs)

        return GammaTensor(
            child=child,
            data_subjects=self.data_subjects,
            min_vals=min_val,
            max_vals=max_val,
            func_str=GAMMA_TENSOR_OP.ONES_LIKE.value,
            sources=output_state,
        )

    def zeros_like(self, *args: Any, **kwargs: Any) -> GammaTensor:
        output_state = dict()
        output_state[self.id] = self

        child = (
            np.zeros_like(self.child, *args, **kwargs)
            if not hasattr(self.child, "zeros_like")
            else self.child.zeros_like(*args, **kwargs)
        )

        min_val = self.min_vals.zeros_like(*args, **kwargs)
        max_val = self.max_vals.zeros_like(*args, **kwargs)

        return GammaTensor(
            child=child,
            data_subjects=self.data_subjects,
            min_vals=min_val,
            max_vals=max_val,
            func_str=GAMMA_TENSOR_OP.ZEROS_LIKE.value,
            sources=output_state,
        )

    def filtered(self) -> GammaTensor:
        # This is only used during publish to filter out data in GammaTensors with no_op. It serves no other purpose.
        return GammaTensor(
            child=jnp.zeros_like(self.child),
            data_subjects=self.data_subjects,
            min_vals=self.min_vals * 0,
            max_vals=self.max_vals * 1,
            func_str=GAMMA_TENSOR_OP.NOOP.value,
        )

    def ravel(self) -> GammaTensor:
        output_state = dict()
        output_state[self.id] = self

        data = self.child
        output_data = data.ravel()

        output_data_subjects = self.data_subjects.ravel()

        min_val = lazyrepeatarray(data=self.min_vals.data, shape=output_data.shape)
        max_val = lazyrepeatarray(data=self.max_vals.data, shape=output_data.shape)

        return GammaTensor(
            child=output_data,
            data_subjects=output_data_subjects,
            min_vals=min_val,
            max_vals=max_val,
            func_str=GAMMA_TENSOR_OP.RAVEL.value,
            sources=output_state,
        )

    def resize(self, new_shape: Union[int, Tuple[int, ...]]) -> GammaTensor:
        output_state = dict()
        output_state[self.id] = self

        data = self.child
        output_data = np.resize(data, new_shape)
        output_data_subjects = np.resize(self.data_subjects, new_shape)

        min_val = lazyrepeatarray(data=self.min_vals.data, shape=output_data.shape)
        max_val = lazyrepeatarray(data=self.max_vals.data, shape=output_data.shape)

        return GammaTensor(
            child=output_data,
            data_subjects=output_data_subjects,
            min_vals=min_val,
            max_vals=max_val,
            func_str=GAMMA_TENSOR_OP.RESIZE.value,
            sources=output_state,
        )

    def compress(
        self, condition: List[bool], axis: Optional[int] = None
    ) -> GammaTensor:
        output_state = dict()
        output_state[self.id] = self

        data = self.child
        output_data = data.compress(condition, axis)
        output_data_subjects = self.data_subjects.compress(condition, axis)

        min_val = lazyrepeatarray(data=self.min_vals.data, shape=output_data.shape)
        max_val = lazyrepeatarray(data=self.max_vals.data, shape=output_data.shape)

        return GammaTensor(
            child=output_data,
            data_subjects=output_data_subjects,
            min_vals=min_val,
            max_vals=max_val,
            func_str=GAMMA_TENSOR_OP.COMPRESS.value,
            sources=output_state,
        )

    def squeeze(
        self, axis: Optional[Union[int, Tuple[int, ...]]] = None
    ) -> GammaTensor:
        output_state = dict()
        output_state[self.id] = self

        data = self.child
        output_data = np.squeeze(data, axis)
        output_data_subjects = np.squeeze(self.data_subjects, axis)

        min_val = lazyrepeatarray(data=self.min_vals.data, shape=output_data.shape)
        max_val = lazyrepeatarray(data=self.max_vals.data, shape=output_data.shape)

        return GammaTensor(
            child=output_data,
            data_subjects=output_data_subjects,
            min_vals=min_val,
            max_vals=max_val,
            func_str=GAMMA_TENSOR_OP.SQUEEZE.value,
            sources=output_state,
        )

    def any(
        self,
        axis: Optional[Union[int, Tuple[int, ...]]] = None,
        keepdims: Optional[bool] = False,
        where: Optional[ArrayLike] = None,
    ) -> GammaTensor:
        output_state = dict()
        output_state[self.id] = self

        if where is None:
            out_child = np.array(self.child.any(axis=axis, keepdims=keepdims))
            new_data_subjects = np.add.reduce(
                self.data_subjects,
                axis=axis,
                keepdims=keepdims,
            )
        else:
            out_child = np.array(
                self.child.any(axis=axis, keepdims=keepdims, where=where)
            )
            new_data_subjects = np.add.reduce(
                self.data_subjects,
                axis=axis,
                keepdims=keepdims,
                initial=DataSubjectArray(),
                where=where,
            )

        return GammaTensor(
            child=out_child,
            data_subjects=new_data_subjects,
            min_vals=lazyrepeatarray(data=0, shape=out_child.shape),
            max_vals=lazyrepeatarray(data=1, shape=out_child.shape),
            func_str=GAMMA_TENSOR_OP.ANY.value,
            sources=output_state,
        )

    def all(
        self,
        axis: Optional[Union[int, Tuple[int, ...]]] = None,
        keepdims: Optional[bool] = False,
        where: Optional[ArrayLike] = None,
    ) -> GammaTensor:
        output_state = dict()
        output_state[self.id] = self

        if where is None:
            out_child = np.array(self.child.all(axis=axis, keepdims=keepdims))
            new_data_subjects = np.add.reduce(
                self.data_subjects,
                axis=axis,
                keepdims=keepdims,
            )
        else:
            out_child = np.array(
                self.child.all(axis=axis, keepdims=keepdims, where=where)
            )
            new_data_subjects = np.add.reduce(
                self.data_subjects,
                axis=axis,
                keepdims=keepdims,
                initial=DataSubjectArray(),
                where=where,
            )

        return GammaTensor(
            child=out_child,
            data_subjects=new_data_subjects,
            min_vals=lazyrepeatarray(data=0, shape=out_child.shape),
            max_vals=lazyrepeatarray(data=1, shape=out_child.shape),
            func_str=GAMMA_TENSOR_OP.ALL.value,
            sources=output_state,
        )

    def __and__(self, value) -> GammaTensor:  # type: ignore
        output_state = dict()
        output_state[self.id] = self

        output_data = self.child & value

        return GammaTensor(
            child=output_data,
            data_subjects=self.data_subjects,
            min_vals=lazyrepeatarray(data=0, shape=output_data.shape),
            max_vals=lazyrepeatarray(data=1, shape=output_data.shape),
            func_str=GAMMA_TENSOR_OP.LOGICAL_AND.value,
            sources=output_state,
        )

    def __or__(self, value) -> GammaTensor:  # type: ignore
        output_state = dict()
        output_state[self.id] = self

        output_data = self.child | value

        return GammaTensor(
            child=output_data,
            data_subjects=self.data_subjects,
            min_vals=lazyrepeatarray(data=0, shape=output_data.shape),
            max_vals=lazyrepeatarray(data=1, shape=output_data.shape),
            func_str=GAMMA_TENSOR_OP.LOGICAL_OR.value,
            sources=output_state,
        )

    def __pos__(self) -> GammaTensor:
        output_state = dict()
        output_state[self.id] = self

        return GammaTensor(
            child=self.child,
            data_subjects=self.data_subjects,
            min_vals=self.min_vals,
            max_vals=self.max_vals,
            func_str=GAMMA_TENSOR_OP.POSITIVE.value,
            sources=output_state,
        )

    def __neg__(self) -> GammaTensor:
        output_state = dict()
        output_state[self.id] = self

        return GammaTensor(
            child=self.child * -1,
            data_subjects=self.data_subjects,
            min_vals=self.max_vals * -1,
            max_vals=self.min_vals * -1,
            func_str=GAMMA_TENSOR_OP.NEGATIVE.value,
            sources=output_state,
        )

    def reshape(self, shape: Tuple[int, ...]) -> GammaTensor:
        raise NotImplementedError
        # # TODO: Check if this can publish properly since source changes aren't made
        # child = self.child.reshape(shape)
        # output_shape = child.shape

        # if isinstance(self.min_vals, lazyrepeatarray):
        #     if self.min_vals.data.shape == 1:
        #         minv = self.min_vals.reshape(output_shape)
        #         maxv = self.max_vals.reshape(output_shape)
        #     elif self.min_vals.data.shape == self.min_vals.shape:
        #         minv = self.min_vals.reshape(output_shape)
        #         minv.data = minv.data.min()

        #         maxv = self.max_vals.reshape(output_shape)
        #         maxv.data = maxv.data.max()
        #     else:
        #         minv = self.min_vals.reshape(output_shape)
        #         minv.data = minv.data.min()

        #         maxv = self.max_vals.reshape(output_shape)
        #         maxv.data = maxv.data.max()

        # elif isinstance(self.min_vals, (int, float)):
        #     minv = self.min_vals  # type: ignore
        #     maxv = self.max_vals
        # else:
        #     minv = self.min_vals
        #     maxv = self.max_vals

        # return GammaTensor(
        #     child=child,
        #     data_subjects=self.data_subjects.reshape(shape),
        #     min_vals=minv,
        #     max_vals=maxv,
        # )

    def _argmax(self, axis: Optional[int]) -> np.ndarray:
        raise NotImplementedError
        # return self.child.argmax(axis)

    def mean(self, axis: Union[int, Tuple[int, ...]], **kwargs: Any) -> GammaTensor:
        output_state = dict()
        output_state[self.id] = self

        result = self.child.mean(axis, **kwargs)
        minv = (
            self.min_vals.data
            if isinstance(self.min_vals, lazyrepeatarray)
            else self.min_vals
        )
        maxv = (
            self.max_vals.data
            if isinstance(self.max_vals, lazyrepeatarray)
            else self.max_vals
        )
        return GammaTensor(
            child=result,
            data_subjects=self.data_subjects.mean(axis, **kwargs),
            min_vals=lazyrepeatarray(data=minv, shape=result.shape),
            max_vals=lazyrepeatarray(data=(maxv + minv) / 2, shape=result.shape),
            sources=output_state,
            func_str=GAMMA_TENSOR_OP.MEAN.value,
        )

    def expand_dims(self, axis: Optional[int] = None) -> GammaTensor:
        raise NotImplementedError
        # result = np.expand_dims(self.child, axis)

        # target_shape_dsl = list(self.data_subjects.shape)
        # if axis:
        #     target_shape_dsl.insert(axis + 1, 1)

        # return GammaTensor(
        #     child=result,
        #     data_subjects=np.expand_dims(self.data_subjects, axis),
        #     min_vals=lazyrepeatarray(data=self.min_vals.data, shape=result.shape),
        #     max_vals=lazyrepeatarray(data=self.max_vals.data, shape=result.shape),
        # )

    def std(
        self, axis: Optional[Union[int, Tuple[int, ...]]] = None, **kwargs: Any
    ) -> GammaTensor:
        """
        Compute the standard deviation along the specified axis.
        Returns the standard deviation, a measure of the spread of a distribution, of the array elements.
        The standard deviation is computed for the flattened array by default, otherwise over the specified axis.

        Parameters
            axis: None or int or tuple of ints, optional
                Axis or axes along which the standard deviation is computed.
                The default is to compute the standard deviation of the flattened array.
                If this is a tuple of ints, a standard deviation is performed over multiple axes, instead of a single
                axis or all the axes as before.

            out: ndarray, optional
                Alternative output array in which to place the result. It must have the same shape as the expected
                output but the type (of the calculated values) will be cast if necessary.

            ddof: int, optional
                ddof = Delta Degrees of Freedom. By default ddof is zero.
                The divisor used in calculations is N - ddof, where N represents the number of elements.

            keepdims: bool, optional
                If this is set to True, the axes which are reduced are left in the result as dimensions with size one.
                With this option, the result will broadcast correctly against the input array.
                If the default value is passed, then keepdims will not be passed through to the std method of
                sub-classes of ndarray, however any non-default value will be. If the sub-class’ method does not
                implement keepdims any exceptions will be raised.

            where: array_like of bool, optional
                Elements to include in the standard deviation. See reduce for details.

        Returns

            standard_deviation: GammaTensor
        """
        output_state = dict()
        output_state[self.id] = self

        result = self.child.std(axis, **kwargs)
        minv = (
            self.min_vals.data
            if isinstance(self.min_vals, lazyrepeatarray)
            else self.min_vals
        )
        maxv = (
            self.max_vals.data
            if isinstance(self.max_vals, lazyrepeatarray)
            else self.max_vals
        )
        return GammaTensor(
            child=result,
            data_subjects=self.data_subjects.std(axis, **kwargs),
            min_vals=lazyrepeatarray(data=0, shape=result.shape),
            max_vals=lazyrepeatarray(data=(maxv - minv) / 2, shape=result.shape),
            sources=output_state,
            func_str=GAMMA_TENSOR_OP.STD.value,
        )

    def dot(self, other: Union[np.ndarray, GammaTensor]) -> GammaTensor:
        # TODO: These bounds might not be super tight- if min,max = [-1, 1], there might be a dot product
        # such that the minimum value should be 0
        if isinstance(other, np.ndarray):
            raise NotImplementedError
            # result = jnp.dot(self.child, other)

            # output_ds = self.data_subjects.dot(other)

            # if isinstance(self.min_vals, lazyrepeatarray):
            #     minv = lazyrepeatarray(
            #         data=jnp.dot(
            #             np.ones_like(self.child) * self.min_vals.data, other
            #         ).min(),
            #         shape=result.shape,
            #     )
            #     maxv = lazyrepeatarray(
            #         data=jnp.dot(
            #             np.ones_like(self.child) * self.max_vals.data, other
            #         ).max(),
            #         shape=result.shape,
            #     )

            # elif isinstance(self.min_vals, (int, float)):
            #     minv = lazyrepeatarray(
            #         data=jnp.dot(np.ones_like(self.child) * self.min_vals, other).min(),
            #         shape=result.shape,
            #     )
            #     maxv = lazyrepeatarray(
            #         data=jnp.dot(np.ones_like(self.child) * self.max_vals, other).max(),
            #         shape=result.shape,
            #     )
            # else:
            #     raise NotImplementedError

            # return GammaTensor(
            #     child=result,
            #     data_subjects=output_ds,
            #     min_vals=minv,
            #     max_vals=maxv,
            # )
        elif isinstance(other, GammaTensor):
            output_state = dict()
            output_state[self.id] = self
            output_state[other.id] = other

            output_ds = self.data_subjects.dot(other.data_subjects)

            result = jnp.dot(self.child, other.child)

            if isinstance(self.min_vals, lazyrepeatarray):

                minv = lazyrepeatarray(
                    data=jnp.dot(
                        np.ones_like(self.child) * self.min_vals.data,
                        np.ones_like(other.child) * other.min_vals.data,
                    ).min(),
                    shape=result.shape,
                )
                maxv = lazyrepeatarray(
                    data=jnp.dot(
                        np.ones_like(self.child) * self.max_vals.data,
                        np.ones_like(other.child) * other.max_vals.data,
                    ).max(),
                    shape=result.shape,
                )
            elif isinstance(self.min_vals, (int, float)):
                minv = lazyrepeatarray(
                    data=jnp.dot(
                        np.ones_like(self.child) * self.min_vals,
                        np.ones_like(other.child) * other.min_vals,
                    ).min(),
                    shape=result.shape,
                )
                maxv = lazyrepeatarray(
                    data=jnp.dot(
                        np.ones_like(self.child) * self.max_vals,
                        np.ones_like(other.child) * other.max_vals,
                    ).max(),
                    shape=result.shape,
                )
            else:
                raise NotImplementedError

            return GammaTensor(
                child=result,
                data_subjects=output_ds,
                min_vals=minv,
                max_vals=maxv,
                func_str=GAMMA_TENSOR_OP.DOT.value,
                sources=output_state,
            )
        else:
            raise NotImplementedError(
                f"Undefined behaviour for GT.dot with {type(other)}"
            )

    def sqrt(self) -> GammaTensor:
        state = dict()
        state.update(self.sources)

        min_v = jnp.sqrt(self.min_vals.data)
        max_v = jnp.sqrt(self.min_vals.data)

        child = jnp.sqrt(self.child)
        min_val = lazyrepeatarray(min_v, shape=child.shape)
        max_val = lazyrepeatarray(max_v, shape=child.shape)

        return GammaTensor(
            child=child,
            data_subjects=self.data_subjects,
            min_vals=min_val,
            max_vals=max_val,
            func_str=GAMMA_TENSOR_OP.SQRT.value,
            sources=state,
        )

    def abs(self) -> GammaTensor:
        state = dict()
        state.update(self.sources)

        data = self.child
        output = np.abs(data)

        min_v = np.abs(self.min_vals.data)
        max_v = np.abs(self.min_vals.data)

        return GammaTensor(
            child=output,
            data_subjects=self.data_subjects,
            min_vals=lazyrepeatarray(min_v, shape=output.shape),
            max_vals=lazyrepeatarray(max_v, shape=output.shape),
            func_str=GAMMA_TENSOR_OP.ABS.value,
            sources=state,
        )

    def clip(self, a_min: float, a_max: float) -> GammaTensor:
        state = dict()
        state.update(self.sources)

        output_data = self.child.clip(a_min, a_max)

        min_v = np.clip(self.min_vals.data, a_min, a_max)
        max_v = np.clip(self.max_vals.data, a_min, a_max)

        min_vals = lazyrepeatarray(data=min_v, shape=output_data.shape)
        max_vals = lazyrepeatarray(data=max_v, shape=output_data.shape)

        return GammaTensor(
            child=output_data,
            data_subjects=self.data_subjects,
            min_vals=min_vals,
            max_vals=max_vals,
            func_str=GAMMA_TENSOR_OP.CLIP.value,
            sources=state,
        )

    @staticmethod
    def convert_dsl(state: dict, new_state: Optional[dict] = None) -> Dict:
        if new_state is None:
            new_state = dict()
        if state:
            for tensor in list(state.values()):
                if isinstance(tensor.data_subjects, np.ndarray):
                    new_tensor = GammaTensor(
                        child=tensor.child,
                        data_subjects=np.zeros_like(
                            tensor.data_subjects, dtype=np.int64
                        ),
                        min_vals=tensor.min_vals,
                        max_vals=tensor.max_vals,
                        func_str=tensor.func_str,
                        sources=GammaTensor.convert_dsl(tensor.sources, {}),
                    )
                    # for idx, row in enumerate(tensor.data_subjects):
                    #     tensor.data_subjects[idx] = jnp.zeros_like(np.zeros_like(row), jnp.int64)
                else:

                    new_tensor = tensor
                new_state[new_tensor.id] = new_tensor
            return new_state
        else:
            return {}

    def publish(
        self,
        get_budget_for_user: Callable,
        deduct_epsilon_for_user: Callable,
        ledger: DataSubjectLedger,
        sigma: float,
    ) -> np.ndarray:

        if (
            not self.sources
        ):  # if state tree is empty (e.g. publishing a PhiTensor w/ public vals directly)
            self.sources[self.id] = self

        return publish(
            tensor=self,
            ledger=ledger,
            get_budget_for_user=get_budget_for_user,
            deduct_epsilon_for_user=deduct_epsilon_for_user,
            sigma=sigma,
            is_linear=self.is_linear,
        )

    # def expand_dims(self, axis: int) -> GammaTensor:
    #     def _expand_dims(state: dict) -> jax.numpy.DeviceArray:
    #         return jnp.expand_dims(self.run(state), axis)
    #
    #     state = dict()
    #     state.update(self.state)
    #
    #     return GammaTensor(
    #         child=jnp.expand_dims(self.child, axis),
    #         data_subjects=self.data_subjects,
    #         min_vals=self.min_vals,
    #         max_vals=self.max_vals,
    #         func=_expand_dims,
    #         sources=state,
    #     )

    def __len__(self) -> int:
        if not hasattr(self.child, "__len__"):
            if self.child is None:
                return 0
            return 1
        try:
            return len(self.child)
        except Exception:  # nosec
            return self.child.size

    def __getitem__(self, item: Union[int, slice, PassthroughTensor]) -> GammaTensor:
        # TODO: Technically we could reduce ds.one_hot_lookup to remove any DS that won't be there
        # There technically isn't any penalty for keeping it as is, but maybe there's a sidechannel attack
        # where you index into one value in a GammaTensor and get all the data subjects of that Tensor?

        if isinstance(self.min_vals, (int, float)):
            minv = self.min_vals
            maxv = self.max_vals
        elif isinstance(self.min_vals, lazyrepeatarray):
            minv = self.min_vals[item]  # type: ignore
            maxv = self.max_vals[item]
        else:
            raise NotImplementedError

        if isinstance(item, PassthroughTensor):
            data = self.child[item.child]
            if self.shape == self.data_subjects.shape:
                return GammaTensor(
                    child=data,
                    min_vals=minv,
                    max_vals=maxv,
                    data_subjects=self.data_subjects[item.child],
                )
            elif len(self.shape) < len(self.data_subjects.shape):
                return GammaTensor(
                    child=data,
                    min_vals=minv,
                    max_vals=maxv,
                    data_subjects=self.data_subjects[item.child],
                    # self.data_subjects.data_subjects_indexed[:, item.child],
                )
            else:
                raise Exception(
                    f"Incompatible shapes: {self.shape}, {self.data_subjects.shape}"
                )
        else:
            data = self.child[item]

            return GammaTensor(
                child=data,
                min_vals=minv,
                max_vals=maxv,
                data_subjects=self.data_subjects[item],
            )

    def __setitem__(
        self, key: Union[int, slice, NDArray], value: Union[GammaTensor, np.ndarray]
    ) -> None:
        # relative
        from .phi_tensor import PhiTensor

        if isinstance(value, (PhiTensor, GammaTensor)):
            self.child[key] = value.child
            minv = value.child.min()
            maxv = value.child.max()

            if minv < self.min_vals.data.min():
                self.min_vals.data = minv

            if maxv > self.max_vals.data.max():
                self.max_vals.data = maxv

            self.data_subjects[key] = value.data_subjects

            # output_dsl = DataSubjectList.insert(
            #     dsl1=self.data_subjects, dsl2=value.data_subjects, index=key
            # )
            # self.data_subjects.one_hot_lookup = output_dsl.one_hot_lookup
            # self.data_subjects.data_subjects_indexed = output_dsl.data_subjects_indexed

        elif isinstance(value, np.ndarray):
            self.child[key] = value
            minv = value.min()
            maxv = value.max()

            if minv < self.min_vals.data.min():
                self.min_vals.data = minv

            if maxv > self.max_vals.data.max():
                self.max_vals.data = maxv

        else:
            raise NotImplementedError

    def copy(self, order: str = "C") -> GammaTensor:
        """
        Return a copy of the array.

        Parameters
            order:  {‘C’, ‘F’, ‘A’, ‘K’}, optional

        Controls the memory layout of the copy.
        ‘C’ means C-order, ‘F’ means F-order,
        ‘A’ means ‘F’ if a is Fortran contiguous,
        ‘C’ otherwise.
        ‘K’ means match the layout of a as closely as possible.
        (Note that this function and numpy.copy are very similar but have different default values
        for their order= arguments, and this function always passes sub-classes through.)


        """
        return GammaTensor(
            child=self.child.copy(order),
            data_subjects=self.data_subjects.copy(order),
            min_vals=self.min_vals.copy(order),
            max_vals=self.max_vals.copy(order),
            func_str=self.func_str,
            sources=self.sources,
        )

    def repeat(
        self, repeats: Union[int, Tuple[int, ...]], axis: Optional[int] = None
    ) -> GammaTensor:
        """
        Repeat elements of an array.

        Parameters
            repeats: int or array of ints

                The number of repetitions for each element. repeats is broadcasted to fit the shape of the given axis.

            axis: int, optional

                The axis along which to repeat values. By default, use the flattened input array, and return a flat
                output array.

        Returns

            repeated_array: PhiTensor

                Output array which has the same shape as a, except along the given axis.

        """
        sources = dict()
        sources[self.id] = self

        result = self.child.repeat(repeats, axis)
        if isinstance(self.min_vals, lazyrepeatarray):
            minv = lazyrepeatarray(data=self.min_vals.data.min(), shape=result.shape)
            maxv = lazyrepeatarray(data=self.max_vals.data.max(), shape=result.shape)
        else:
            minv = self.min_vals
            maxv = self.max_vals

        return GammaTensor(
            child=result,
            data_subjects=self.data_subjects.repeat(repeats, axis),
            min_vals=minv,
            max_vals=maxv,
            func_str=GAMMA_TENSOR_OP.REPEAT.value,
            sources=sources,
        )

    def trace(self, offset: int = 0, axis1: int = 0, axis2: int = 1) -> GammaTensor:
        """
        Return the sum along diagonals of the array.

        If a is 2-D, the sum along its diagonal with the given offset is returned, i.e., the sum of elements
        a[i,i+offset] for all i.

        If a has more than two dimensions, then the axes specified by axis1 and axis2 are used to determine the 2-D
        sub-arrays whose traces are returned. The shape of the resulting array is the same as that of a with axis1 and
        axis2 removed.

        Parameters

            offset: int, optional
                Offset of the diagonal from the main diagonal. Can be both positive and negative. Defaults to 0.

            axis1, axis2: int, optional
                Axes to be used as the first and second axis of the 2-D sub-arrays from which the diagonals should be
                taken. Defaults are the first two axes of a.

        Returns

            sum_along_diagonals: GammaTensor
                If a is 2-D, the sum along the diagonal is returned.
                If a has larger dimensions, then an array of sums along diagonals is returned.
        """

        sources = dict()
        sources[self.id] = self
        result = self.child.trace(offset, axis1, axis2)
        num = np.ones_like(self.child).trace(offset, axis1, axis2)
        return GammaTensor(
            child=result,
            data_subjects=self.data_subjects.trace(offset, axis1, axis2),
            min_vals=lazyrepeatarray(data=self.min_vals.data * num, shape=result.shape),
            max_vals=lazyrepeatarray(data=self.max_vals.data * num, shape=result.shape),
            func_str=GAMMA_TENSOR_OP.TRACE.value,
            sources=sources,
        )

    def min(
        self,
        axis: Optional[int] = None,
        keepdims: Optional[bool] = False,
        initial: Optional[float] = None,
        where: Optional[Union[List[bool], ArrayLike[bool]]] = None,
    ) -> GammaTensor:
        """
        Return the minimum of an array or minimum along an axis.

        Parameters
            axis: None or int or tuple of ints, optional
                Axis or axes along which to operate. By default, flattened input is used.
                If this is a tuple of ints, the minimum is selected over multiple axes,
                instead of a single axis or all the axes as before.

            keepdims: bool, optional
                If this is set to True, the axes which are reduced are left in the result as dimensions with size one.
                With this option, the result will broadcast correctly against the input array.
                If the default value is passed, then keepdims will not be passed through to the amin method of
                sub-classes of ndarray, however any non-default value will be.
                If the sub-class’ method does not implement keepdims any exceptions will be raised.
            initial: scalar, optional
                The maximum value of an output element. Must be present to allow computation on empty slice.
                See reduce for details.

            where: array_like of bool, optional
                Elements to compare for the minimum. See reduce for details.

        Returns
            a_min: GammaTensor
                Minimum of a.
                If axis is None, the result is a scalar value.
                If axis is given, the result is an array of dimension a.ndim - 1.
        """

        if where is None:
            sources = dict()
            sources[self.id] = self
            result = np.amin(self.child, axis=axis, keepdims=keepdims, initial=initial)
            indices = np.unravel_index(self.child.argmin(axis), shape=self.child.shape)

            return GammaTensor(
                child=result,
                data_subjects=self.data_subjects[indices],
                min_vals=lazyrepeatarray(data=self.min_vals.data, shape=result.shape),
                max_vals=lazyrepeatarray(data=self.max_vals.data, shape=result.shape),
                func_str=GAMMA_TENSOR_OP.MIN.value,
                sources=sources,
            )
        else:
            if initial is None:
                raise ValueError(
                    "reduction operation 'minimum' does not have an identity, "
                    "so to use a where mask one has to specify 'initial'"
                )
            else:
                sources = dict()
                sources[self.id] = self
                result = np.amin(
                    self.child,
                    axis=axis,
                    keepdims=keepdims,
                    initial=initial,
                    where=where,
                )
                indices = np.unravel_index(
                    self.child.argmin(axis), shape=self.child.shape
                )

                return GammaTensor(
                    child=result,
                    data_subjects=self.data_subjects[indices],
                    min_vals=lazyrepeatarray(
                        data=self.min_vals.data, shape=result.shape
                    ),
                    max_vals=lazyrepeatarray(
                        data=self.max_vals.data, shape=result.shape
                    ),
                    func_str=GAMMA_TENSOR_OP.MIN.value,
                    sources=sources,
                )

    def max(
        self,
        axis: Optional[int] = None,
        keepdims: Optional[bool] = False,
        initial: Optional[float] = None,
        where: Optional[Union[List[bool], ArrayLike[bool]]] = None,
    ) -> GammaTensor:
        """
        Return the maximum of an array or minimum along an axis.

        Parameters
            axis: None or int or tuple of ints, optional
                Axis or axes along which to operate. By default, flattened input is used.
                If this is a tuple of ints, the minimum is selected over multiple axes,
                instead of a single axis or all the axes as before.

            keepdims: bool, optional
                If this is set to True, the axes which are reduced are left in the result as dimensions with
                size one.
                With this option, the result will broadcast correctly against the input array.
                If the default value is passed, then keepdims will not be passed through to the amax method of
                sub-classes of ndarray, however any non-default value will be.
                If the sub-class’ method does not implement keepdims any exceptions will be raised.
            initial: scalar, optional
                The minimum value of an output element. Must be present to allow computation on empty slice.
                See reduce for details.

            where: array_like of bool, optional
                Elements to compare for the maximum. See reduce for details.

        Returns
            a_max: PhiTensor
                Maximum of a.
                If axis is None, the result is a scalar value.
                If axis is given, the result is an array of dimension a.ndim - 1.
        """
        if where is None:
            sources = dict()
            sources[self.id] = self
            result = np.amax(self.child, axis=axis, keepdims=keepdims, initial=initial)
            indices = np.unravel_index(self.child.argmax(axis), shape=self.child.shape)
            return GammaTensor(
                child=result,
                data_subjects=self.data_subjects[indices],
                min_vals=lazyrepeatarray(data=self.min_vals.data, shape=result.shape),
                max_vals=lazyrepeatarray(data=self.max_vals.data, shape=result.shape),
                func_str=GAMMA_TENSOR_OP.MAX.value,
                sources=sources,
            )
        else:
            if initial is None:
                raise ValueError(
                    "reduction operation 'minimum' does not have an identity, "
                    "so to use a where mask one has to specify 'initial'"
                )
            else:
                sources = dict()
                sources[self.id] = self
                result = np.amax(
                    self.child,
                    axis=axis,
                    keepdims=keepdims,
                    initial=initial,
                    where=where,
                )
                indices = np.unravel_index(
                    self.child.argmax(axis), shape=self.child.shape
                )
                return GammaTensor(
                    child=result,
                    data_subjects=self.data_subjects[indices],
                    min_vals=lazyrepeatarray(
                        data=self.min_vals.data, shape=result.shape
                    ),
                    max_vals=lazyrepeatarray(
                        data=self.max_vals.data, shape=result.shape
                    ),
                    func_str=GAMMA_TENSOR_OP.MAX.value,
                    sources=sources,
                )

    @property
    def shape(self) -> Tuple[int, ...]:
        return self.child.shape

    @property
    def lipschitz_bound(self) -> float:
        # TODO: Check if there are any functions for which lipschitz bounds shouldn't be computed
        # if dis(self.func) == dis(no_op):
        #     raise Exception

        print("Starting JAX JIT")
        # relative
        from .gamma_functions import GAMMA_FUNC_MAPPER

        fn = jax.jit(GAMMA_FUNC_MAPPER[GAMMA_TENSOR_OP(self.func_str)])
        print("Traced self.func with jax's jit, now calculating gradient")
        grad_fn = jax.grad(fn)
        print("Obtained gradient, creating lookup tables")
        i2k, k2i, i2v, i2s = create_new_lookup_tables(self.sources)

        print("created lookup tables, now getting bounds")
        i2minval = jnp.concatenate([x for x in i2v]).reshape(-1, 1)
        i2maxval = jnp.concatenate([x for x in i2v]).reshape(-1, 1)
        bounds = jnp.concatenate([i2minval, i2maxval], axis=1)
        print("Obtained bounds")
        # sample_input = i2minval.reshape(-1)
        _ = i2minval.reshape(-1)
        print("Obtained all inputs")

        def max_grad_fn(input_values: np.ndarray) -> float:
            vectors = {}
            n = 0
            for i, size_param in enumerate(i2s):
                vectors[i2k[i]] = input_values[n : n + size_param]  # noqa: E203
                n += size_param

            grad_pred = grad_fn(vectors)

            m = 0
            for value in grad_pred.values():
                m = max(m, jnp.max(value))

            # return negative because we want to maximize instead of minimize
            return -m

        print("starting SHGO")
        res = shgo(max_grad_fn, bounds, iters=1, constraints=tuple())
        print("Ran SHGO")
        # return negative because we flipped earlier
        return -float(res.fun)

    @property
    def dtype(self) -> np.dtype:
        return self.child.dtype

    @staticmethod
    def get_input_tensors(state_tree: dict[int, GammaTensor]) -> List:
        # TODO: See if we can call np.stack on the output and create a vectorized tensor instead of a list of tensors
        input_tensors = []
        for tensor in state_tree.values():
            if tensor.func_str == GAMMA_TENSOR_OP.NOOP.value:
                input_tensors.append(tensor)
            else:
                input_tensors += GammaTensor.get_input_tensors(tensor.sources)
        return input_tensors

    def _object2bytes(self) -> bytes:
        schema = get_capnp_schema(schema_file="gamma_tensor.capnp")

        gamma_tensor_struct: CapnpModule = schema.GammaTensor  # type: ignore
        gamma_msg = gamma_tensor_struct.new_message()
        # this is how we dispatch correct deserialization of bytes
        gamma_msg.magicHeader = serde_magic_header(type(self))

        # do we need to serde func? if so how?
        # what about the state dict?

        if isinstance(self.child, np.ndarray) or np.isscalar(self.child):
            chunk_bytes(capnp_serialize(np.array(self.child), to_bytes=True), "child", gamma_msg)  # type: ignore
            gamma_msg.isNumpy = True
        elif isinstance(self.child, jnp.ndarray):
            chunk_bytes(
                capnp_serialize(jax2numpy(self.child, self.child.dtype), to_bytes=True),
                "child",
                gamma_msg,
            )
            gamma_msg.isNumpy = True
        else:
            chunk_bytes(serialize(self.child, to_bytes=True), "child", gamma_msg)  # type: ignore
            gamma_msg.isNumpy = False

        gamma_msg.sources = serialize(self.sources, to_bytes=True)
        chunk_bytes(
            capnp_serialize(dslarraytonumpyutf8(self.data_subjects), to_bytes=True),
            "dataSubjects",
            gamma_msg,
        )

        # Explicity convert lazyrepeatarray data to ndarray
        self.min_vals.data = np.array(self.min_vals.data)
        self.max_vals.data = np.array(self.max_vals.data)

        gamma_msg.minVal = serialize(self.min_vals, to_bytes=True)
        gamma_msg.maxVal = serialize(self.max_vals, to_bytes=True)
        gamma_msg.isLinear = self.is_linear
        gamma_msg.id = self.id
        gamma_msg.funcStr = self.func_str

        # return gamma_msg.to_bytes_packed()
        return gamma_msg.to_bytes()

    @staticmethod
    def _bytes2object(buf: bytes) -> GammaTensor:
        schema = get_capnp_schema(schema_file="gamma_tensor.capnp")
        gamma_struct: CapnpModule = schema.GammaTensor  # type: ignore
        # https://stackoverflow.com/questions/48458839/capnproto-maximum-filesize
        MAX_TRAVERSAL_LIMIT = 2**64 - 1
        # capnp from_bytes is now a context
        with gamma_struct.from_bytes(
            buf, traversal_limit_in_words=MAX_TRAVERSAL_LIMIT
        ) as gamma_msg:

            if gamma_msg.isNumpy:
                child = capnp_deserialize(
                    combine_bytes(gamma_msg.child), from_bytes=True
                )
            else:
                child = deserialize(combine_bytes(gamma_msg.child), from_bytes=True)

            state = deserialize(gamma_msg.sources, from_bytes=True)

            data_subjects = numpyutf8todslarray(
                capnp_deserialize(
                    combine_bytes(gamma_msg.dataSubjects), from_bytes=True
                )
            )

            min_val = deserialize(gamma_msg.minVal, from_bytes=True)
            max_val = deserialize(gamma_msg.maxVal, from_bytes=True)
            is_linear = gamma_msg.isLinear
            id_str = gamma_msg.id
            func_str = gamma_msg.funcStr

            return GammaTensor(
                child=child,
                data_subjects=data_subjects,
                min_vals=min_val,
                max_vals=max_val,
                is_linear=is_linear,
                sources=state,
                id=id_str,
                func_str=func_str,
            )<|MERGE_RESOLUTION|>--- conflicted
+++ resolved
@@ -628,17 +628,12 @@
         """
         return self._apply_self_tensor_op(op_str="__pos__")
 
-<<<<<<< HEAD
     def __pow__(
-=======
-    def std(
->>>>>>> 1759d3ba
         self,
         *args: Any,
         **kwargs: Any,
     ) -> Union[TensorWrappedGammaTensorPointer, MPCTensor]:
         """
-<<<<<<< HEAD
         First array elements raised to powers from second array, element-wise.
 
         Raise each base in x1 to the positionally-corresponding power in x2.
@@ -665,7 +660,13 @@
                 The bases in the tensor raised to the exponents in x2. This is a scalar if both self and x2 are scalars.
         """
         return self._apply_self_tensor_op("__pow__", *args, **kwargs)
-=======
+
+    def std(
+        self,
+        *args: Any,
+        **kwargs: Any,
+    ) -> Union[TensorWrappedGammaTensorPointer, MPCTensor]:
+        """
         Compute the standard deviation along the specified axis.
         Returns the standard deviation, a measure of the spread of a distribution, of the array elements.
         The standard deviation is computed for the flattened array by default, otherwise over the specified axis.
@@ -751,7 +752,6 @@
         result.public_dtype = self.public_dtype
 
         return result
->>>>>>> 1759d3ba
 
     def trace(
         self,
