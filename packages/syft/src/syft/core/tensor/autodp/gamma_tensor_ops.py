# stdlib
from enum import Enum


class GAMMA_TENSOR_OP(Enum):
    # Numpy ArrayLike
    NOOP = "noop"
    ADD = "add"
    SUBTRACT = "subtract"
    MULTIPLY = "multiply"
    TRUE_DIVIDE = "true_divide"
    MATMUL = "matmul"
    RMATMUL = "rmatmul"
    GREATER = "greater"
    GREATER_EQUAL = "greater_equal"
    EQUAL = "equal"
    NOT_EQUAL = "not_equal"
    LESS = "less"
    LESS_EQUAL = "less_equal"
    EXP = "exp"
    LOG = "log"
    TRANSPOSE = "transpose"
    SUM = "sum"
    ONES_LIKE = "ones_like"
    ZEROS_LIKE = "zeros_like"
    RAVEL = "ravel"
    RESIZE = "resize"
    COMPRESS = "compress"
    SQUEEZE = "squeeze"
    ANY = "any"
    ALL = "all"
    LOGICAL_AND = "logical_and"
    LOGICAL_OR = "logical_or"
    POSITIVE = "positive"
    NEGATIVE = "negative"
    MEAN = "mean"
    STD = "std"
    DOT = "dot"
    SQRT = "sqrt"
    ABS = "abs"
    CLIP = "clip"
<<<<<<< HEAD
    COPY = "copy"
    TAKE = "take"
    PUT = "put"
    ARGMAX = "argmax"
    ARGMIN = "argmin"
=======
    TRACE = "trace"
    MIN = "min"
    MAX = "max"
>>>>>>> 44908d8d
    # Our Methods
    RECIPROCAL = "reciprocal"
    FLATTEN_C = "flatten_c"
    FLATTEN_A = "flatten_a"
    FLATTEN_F = "flatten_f"
    FLATTEN_K = "flatten_k"<|MERGE_RESOLUTION|>--- conflicted
+++ resolved
@@ -39,17 +39,14 @@
     SQRT = "sqrt"
     ABS = "abs"
     CLIP = "clip"
-<<<<<<< HEAD
     COPY = "copy"
     TAKE = "take"
     PUT = "put"
     ARGMAX = "argmax"
     ARGMIN = "argmin"
-=======
     TRACE = "trace"
     MIN = "min"
     MAX = "max"
->>>>>>> 44908d8d
     # Our Methods
     RECIPROCAL = "reciprocal"
     FLATTEN_C = "flatten_c"
