# stdlib
from enum import Enum


class GAMMA_TENSOR_OP(Enum):
    # Numpy ArrayLike
    NOOP = "noop"
    ADD = "add"
    SUBTRACT = "subtract"
    MULTIPLY = "multiply"
    TRUE_DIVIDE = "true_divide"
    FLOOR_DIVIDE = "floor_divide"
    MATMUL = "matmul"
    RMATMUL = "rmatmul"
    GREATER = "greater"
    GREATER_EQUAL = "greater_equal"
    EQUAL = "equal"
    NOT_EQUAL = "not_equal"
    LESS = "less"
    LESS_EQUAL = "less_equal"
    EXP = "exp"
    LOG = "log"
    TRANSPOSE = "transpose"
    SUM = "sum"
    ONES_LIKE = "ones_like"
    ZEROS_LIKE = "zeros_like"
    RAVEL = "ravel"
    RESIZE = "resize"
    RESHAPE = "reshape"
    COMPRESS = "compress"
    SQUEEZE = "squeeze"
    ANY = "any"
    ALL = "all"
    LOGICAL_AND = "logical_and"
    LOGICAL_OR = "logical_or"
    POSITIVE = "positive"
    NEGATIVE = "negative"
    MEAN = "mean"
    CUMSUM = "cumsum"
    CUMPROD = "cumprod"
    STD = "std"
    VAR = "var"
    DOT = "dot"
    SQRT = "sqrt"
    ABS = "abs"
    CLIP = "clip"
    COPY = "copy"
    TAKE = "take"
    PUT = "put"
    ARGMAX = "argmax"
    ARGMIN = "argmin"
    PTP = "ptp"
    MOD = "mod"
    SWAPAXES = "swapaxes"
    NONZERO = "nonzero"
    PROD = "prod"
    POWER = "power"
    TRACE = "trace"
    MIN = "min"
    MAX = "max"
    REPEAT = "repeat"
<<<<<<< HEAD
    DIAGONAL = "diagonal"
=======
    LSHIFT = "left_shift"
    RSHIFT = "right_shift"
    XOR = "bitwise_xor"
    ROUND = "round"
    SORT = "sort"
    ARGSORT = "argsort"
    DIVMOD = "divmod"
>>>>>>> c52ea47b
    # Our Methods
    RECIPROCAL = "reciprocal"
    FLATTEN_C = "flatten_c"
    FLATTEN_A = "flatten_a"
    FLATTEN_F = "flatten_f"
    FLATTEN_K = "flatten_k"<|MERGE_RESOLUTION|>--- conflicted
+++ resolved
@@ -59,9 +59,7 @@
     MIN = "min"
     MAX = "max"
     REPEAT = "repeat"
-<<<<<<< HEAD
     DIAGONAL = "diagonal"
-=======
     LSHIFT = "left_shift"
     RSHIFT = "right_shift"
     XOR = "bitwise_xor"
@@ -69,7 +67,6 @@
     SORT = "sort"
     ARGSORT = "argsort"
     DIVMOD = "divmod"
->>>>>>> c52ea47b
     # Our Methods
     RECIPROCAL = "reciprocal"
     FLATTEN_C = "flatten_c"
