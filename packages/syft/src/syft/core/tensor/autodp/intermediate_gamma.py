# future
from __future__ import annotations

# stdlib
from typing import Any
from typing import Dict
from typing import List
from typing import Optional
from typing import Tuple
from typing import Union

# third party
from nacl.signing import VerifyKey
import numpy as np
from sympy.ntheory.factor_ import factorint

# relative
from ...adp.publish import publish
from ...adp.vm_private_scalar_manager import VirtualMachinePrivateScalarManager
from ...common.serde.serializable import serializable
from ...tensor.passthrough import PassthroughTensor  # type: ignore
from ...tensor.passthrough import SupportedChainType  # type: ignore
from ...tensor.passthrough import is_acceptable_simple_type  # type: ignore
from .adp_tensor import ADPTensor


@serializable(recursive_serde=True)
class IntermediateGammaTensor(PassthroughTensor, ADPTensor):

    __attr_allowlist__ = [
        "term_tensor",
        "coeff_tensor",
        "bias_tensor",
        "scalar_manager",
        "child",
    ]

    def __init__(
        self,
        term_tensor: np.ndarray,
        coeff_tensor: np.ndarray,
        bias_tensor: np.ndarray,
        scalar_manager: VirtualMachinePrivateScalarManager = VirtualMachinePrivateScalarManager(),
    ) -> None:
        super().__init__(term_tensor)

        # EXPLAIN A: if our polynomail is y = mx + b
        # EXPLAIN B: if self.child = 5x10

        # EXPLAIN A: this is "x"
        # EXPLAIN B: this is a 5x10x1
        self.term_tensor = term_tensor

        # EXPLAIN A: this is "m"
        # EXPLAIN B: this is a 5x10x1
        self.coeff_tensor = coeff_tensor

        # EXPLAIN A: this is "b"
        # EXPLAIN B: this is a 5x10
        self.bias_tensor = bias_tensor
        self.scalar_manager = scalar_manager

    @property
    def shape(self) -> Tuple[int, ...]:
        return self.term_tensor.shape[:-1]

    @property
    def full_shape(self) -> Tuple[int, ...]:
        return self.term_tensor.shape

    def publish(self, acc: Any, sigma: float, user_key: VerifyKey) -> np.ndarray:
        print("IntermediateGamma.publish")
        print(type(self))
        print(type(self.flat_scalars))

        result = np.array(
            publish(
                scalars=self.flat_scalars,
                acc=acc,
                sigma=sigma,
                user_key=user_key,
                public_only=True,
            )
        ).reshape(self.shape)

        if self.sharetensor_values is not None:
            # relative
            from ..smpc.share_tensor import ShareTensor

            result = ShareTensor(
                rank=self.sharetensor_values.rank,
                nr_parties=self.sharetensor_values.nr_parties,
                ring_size=self.sharetensor_values.ring_size,
                value=result,
            )
        return result

    @property
    def flat_scalars(self) -> List[Any]:
        flattened_terms = self.term_tensor.reshape(-1, self.term_tensor.shape[-1])
        flattened_coeffs = self.coeff_tensor.reshape(-1, self.coeff_tensor.shape[-1])
        flattened_bias = self.bias_tensor.reshape(-1)

        scalars = list()

        for i in range(len(flattened_terms)):
            single_poly_terms = flattened_terms[i]
            single_poly_coeffs = flattened_coeffs[i]
            single_poly_bias = flattened_bias[i]

            scalar = single_poly_bias

            for j in range(len(single_poly_terms)):
                term = single_poly_terms[j]
                coeff = single_poly_coeffs[j]

                for prime, n_times in factorint(term).items():
                    input_scalar = self.scalar_manager.prime2symbol[prime]
                    right = input_scalar * n_times * coeff
                    scalar = scalar + right

            scalars.append(scalar)

        return scalars

    def sum(self, axis: Optional[int] = None) -> IntermediateGammaTensor:

        new_term_tensor = np.swapaxes(self.term_tensor, axis, -1).squeeze(axis)  # type: ignore
        new_coeff_tensor = np.swapaxes(self.coeff_tensor, axis, -1).squeeze(axis)  # type: ignore
        new_bias_tensor = self.bias_tensor.sum(axis)

        return IntermediateGammaTensor(
            term_tensor=new_term_tensor,
            coeff_tensor=new_coeff_tensor,
            bias_tensor=new_bias_tensor,
            scalar_manager=self.scalar_manager,
        )

    def prod(
        self, axis: Optional[Union[int, Tuple[int, ...]]] = None
    ) -> IntermediateGammaTensor:
        new_term_tensor = self.term_tensor.prod(axis)
        new_coeff_tensor = self.coeff_tensor.prod(axis)
        new_bias_tensor = self.bias_tensor.prod(axis)
        return IntermediateGammaTensor(
            term_tensor=new_term_tensor,
            coeff_tensor=new_coeff_tensor,
            bias_tensor=new_bias_tensor,
            scalar_manager=self.scalar_manager,
        )

    def __add__(self, other: Any) -> IntermediateGammaTensor:

        if is_acceptable_simple_type(other):

            # EXPLAIN A: if our polynomail is y = mx + b
            # EXPLAIN B: if self.child = 5x10

            # EXPLAIN A: this is "x"
            # EXPLAIN B: this is a 5x10x1
            term_tensor = self.term_tensor

            # EXPLAIN A: this is "m"
            # EXPLAIN B: this is a 5x10x1
            coeff_tensor = self.coeff_tensor

            # EXPLAIN A: this is "b"
            # EXPLAIN B: this is a 5x10
            bias_tensor = self.bias_tensor + other

        else:

            if self.scalar_manager != other.scalar_manager:
                # TODO: come up with a method for combining symbol factories
                raise Exception(
                    "Cannot add two tensors with different symbol encodings"
                )

            # Step 1: Concatenate
            term_tensor = np.concatenate([self.term_tensor, other.term_tensor], axis=-1)  # type: ignore
            coeff_tensor = np.concatenate(  # type: ignore
                [self.coeff_tensor, other.coeff_tensor], axis=-1
            )
            bias_tensor = self.bias_tensor + other.bias_tensor

        # EXPLAIN B: NEW OUTPUT becomes a 5x10x2
        # TODO: Step 2: Reduce dimensionality if possible (look for duplicates)
        return IntermediateGammaTensor(
            term_tensor=term_tensor,
            coeff_tensor=coeff_tensor,
            bias_tensor=bias_tensor,
            scalar_manager=self.scalar_manager,
        )

    def __sub__(self, other: Any) -> IntermediateGammaTensor:

        if is_acceptable_simple_type(other):

            # EXPLAIN A: if our polynomail is y = mx + b
            # EXPLAIN B: if self.child = 5x10

            # EXPLAIN A: this is "x"
            # EXPLAIN B: this is a 5x10x1
            term_tensor = self.term_tensor

            # EXPLAIN A: this is "m"
            # EXPLAIN B: this is a 5x10x1
            coeff_tensor = self.coeff_tensor

            # EXPLAIN A: this is "b"
            # EXPLAIN B: this is a 5x10
            bias_tensor = self.bias_tensor - other

        else:

            if self.scalar_manager != other.scalar_manager:
                # TODO: come up with a method for combining symbol factories
                raise Exception(
                    "Cannot add two tensors with different symbol encodings"
                )

            # Step 1: Concatenate
<<<<<<< HEAD
            term_tensor = np.concatenate([self.term_tensor, other.term_tensor], axis=-1)  # type: ignore
            coeff_tensor = np.concatenate(  # type: ignore
=======
            term_tensor = np.concatenate([self.term_tensor, other.term_tensor], axis=-1)
            coeff_tensor = np.concatenate(
>>>>>>> a06e228c
                [self.coeff_tensor, other.coeff_tensor * -1], axis=-1
            )
            bias_tensor = self.bias_tensor - other.bias_tensor

        # EXPLAIN B: NEW OUTPUT becomes a 5x10x2
        # TODO: Step 2: Reduce dimensionality if possible (look for duplicates)
        return IntermediateGammaTensor(
            term_tensor=term_tensor,
            coeff_tensor=coeff_tensor,
            bias_tensor=bias_tensor,
            scalar_manager=self.scalar_manager,
        )

<<<<<<< HEAD
=======
    def repeat(
        self, *args: List[Any], **kwargs: Dict[Any, Any]
    ) -> IntermediateGammaTensor:
        return IntermediateGammaTensor(
            term_tensor=self.term_tensor.repeat(*args, **kwargs).reshape(
                -1, self.term_tensor.shape[-1]
            ),
            coeff_tensor=self.coeff_tensor.repeat(*args, **kwargs).reshape(
                -1, self.coeff_tensor.shape[-1]
            ),
            bias_tensor=self.bias_tensor.repeat(*args, **kwargs),
            scalar_manager=self.scalar_manager,
        )

>>>>>>> a06e228c
    def __mul__(self, other: Any) -> IntermediateGammaTensor:

        # EXPLAIN A: if our polynomial is y = mx
        # EXPLAIN B: self.child = 10x5

        if is_acceptable_simple_type(other):

            # this is "x"
            # this is 10x5x1
            term_tensor = self.term_tensor

            # term_tensor is prime because if I have variable "3" and variable "5" then
            # then variable "3 * 5 = 15" is CERTAIN to be the multiplication of ONLY "3" and "5"

            # this is "m"
            coeff_tensor = self.coeff_tensor * other

            bias_tensor = self.bias_tensor * other

        else:
            if self.scalar_manager != other.scalar_manager:
                # TODO: come up with a method for combining symbol factories
                raise Exception(
                    "Cannot add two tensors with different symbol encodings"
                )

            terms = list()
            for self_dim in range(self.term_tensor.shape[-1]):
                for other_dim in range(other.term_tensor.shape[-1]):
                    new_term = np.expand_dims(  # type: ignore
                        self.term_tensor[..., self_dim]
                        * other.term_tensor[..., other_dim],
                        -1,
                    )
                    terms.append(new_term)

            for self_dim in range(self.term_tensor.shape[-1]):
                new_term = np.expand_dims(self.term_tensor[..., self_dim], -1)  # type: ignore
                terms.append(new_term)

            for other_dim in range(self.term_tensor.shape[-1]):
                new_term = np.expand_dims(other.term_tensor[..., self_dim], -1)  # type: ignore
                terms.append(new_term)

            term_tensor = np.concatenate(terms, axis=-1)  # type: ignore

            coeffs = list()
            for self_dim in range(self.coeff_tensor.shape[-1]):
                for other_dim in range(other.coeff_tensor.shape[-1]):
                    new_coeff = np.expand_dims(  # type: ignore
                        self.coeff_tensor[..., self_dim]
                        * other.coeff_tensor[..., other_dim],
                        -1,
                    )
                    coeffs.append(new_coeff)

            for self_dim in range(self.coeff_tensor.shape[-1]):
                new_coeff = np.expand_dims(  # type: ignore
                    self.coeff_tensor[..., self_dim] * other.bias_tensor, -1
                )
                coeffs.append(new_coeff)

            for other_dim in range(self.coeff_tensor.shape[-1]):
                new_coeff = np.expand_dims(  # type: ignore
                    other.coeff_tensor[..., self_dim] * self.bias_tensor, -1
                )
                coeffs.append(new_coeff)

            coeff_tensor = np.concatenate(coeffs, axis=-1)  # type: ignore

            bias_tensor = self.bias_tensor * other.bias_tensor

        # TODO: Step 2: Reduce dimensionality if possible (look for duplicates)
        return IntermediateGammaTensor(
            term_tensor=term_tensor,
            coeff_tensor=coeff_tensor,
            bias_tensor=bias_tensor,
            scalar_manager=self.scalar_manager,
        )

    def __eq__(self, other: SupportedChainType) -> IntermediateGammaTensor:
        if is_acceptable_simple_type(other):
            term_data = (
                self.term_tensor == other
            )  # Need to check if shapes are broadcastable!!
        elif isinstance(other, IntermediateGammaTensor):
            # TODO: Check what actually needs to be identical to do an equality comparison
            if (
                self.child.shape == other.child.shape
            ):  # also check if shapes are broadcastable
                term_data = self.child == other.child
            else:
                raise Exception(
                    f"Term Tensor shapes do not match for __eq__: {self.child} != len{other}"
                )

            if (
                self.coeff_tensor.shape == other.coeff_tensor.shape
            ):  # also check if shapes are broadcastable
                coeff_data = self.coeff_tensor == other.coeff_tensor
            else:
                raise Exception(
                    f"Coeff Tensor shapes do not match for __eq__: {self.child} != len{other}"
                )

            if (
                self.bias_tensor.shape == other.bias_tensor.shape
            ):  # also check if shapes are broadcastable
                bias_data = self.bias_tensor == other.bias_tensor
            else:
                raise Exception(
                    f"Bias Tensor shapes do not match for __eq__: {self.child} != len{other}"
                )
        elif isinstance(other, PassthroughTensor):
            if (
                self.child.shape == other.child.shape
            ):  # also check if shapes are broadcastable
                term_data = self.child == other.child
        else:
            raise Exception(
                f"Tensor shapes do not match for __eq__: {self.child} != len{other}"
            )
        return IntermediateGammaTensor(
            term_tensor=term_data,
            coeff_tensor=coeff_data,
            bias_tensor=bias_data,
            scalar_manager=self.scalar_manager,
        )<|MERGE_RESOLUTION|>--- conflicted
+++ resolved
@@ -220,13 +220,8 @@
                 )
 
             # Step 1: Concatenate
-<<<<<<< HEAD
             term_tensor = np.concatenate([self.term_tensor, other.term_tensor], axis=-1)  # type: ignore
             coeff_tensor = np.concatenate(  # type: ignore
-=======
-            term_tensor = np.concatenate([self.term_tensor, other.term_tensor], axis=-1)
-            coeff_tensor = np.concatenate(
->>>>>>> a06e228c
                 [self.coeff_tensor, other.coeff_tensor * -1], axis=-1
             )
             bias_tensor = self.bias_tensor - other.bias_tensor
@@ -240,8 +235,6 @@
             scalar_manager=self.scalar_manager,
         )
 
-<<<<<<< HEAD
-=======
     def repeat(
         self, *args: List[Any], **kwargs: Dict[Any, Any]
     ) -> IntermediateGammaTensor:
@@ -256,7 +249,6 @@
             scalar_manager=self.scalar_manager,
         )
 
->>>>>>> a06e228c
     def __mul__(self, other: Any) -> IntermediateGammaTensor:
 
         # EXPLAIN A: if our polynomial is y = mx
