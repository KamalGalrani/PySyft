# future
from __future__ import annotations

# stdlib
from collections.abc import Sequence
from typing import Any
from typing import Dict
from typing import List
from typing import Optional
from typing import Tuple
from typing import Union

# third party
from nacl.signing import VerifyKey
import numpy as np

# relative
from ....core.adp.entity import Entity
from ....core.adp.entity_list import EntityList
from ....lib.numpy.array import arrow_deserialize as numpy_deserialize
from ....lib.numpy.array import arrow_serialize as numpy_serialize
from ...adp.vm_private_scalar_manager import VirtualMachinePrivateScalarManager
from ...common.serde.capnp import CapnpModule
from ...common.serde.capnp import chunk_bytes
from ...common.serde.capnp import combine_bytes
from ...common.serde.capnp import get_capnp_schema
from ...common.serde.capnp import serde_magic_header
from ...common.serde.serializable import serializable
from ...common.uid import UID
from ...pointer.pointer import Pointer
from ..ancestors import AutogradTensorAncestor
from ..lazy_repeat_array import lazyrepeatarray
from ..passthrough import AcceptableSimpleType  # type: ignore
from ..passthrough import PassthroughTensor  # type: ignore
from ..passthrough import SupportedChainType  # type: ignore
from ..passthrough import is_acceptable_simple_type  # type: ignore
from .adp_tensor import ADPTensor
from .initial_gamma import InitialGammaTensor
from .initial_gamma import IntermediateGammaTensor
from .single_entity_phi import SingleEntityPhiTensor
from .gamma_tensor import GammaTensor


@serializable(recursive_serde=True)
class NDimEntityPhiTensorPointer(Pointer):
    __name__ = "NDimEntityPhiTensorPointer"
    __module__ = "syft.core.tensor.autodp.ndim_entity_phi"
    __attr_allowlist__ = [
        # default pointer attrs
        "points_to_object_with_path",
        "pointer_name",
        "id_at_location",
        "location",
        "tags",
        "description",
        "object_type",
        "attribute_name",
        "public_shape",
        "_exhausted",
        "gc_enabled",
        "is_enum",
        # ndim attrs
        "entities",
        "min_vals",
        "max_vals",
        "client",
        "public_dtype",
    ]

    # TODO :should create serialization for Entity List

    def __init__(
        self,
        entities: EntityList,
        min_vals: np.typing.ArrayLike,
        max_vals: np.typing.ArrayLike,
        client: Any,
        id_at_location: Optional[UID] = None,
        object_type: str = "",
        tags: Optional[List[str]] = None,
        description: str = "",
        public_shape: Optional[Tuple[int, ...]] = None,
        public_dtype: Optional[np.dtype] = None,
    ):
        super().__init__(
            client=client,
            id_at_location=id_at_location,
            object_type=object_type,
            tags=tags,
            description=description,
        )

        self.min_vals = min_vals
        self.max_vals = max_vals
        self.entities = entities
        self.public_shape = public_shape
        self.public_dtype = public_dtype


@serializable(capnp_bytes=True)
class NDimEntityPhiTensor(PassthroughTensor, AutogradTensorAncestor, ADPTensor):
    PointerClassOverride = NDimEntityPhiTensorPointer
    # __attr_allowlist__ = ["child", "min_vals", "max_vals", "entities"]
    __slots__ = (
        "child",
        "min_vals",
        "max_vals",
        "entities",
    )

    def __init__(
        self,
        child: Sequence,
        entities: Union[List[Entity], EntityList],
        min_vals: np.ndarray,
        max_vals: np.ndarray,
        row_type: SingleEntityPhiTensor = SingleEntityPhiTensor,  # type: ignore
    ) -> None:

        # child = the actual private data
        super().__init__(child)

        # lazyrepeatarray matching the shape of child
        if not isinstance(min_vals, lazyrepeatarray):
            min_vals = lazyrepeatarray(data=min_vals, shape=child.shape)  # type: ignore
        if not isinstance(max_vals, lazyrepeatarray):
            max_vals = lazyrepeatarray(data=max_vals, shape=child.shape)  # type: ignore
        self.min_vals = min_vals
        self.max_vals = max_vals

        if not isinstance(entities, EntityList):
            entities = EntityList.from_objs(entities)

        self.entities = entities

    @property
    def proxy_public_kwargs(self) -> Dict[str, Any]:
        return {
            "min_vals": self.min_vals,
            "max_vals": self.max_vals,
            "entities": self.entities,
        }

    @staticmethod
    def from_rows(rows: Sequence) -> NDimEntityPhiTensor:
        if len(rows) < 1 or not isinstance(rows[0], SingleEntityPhiTensor):
            raise Exception(
                "NDimEntityPhiTensor.from_rows requires a list of SingleEntityPhiTensors"
            )

        # create lazyrepeatarrays of the first element
        first_row = rows[0]
        min_vals = lazyrepeatarray(
            data=first_row.min_vals,
            shape=tuple([len(rows)] + list(first_row.min_vals.shape)),
        )
        max_vals = lazyrepeatarray(
            data=first_row.max_vals,
            shape=tuple([len(rows)] + list(first_row.max_vals.shape)),
        )

        # collect entities and children into numpy arrays
        entity_list = []
        child_list = []
        for row in rows:
            entity_list.append(row.entity)
            child_list.append(row.child)
        entities = EntityList.from_objs(entities=entity_list)
        child = np.stack(child_list)

        # use new constructor
        return NDimEntityPhiTensor(
            child=child,
            min_vals=min_vals,
            max_vals=max_vals,
            entities=entities,
        )

    def init_pointer(
        self,
        client: Any,
        id_at_location: Optional[UID] = None,
        object_type: str = "",
        tags: Optional[List[str]] = None,
        description: str = "",
    ) -> NDimEntityPhiTensorPointer:
        return NDimEntityPhiTensorPointer(
            # Arguments specifically for SEPhiTensor
            entities=self.entities,
            min_vals=self.min_vals,
            max_vals=self.max_vals,
            # Arguments required for a Pointer to work
            client=client,
            id_at_location=id_at_location,
            object_type=object_type,
            tags=tags,
            description=description,
        )

    @property
    def gamma(self) -> InitialGammaTensor:
        """Property to cast this tensor into a GammaTensor"""
        return self.create_gamma()

    def copy(self, order: Optional[str] = "K") -> NDimEntityPhiTensor:
        """Return copy of the given object"""

        return NDimEntityPhiTensor(
            child=self.child.copy(order=order),
            min_vals=self.min_vals.copy(order=order),
            max_vals=self.max_vals.copy(order=order),
            entities=self.entities.copy(order=order),
        )

    def all(self) -> bool:
        return self.child.all()

    def any(self) -> bool:
        return self.child.any()

    def copy_with(self, child: np.ndarray) -> NDimEntityPhiTensor:
        new_tensor = self.copy()
        new_tensor.child = child
        return new_tensor

    def create_gamma(self) -> GammaTensor:
        """Return a new Gamma tensor based on this phi tensor"""

        # if scalar_manager is None:
        #     scalar_manager = self.scalar_manager

        # Gamma expects an entity for each scalar
        # entities = np.array([self.entity] * np.array(self.child.shape).prod()).reshape(
        #     self.shape
        # )

        # TODO: update InitialGammaTensor to handle EntityList
        # TODO: check if values needs to be a JAX array or if numpy will suffice
        return GammaTensor(
            value=self.child,
            min_vaL=self.min_vals,
            max_val=self.max_vals,
            data_subjects=self.entities
        )

    def publish(
        self, acc: Any, sigma: float, user_key: VerifyKey
    ) -> AcceptableSimpleType:
        print("PUBLISHING TO GAMMA:")
        print(self.child)
        return self.gamma.publish(acc=acc, sigma=sigma, user_key=user_key)

    @property
    def value(self) -> np.ndarray:
        return self.child

    def astype(self, np_type: np.dtype) -> NDimEntityPhiTensor:
        return self.__class__(
            child=self.child.astype(np_type),
            entities=self.entities,
            min_vals=self.min_vals.astype(np_type),
            max_vals=self.max_vals.astype(np_type),
            # scalar_manager=self.scalar_manager,
        )

    @property
    def shape(self) -> Tuple[Any, ...]:
        return self.child.shape

    def __repr__(self) -> str:
        """Pretty print some information, optimized for Jupyter notebook viewing."""
        return (
            f"{self.__class__.__name__}(child={self.child.shape}, "
            + f"min_vals={self.min_vals}, max_vals={self.max_vals})"
        )

    def __eq__(self, other: Any) -> Union[NDimEntityPhiTensor, IntermediateGammaTensor]:
        # TODO: what about entities and min / max values?
        if is_acceptable_simple_type(other) or len(self.child) == len(other.child):
            gamma_output = False
            if is_acceptable_simple_type(other):
                result = self.child == other
            else:
                # check entities match, if they dont gamma_output = True
                #
                result = self.child == other.child
                if isinstance(result, InitialGammaTensor):
                    gamma_output = True
            if not gamma_output:
                # min_vals=self.min_vals * 0.0,
                # max_vals=self.max_vals * 0.0 + 1.0,
                return self.copy_with(child=result)
            else:
                return self.copy_with(child=result).gamma
        else:
            raise Exception(
                "Tensor dims do not match for __eq__: "
                + f"{len(self.child)} != {len(other.child)}"
            )

    def __add__(
        self, other: SupportedChainType
    ) -> Union[NDimEntityPhiTensor, IntermediateGammaTensor]:

        # if the tensor being added is also private
        if isinstance(other, NDimEntityPhiTensor):
            if self.entities != other.entities:
                return self.gamma + other.gamma

            return NDimEntityPhiTensor(
                child=self.child + other.child,
                min_vals=self.min_vals + other.min_vals,
                max_vals=self.max_vals + other.max_vals,
                entities=self.entities,
                # scalar_manager=self.scalar_manager,
            )

        # if the tensor being added is a public tensor / int / float / etc.
        elif is_acceptable_simple_type(other):
            return NDimEntityPhiTensor(
                child=self.child + other,
                min_vals=self.min_vals + other,
                max_vals=self.max_vals + other,
                entities=self.entities,
                # scalar_manager=self.scalar_manager,
            )

        elif isinstance(other, IntermediateGammaTensor):
            return self.gamma + other
        else:
            print("Type is unsupported:" + str(type(other)))
            raise NotImplementedError

<<<<<<< HEAD
    def sum(self, axis: Optional[Union[int, Tuple[int, ...]]] = None) -> Union[NDimEntityPhiTensor, GammaTensor]:
        #TODO: Add support for axes arguments later
        if len(self.entities.one_hot_lookup) == 1:
            return NDimEntityPhiTensor(
                child=self.child.sum(),
                min_vals=self.min_vals.sum(),
                max_vals=self.max_vals.sum(),
                entities=EntityList.from_objs(self.entities[0])  # Need to check this
            )
        return GammaTensor(
            value=self.child.sum(),
            data_subjects=self.entities.sum(),
            min_val=self.min_vals.sum(),
            max_val=self.max_vals.sum(),
            state={"0": self.child}
        )

    @staticmethod
    def get_capnp_schema() -> type:
        here = os.path.dirname(__file__)
        root_dir = Path(here) / ".." / ".." / ".." / ".." / ".." / "capnp"
        return capnp.load(str(root_dir / "ndept.capnp"))

    @staticmethod
    def chunk_bytes(
        data: Sequence, field_name: str, builder: capnp.lib.capnp._DynamicStructBuilder
    ) -> List:
        CHUNK_SIZE = int(5.12e8)  # capnp max for a List(Data) field
        list_size = len(data) // CHUNK_SIZE + 1
        data_lst = builder.init(field_name, list_size)
        idx = 0
        while len(data) > CHUNK_SIZE:
            data_lst[idx] = data[:CHUNK_SIZE]
            data = data[CHUNK_SIZE:]
            idx += 1
        else:
            data_lst[0] = data
        return data_lst

    @staticmethod
    def combine_bytes(capnp_list: List[bytes]) -> bytes:
        # TODO: make sure this doesn't copy, perhaps allocate a fixed size buffer
        # and move the bytes into it as we go
        bytes_value = b""
        for value in capnp_list:
            bytes_value += value
        return bytes_value

    @staticmethod
    def serde_magic_header() -> str:
        return (
            f"{CAPNP_START_MAGIC_HEADER}"
            + f"{NDimEntityPhiTensor.__name__}"
            + f"{CAPNP_END_MAGIC_HEADER}"
        )

=======
>>>>>>> c33fe42f
    def _object2bytes(self) -> bytes:
        schema = get_capnp_schema(schema_file="ndept.capnp")

        rows, rows_size = numpy_serialize(self.child, get_bytes=True)
        min_vals, min_vals_size = numpy_serialize(self.min_vals.data, get_bytes=True)
        max_vals, max_vals_size = numpy_serialize(self.max_vals.data, get_bytes=True)
        entities_indexed, entities_indexed_size = numpy_serialize(
            self.entities.entities_indexed, get_bytes=True
        )
        one_hot_lookup = self.entities.one_hot_lookup

        ndept_struct: CapnpModule = schema.NDEPT  # type: ignore
        ndept_msg = ndept_struct.new_message()
        metadata_schema = ndept_struct.TensorMetadata
        child_metadata = metadata_schema.new_message()
        min_vals_metadata = metadata_schema.new_message()
        max_vals_metadata = metadata_schema.new_message()
        entities_metadata = metadata_schema.new_message()

        # this is how we dispatch correct deserialization of bytes
        ndept_msg.magicHeader = serde_magic_header(type(self))

        chunk_bytes(rows, "child", ndept_msg)
        child_metadata.dtype = str(self.child.dtype)
        child_metadata.decompressedSize = rows_size
        ndept_msg.childMetadata = child_metadata

        chunk_bytes(min_vals, "minVals", ndept_msg)
        min_vals_metadata.dtype = str(self.min_vals.data.dtype)
        min_vals_metadata.decompressedSize = min_vals_size
        ndept_msg.minValsMetadata = min_vals_metadata

        chunk_bytes(max_vals, "maxVals", ndept_msg)
        max_vals_metadata.dtype = str(self.max_vals.data.dtype)
        max_vals_metadata.decompressedSize = max_vals_size
        ndept_msg.maxValsMetadata = max_vals_metadata

        chunk_bytes(entities_indexed, "entitiesIndexed", ndept_msg)
        entities_metadata.dtype = str(self.entities.entities_indexed.dtype)
        entities_metadata.decompressedSize = entities_indexed_size
        ndept_msg.entitiesIndexedMetadata = entities_metadata

        oneHotLookupList = ndept_msg.init("oneHotLookup", len(one_hot_lookup))
        for i, entity in enumerate(one_hot_lookup):
            oneHotLookupList[i] = (
                entity if not getattr(entity, "name", None) else entity.name  # type: ignore
            )

        # to pack or not to pack?
        # return ndept_msg.to_bytes()
        return ndept_msg.to_bytes_packed()

    @staticmethod
    def _bytes2object(buf: bytes) -> NDimEntityPhiTensor:
        schema = get_capnp_schema(schema_file="ndept.capnp")
        ndept_struct: CapnpModule = schema.NDEPT  # type: ignore
        # https://stackoverflow.com/questions/48458839/capnproto-maximum-filesize
        MAX_TRAVERSAL_LIMIT = 2**64 - 1
        # to pack or not to pack?
        # ndept_msg = ndept_struct.from_bytes(buf, traversal_limit_in_words=2 ** 64 - 1)
        ndept_msg = ndept_struct.from_bytes_packed(
            buf, traversal_limit_in_words=MAX_TRAVERSAL_LIMIT
        )

        child_metadata = ndept_msg.childMetadata

        child = numpy_deserialize(
            combine_bytes(ndept_msg.child),
            child_metadata.decompressedSize,
            child_metadata.dtype,
        )

        min_vals_metadata = ndept_msg.minValsMetadata
        min_vals = lazyrepeatarray(
            numpy_deserialize(
                combine_bytes(ndept_msg.minVals),
                min_vals_metadata.decompressedSize,
                min_vals_metadata.dtype,
            ),
            child.shape,
        )

        max_vals_metadata = ndept_msg.maxValsMetadata
        max_vals = lazyrepeatarray(
            numpy_deserialize(
                combine_bytes(ndept_msg.maxVals),
                max_vals_metadata.decompressedSize,
                max_vals_metadata.dtype,
            ),
            child.shape,
        )

        entities_metadata = ndept_msg.entitiesIndexedMetadata
        entities_indexed = numpy_deserialize(
            combine_bytes(ndept_msg.entitiesIndexed),
            entities_metadata.decompressedSize,
            entities_metadata.dtype,
        )
        one_hot_lookup = np.array(ndept_msg.oneHotLookup)

        entity_list = EntityList(one_hot_lookup, entities_indexed)

        return NDimEntityPhiTensor(
            child=child, min_vals=min_vals, max_vals=max_vals, entities=entity_list
        )<|MERGE_RESOLUTION|>--- conflicted
+++ resolved
@@ -19,7 +19,6 @@
 from ....core.adp.entity_list import EntityList
 from ....lib.numpy.array import arrow_deserialize as numpy_deserialize
 from ....lib.numpy.array import arrow_serialize as numpy_serialize
-from ...adp.vm_private_scalar_manager import VirtualMachinePrivateScalarManager
 from ...common.serde.capnp import CapnpModule
 from ...common.serde.capnp import chunk_bytes
 from ...common.serde.capnp import combine_bytes
@@ -35,10 +34,10 @@
 from ..passthrough import SupportedChainType  # type: ignore
 from ..passthrough import is_acceptable_simple_type  # type: ignore
 from .adp_tensor import ADPTensor
+from .gamma_tensor import GammaTensor
 from .initial_gamma import InitialGammaTensor
 from .initial_gamma import IntermediateGammaTensor
 from .single_entity_phi import SingleEntityPhiTensor
-from .gamma_tensor import GammaTensor
 
 
 @serializable(recursive_serde=True)
@@ -240,7 +239,7 @@
             value=self.child,
             min_vaL=self.min_vals,
             max_val=self.max_vals,
-            data_subjects=self.entities
+            data_subjects=self.entities,
         )
 
     def publish(
@@ -331,65 +330,25 @@
             print("Type is unsupported:" + str(type(other)))
             raise NotImplementedError
 
-<<<<<<< HEAD
-    def sum(self, axis: Optional[Union[int, Tuple[int, ...]]] = None) -> Union[NDimEntityPhiTensor, GammaTensor]:
-        #TODO: Add support for axes arguments later
+    def sum(
+        self, axis: Optional[Union[int, Tuple[int, ...]]] = None
+    ) -> Union[NDimEntityPhiTensor, GammaTensor]:
+        # TODO: Add support for axes arguments later
         if len(self.entities.one_hot_lookup) == 1:
             return NDimEntityPhiTensor(
                 child=self.child.sum(),
                 min_vals=self.min_vals.sum(),
                 max_vals=self.max_vals.sum(),
-                entities=EntityList.from_objs(self.entities[0])  # Need to check this
+                entities=EntityList.from_objs(self.entities[0]),  # Need to check this
             )
         return GammaTensor(
             value=self.child.sum(),
             data_subjects=self.entities.sum(),
             min_val=self.min_vals.sum(),
             max_val=self.max_vals.sum(),
-            state={"0": self.child}
-        )
-
-    @staticmethod
-    def get_capnp_schema() -> type:
-        here = os.path.dirname(__file__)
-        root_dir = Path(here) / ".." / ".." / ".." / ".." / ".." / "capnp"
-        return capnp.load(str(root_dir / "ndept.capnp"))
-
-    @staticmethod
-    def chunk_bytes(
-        data: Sequence, field_name: str, builder: capnp.lib.capnp._DynamicStructBuilder
-    ) -> List:
-        CHUNK_SIZE = int(5.12e8)  # capnp max for a List(Data) field
-        list_size = len(data) // CHUNK_SIZE + 1
-        data_lst = builder.init(field_name, list_size)
-        idx = 0
-        while len(data) > CHUNK_SIZE:
-            data_lst[idx] = data[:CHUNK_SIZE]
-            data = data[CHUNK_SIZE:]
-            idx += 1
-        else:
-            data_lst[0] = data
-        return data_lst
-
-    @staticmethod
-    def combine_bytes(capnp_list: List[bytes]) -> bytes:
-        # TODO: make sure this doesn't copy, perhaps allocate a fixed size buffer
-        # and move the bytes into it as we go
-        bytes_value = b""
-        for value in capnp_list:
-            bytes_value += value
-        return bytes_value
-
-    @staticmethod
-    def serde_magic_header() -> str:
-        return (
-            f"{CAPNP_START_MAGIC_HEADER}"
-            + f"{NDimEntityPhiTensor.__name__}"
-            + f"{CAPNP_END_MAGIC_HEADER}"
-        )
-
-=======
->>>>>>> c33fe42f
+            state={"0": self.child},
+        )
+
     def _object2bytes(self) -> bytes:
         schema = get_capnp_schema(schema_file="ndept.capnp")
 
