--- conflicted
+++ resolved
@@ -646,7 +646,6 @@
         """
         return self._apply_self_tensor_op("repeat", *args, **kwargs)
 
-<<<<<<< HEAD
     def var(self, *args: Any, **kwargs: Any) -> TensorWrappedPhiTensorPointer:
         """
         Compute the variance along the specified axis of the array elements, a measure of the spread of a distribution.
@@ -663,7 +662,56 @@
         attr_path_and_name = "syft.core.tensor.tensor.Tensor.var"
         result: TensorWrappedPhiTensorPointer
         data_subjects = np.array(self.data_subjects.var(*args, **kwargs))
-=======
+        result = TensorWrappedPhiTensorPointer(
+            data_subjects=self.data_subjects,
+            min_vals=lazyrepeatarray(data=0, shape=data_subjects.shape),
+            max_vals=lazyrepeatarray(
+                data=0.25 * (self.max_vals.data - self.min_vals.data) ** 2,
+                shape=data_subjects.shape,
+            ),
+            client=self.client,
+        )
+
+        # QUESTION can the id_at_location be None?
+        result_id_at_location = getattr(result, "id_at_location", None)
+
+        if result_id_at_location is not None:
+            # first downcast anything primitive which is not already PyPrimitive
+            (
+                downcast_args,
+                downcast_kwargs,
+            ) = lib.python.util.downcast_args_and_kwargs(args=args, kwargs=kwargs)
+
+            # then we convert anything which isnt a pointer into a pointer
+            pointer_args, pointer_kwargs = pointerize_args_and_kwargs(
+                args=downcast_args,
+                kwargs=downcast_kwargs,
+                client=self.client,
+                gc_enabled=False,
+            )
+
+            cmd = RunClassMethodAction(
+                path=attr_path_and_name,
+                _self=self,
+                args=pointer_args,
+                kwargs=pointer_kwargs,
+                id_at_location=result_id_at_location,
+                address=self.client.address,
+            )
+            self.client.send_immediate_msg_without_reply(msg=cmd)
+
+        inherit_tags(
+            attr_path_and_name=attr_path_and_name,
+            result=result,
+            self_obj=self,
+            args=[],
+            kwargs={},
+        )
+
+        result.public_shape = data_subjects.shape
+        result.public_dtype = self.public_dtype
+        return result
+
     def std(self, *args: Any, **kwargs: Any) -> TensorWrappedPhiTensorPointer:
         """
         Compute the standard deviation along the specified axis.
@@ -703,17 +751,11 @@
         attr_path_and_name = "syft.core.tensor.tensor.Tensor.std"
         result: TensorWrappedPhiTensorPointer
         data_subjects = np.array(self.data_subjects.std(*args, **kwargs))
->>>>>>> 1759d3ba
-
         result = TensorWrappedPhiTensorPointer(
             data_subjects=self.data_subjects,
             min_vals=lazyrepeatarray(data=0, shape=data_subjects.shape),
             max_vals=lazyrepeatarray(
-<<<<<<< HEAD
-                data=0.25 * (self.max_vals.data - self.min_vals.data) ** 2,
-=======
                 data=(self.max_vals.data - self.min_vals.data) / 2,
->>>>>>> 1759d3ba
                 shape=data_subjects.shape,
             ),
             client=self.client,
@@ -1690,7 +1732,6 @@
             data_subjects=self.data_subjects.std(axis, **kwargs),
             min_vals=lazyrepeatarray(data=np.array([0]), shape=result.shape),
             max_vals=lazyrepeatarray(
-<<<<<<< HEAD
                 data=(self.max_vals.data - self.min_vals.data) / 2, shape=result.shape
             ),
         )
@@ -1720,9 +1761,6 @@
             min_vals=lazyrepeatarray(data=0, shape=result.shape),
             max_vals=lazyrepeatarray(
                 data=0.25 * (self.max_vals.data - self.min_vals.data) ** 2,
-=======
-                data=(self.max_vals.data - self.min_vals.data) / 2,
->>>>>>> 1759d3ba
                 shape=result.shape,
             ),
         )
