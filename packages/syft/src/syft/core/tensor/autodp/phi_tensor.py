# future
from __future__ import annotations

# stdlib
from collections.abc import Sequence
from typing import Any
from typing import Callable
from typing import Dict
from typing import List
from typing import Optional
from typing import Tuple
from typing import Union

# third party
import numpy as np
from numpy.typing import ArrayLike
from numpy.typing import NDArray
from scipy.ndimage.interpolation import rotate

# relative
from .... import lib
from ....ast.klass import pointerize_args_and_kwargs
from ....core.adp.data_subject import DataSubject
from ....core.adp.data_subject_ledger import DataSubjectLedger
from ....core.adp.data_subject_list import DataSubjectArray
from ....core.adp.data_subject_list import dslarraytonumpyutf8
from ....core.adp.data_subject_list import numpyutf8todslarray
from ....core.node.common.action.get_or_set_property_action import (
    GetOrSetPropertyAction,
)
from ....core.node.common.action.get_or_set_property_action import PropertyActions
from ....lib.numpy.array import capnp_deserialize
from ....lib.numpy.array import capnp_serialize
from ....lib.python.util import upcast
from ....util import inherit_tags
from ...common.serde.capnp import CapnpModule
from ...common.serde.capnp import chunk_bytes
from ...common.serde.capnp import combine_bytes
from ...common.serde.capnp import get_capnp_schema
from ...common.serde.capnp import serde_magic_header
from ...common.serde.deserialize import _deserialize as deserialize
from ...common.serde.serializable import serializable
from ...common.serde.serialize import _serialize as serialize
from ...common.uid import UID
from ...node.abstract.node import AbstractNodeClient
from ...node.common.action.run_class_method_action import RunClassMethodAction
from ...pointer.pointer import Pointer
from ..broadcastable import is_broadcastable
from ..config import DEFAULT_INT_NUMPY_TYPE
from ..fixed_precision_tensor import FixedPrecisionTensor
from ..lazy_repeat_array import compute_min_max
from ..lazy_repeat_array import lazyrepeatarray
from ..passthrough import AcceptableSimpleType  # type: ignore
from ..passthrough import PassthroughTensor  # type: ignore
from ..passthrough import SupportedChainType  # type: ignore
from ..passthrough import is_acceptable_simple_type  # type: ignore
from ..smpc import utils
from ..smpc.mpc_tensor import MPCTensor
from ..smpc.utils import TYPE_TO_RING_SIZE
from ..util import implements
from .adp_tensor import ADPTensor
from .gamma_tensor import GammaTensor
from .gamma_tensor import TensorWrappedGammaTensorPointer


@serializable(recursive_serde=True)
class TensorWrappedPhiTensorPointer(Pointer, PassthroughTensor):
    __name__ = "TensorWrappedPhiTensorPointer"
    __module__ = "syft.core.tensor.autodp.phi_tensor"
    __attr_allowlist__ = [
        # default pointer attrs
        "client",
        "id_at_location",
        "object_type",
        "tags",
        "description",
        # phi_tensor attrs
        "data_subjects",
        "min_vals",
        "max_vals",
        "public_dtype",
        "public_shape",
    ]

    __serde_overrides__ = {
        "client": [lambda x: x.address, lambda y: y],
        "public_shape": [lambda x: x, lambda y: upcast(y)],
        "data_subjects": [dslarraytonumpyutf8, numpyutf8todslarray],
    }
    _exhausted = False
    is_enum = False

    def __init__(
        self,
        data_subjects: np.ndarray,
        min_vals: np.typing.ArrayLike,
        max_vals: np.typing.ArrayLike,
        client: Any,
        id_at_location: Optional[UID] = None,
        object_type: str = "",
        tags: Optional[List[str]] = None,
        description: str = "",
        public_shape: Optional[Tuple[int, ...]] = None,
        public_dtype: Optional[np.dtype] = None,
    ):
        super().__init__(
            client=client,
            id_at_location=id_at_location,
            object_type=object_type,
            tags=tags,
            description=description,
        )

        self.min_vals = min_vals
        self.max_vals = max_vals
        self.data_subjects = data_subjects
        self.public_shape = public_shape
        self.public_dtype = public_dtype

    # TODO: Modify for large arrays
    @property
    def synthetic(self) -> np.ndarray:
        public_dtype_func = getattr(
            self.public_dtype, "upcast", lambda: self.public_dtype
        )

        return (
            np.random.rand(*list(self.public_shape))  # type: ignore
            * (self.max_vals.data - self.min_vals.data)
            + self.min_vals.data
        ).astype(public_dtype_func())

    def __repr__(self) -> str:
        return (
            self.synthetic.__repr__()
            + "\n\n (The data printed above is synthetic - it's an imitation of the real data.)"
        )

    def share(self, *parties: Tuple[AbstractNodeClient, ...]) -> MPCTensor:
        all_parties = list(parties) + [self.client]
        ring_size = TYPE_TO_RING_SIZE.get(self.public_dtype, None)
        self_mpc = MPCTensor(
            secret=self,
            shape=self.public_shape,
            ring_size=ring_size,
            parties=all_parties,
        )
        return self_mpc

    @property
    def shape(self) -> Optional[Tuple[int, ...]]:
        if hasattr(self, "public_shape"):
            return self.public_shape
        else:
            return None

    def _apply_tensor_op(self, other: Any, op_str: str) -> Any:
        # we want to get the return type which matches the attr_path_and_name
        # so we ask lib_ast for the return type name that matches out
        # attr_path_and_name and then use that to get the actual pointer klass
        # then set the result to that pointer klass

        # We always maintain a Tensor hierarchy Tensor ---> PT--> Actual Data
        attr_path_and_name = f"syft.core.tensor.tensor.Tensor.{op_str}"
        min_vals, max_vals = compute_min_max(
            self.min_vals, self.max_vals, other, op_str
        )
        result = TensorWrappedPhiTensorPointer(
            data_subjects=self.data_subjects,
            min_vals=min_vals,
            max_vals=max_vals,
            client=self.client,
        )

        # QUESTION can the id_at_location be None?
        result_id_at_location = getattr(result, "id_at_location", None)

        if result_id_at_location is not None:
            # first downcast anything primitive which is not already PyPrimitive
            (
                downcast_args,
                downcast_kwargs,
            ) = lib.python.util.downcast_args_and_kwargs(args=[other], kwargs={})

            # then we convert anything which isnt a pointer into a pointer
            pointer_args, pointer_kwargs = pointerize_args_and_kwargs(
                args=downcast_args,
                kwargs=downcast_kwargs,
                client=self.client,
                gc_enabled=False,
            )

            cmd = RunClassMethodAction(
                path=attr_path_and_name,
                _self=self,
                args=pointer_args,
                kwargs=pointer_kwargs,
                id_at_location=result_id_at_location,
                address=self.client.address,
            )
            self.client.send_immediate_msg_without_reply(msg=cmd)

        inherit_tags(
            attr_path_and_name=attr_path_and_name,
            result=result,
            self_obj=self,
            args=[other],
            kwargs={},
        )

        result_public_shape = None

        if isinstance(other, TensorWrappedPhiTensorPointer):
            other_shape = other.public_shape
            other_dtype = other.public_dtype
        elif isinstance(other, (int, float)):
            other_shape = (1,)
            other_dtype = DEFAULT_INT_NUMPY_TYPE
        elif isinstance(other, bool):
            other_shape = (1,)
            other_dtype = np.dtype("bool")
        elif isinstance(other, np.ndarray):
            other_shape = other.shape
            other_dtype = other.dtype
        else:
            raise ValueError(
                f"Invalid Type for TensorWrappedPhiTensorPointer:{type(other)}"
            )

        if self.public_shape is not None and other_shape is not None:
            result_public_shape = utils.get_shape(
                op_str, self.public_shape, other_shape
            )

        if self.public_dtype is None or other_dtype is None:
            if self.public_dtype != other_dtype:
                raise ValueError(
                    f"Dtype for self: {self.public_dtype} and other :{other_dtype} should not be None"
                )
        result_public_dtype = self.public_dtype

        result.public_shape = result_public_shape
        result.public_dtype = result_public_dtype

        return result

    @property
    def gamma(self) -> TensorWrappedGammaTensorPointer:
        return TensorWrappedGammaTensorPointer(
            data_subjects=self.data_subjects,
            client=self.client,
            id_at_location=self.id_at_location,
            object_type=self.object_type,
            tags=self.tags,
            description=self.description,
            min_vals=self.min_vals,
            max_vals=self.max_vals,
            public_shape=getattr(self, "public_shape", None),
            public_dtype=getattr(self, "public_dtype", None),
        )

    @staticmethod
    def _apply_op(
        self: TensorWrappedPhiTensorPointer,
        other: Union[TensorWrappedPhiTensorPointer, MPCTensor, int, float, np.ndarray],
        op_str: str,
    ) -> Union[MPCTensor, TensorWrappedPhiTensorPointer]:
        """Performs the operation based on op_str

        Args:
            other (Union[TensorWrappedPhiTensorPointer,MPCTensor,int,float,np.ndarray]): second operand.

        Returns:
            Tuple[MPCTensor,Union[MPCTensor,int,float,np.ndarray]] : Result of the operation
        """
        if isinstance(other, TensorWrappedPhiTensorPointer):
            if (self.data_subjects != other.data_subjects).all():  # type: ignore
                return getattr(self.gamma, op_str)(other.gamma)
        elif isinstance(other, TensorWrappedGammaTensorPointer):
            return getattr(self.gamma, op_str)(other)

        if (
            isinstance(other, TensorWrappedPhiTensorPointer)
            and self.client != other.client
        ):

            parties = [self.client, other.client]

            self_mpc = MPCTensor(secret=self, shape=self.public_shape, parties=parties)
            other_mpc = MPCTensor(
                secret=other, shape=other.public_shape, parties=parties
            )

            return getattr(self_mpc, op_str)(other_mpc)

        elif isinstance(other, MPCTensor):

            return getattr(other, op_str)(self)
        elif is_acceptable_simple_type(other) or isinstance(
            other, TensorWrappedPhiTensorPointer
        ):
            return self._apply_tensor_op(other=other, op_str=op_str)
        else:
            print("Type is unsupported:" + str(type(other)))
            raise NotImplementedError

    def __add__(
        self,
        other: Union[TensorWrappedPhiTensorPointer, MPCTensor, int, float, np.ndarray],
    ) -> Union[TensorWrappedPhiTensorPointer, MPCTensor]:
        """Apply the "add" operation between "self" and "other"

        Args:
            y (Union[TensorWrappedPhiTensorPointer,MPCTensor,int,float,np.ndarray]) : second operand.

        Returns:
            Union[TensorWrappedPhiTensorPointer,MPCTensor] : Result of the operation.
        """
        return TensorWrappedPhiTensorPointer._apply_op(self, other, "__add__")

    def __sub__(
        self,
        other: Union[TensorWrappedPhiTensorPointer, MPCTensor, int, float, np.ndarray],
    ) -> Union[TensorWrappedPhiTensorPointer, MPCTensor]:
        """Apply the "sub" operation between "self" and "other"

        Args:
            y (Union[TensorWrappedPhiTensorPointer,MPCTensor,int,float,np.ndarray]) : second operand.

        Returns:
            Union[TensorWrappedPhiTensorPointer,MPCTensor] : Result of the operation.
        """
        return TensorWrappedPhiTensorPointer._apply_op(self, other, "__sub__")

    def __mul__(
        self,
        other: Union[TensorWrappedPhiTensorPointer, MPCTensor, int, float, np.ndarray],
    ) -> Union[TensorWrappedPhiTensorPointer, MPCTensor]:
        """Apply the "mul" operation between "self" and "other"

        Args:
            y (Union[TensorWrappedPhiTensorPointer,MPCTensor,int,float,np.ndarray]) : second operand.

        Returns:
            Union[TensorWrappedPhiTensorPointer,MPCTensor] : Result of the operation.
        """
        return TensorWrappedPhiTensorPointer._apply_op(self, other, "__mul__")

    def __matmul__(
        self,
        other: Union[TensorWrappedPhiTensorPointer, MPCTensor, int, float, np.ndarray],
    ) -> Union[TensorWrappedPhiTensorPointer, MPCTensor]:
        """Apply the "matmul" operation between "self" and "other"

        Args:
            y (Union[TensorWrappedPhiTensorPointer,MPCTensor,int,float,np.ndarray]) : second operand.

        Returns:
            Union[TensorWrappedPhiTensorPointer,MPCTensor] : Result of the operation.
        """
        return TensorWrappedPhiTensorPointer._apply_op(self, other, "__matmul__")

    def __rmatmul__(
        self,
        other: Union[TensorWrappedPhiTensorPointer, MPCTensor, int, float, np.ndarray],
    ) -> Union[TensorWrappedPhiTensorPointer, MPCTensor]:
        """Apply the "matmul" operation between "self" and "other"

        Args:
            y (Union[TensorWrappedPhiTensorPointer,MPCTensor,int,float,np.ndarray]) : second operand.

        Returns:
            Union[TensorWrappedPhiTensorPointer,MPCTensor] : Result of the operation.
        """
        return TensorWrappedPhiTensorPointer._apply_op(self, other, "__rmatmul__")

    def __lt__(
        self,
        other: Union[TensorWrappedPhiTensorPointer, MPCTensor, int, float, np.ndarray],
    ) -> Union[TensorWrappedPhiTensorPointer, MPCTensor]:
        """Apply the "lt" operation between "self" and "other"

        Args:
            y (Union[TensorWrappedPhiTensorPointer,MPCTensor,int,float,np.ndarray]) : second operand.

        Returns:
            Union[TensorWrappedPhiTensorPointer,MPCTensor] : Result of the operation.
        """
        return TensorWrappedPhiTensorPointer._apply_op(self, other, "__lt__")

    def __gt__(
        self,
        other: Union[TensorWrappedPhiTensorPointer, MPCTensor, int, float, np.ndarray],
    ) -> Union[TensorWrappedPhiTensorPointer, MPCTensor]:
        """Apply the "gt" operation between "self" and "other"

        Args:
            y (Union[TensorWrappedPhiTensorPointer,MPCTensor,int,float,np.ndarray]) : second operand.

        Returns:
            Union[TensorWrappedPhiTensorPointer,MPCTensor] : Result of the operation.
        """
        return TensorWrappedPhiTensorPointer._apply_op(self, other, "__gt__")

    def __ge__(
        self,
        other: Union[TensorWrappedPhiTensorPointer, MPCTensor, int, float, np.ndarray],
    ) -> Union[TensorWrappedPhiTensorPointer, MPCTensor]:
        """Apply the "ge" operation between "self" and "other"

        Args:
            y (Union[TensorWrappedPhiTensorPointer,MPCTensor,int,float,np.ndarray]) : second operand.

        Returns:
            Union[TensorWrappedPhiTensorPointer,MPCTensor] : Result of the operation.
        """
        return TensorWrappedPhiTensorPointer._apply_op(self, other, "__ge__")

    def __le__(
        self,
        other: Union[TensorWrappedPhiTensorPointer, MPCTensor, int, float, np.ndarray],
    ) -> Union[TensorWrappedPhiTensorPointer, MPCTensor]:
        """Apply the "le" operation between "self" and "other"

        Args:
            y (Union[TensorWrappedPhiTensorPointer,MPCTensor,int,float,np.ndarray]) : second operand.

        Returns:
            Union[TensorWrappedPhiTensorPointer,MPCTensor] : Result of the operation.
        """
        return TensorWrappedPhiTensorPointer._apply_op(self, other, "__le__")

    def __eq__(  # type: ignore
        self,
        other: Union[TensorWrappedPhiTensorPointer, MPCTensor, int, float, np.ndarray],
    ) -> Union[TensorWrappedPhiTensorPointer, MPCTensor]:
        """Apply the "eq" operation between "self" and "other"

        Args:
            y (Union[TensorWrappedPhiTensorPointer,MPCTensor,int,float,np.ndarray]) : second operand.

        Returns:
            Union[TensorWrappedPhiTensorPointer,MPCTensor] : Result of the operation.
        """
        return TensorWrappedPhiTensorPointer._apply_op(self, other, "__eq__")

    def __ne__(  # type: ignore
        self,
        other: Union[TensorWrappedPhiTensorPointer, MPCTensor, int, float, np.ndarray],
    ) -> Union[TensorWrappedPhiTensorPointer, MPCTensor]:
        """Apply the "ne" operation between "self" and "other"

        Args:
            y (Union[TensorWrappedPhiTensorPointer,MPCTensor,int,float,np.ndarray]) : second operand.

        Returns:
            Union[TensorWrappedPhiTensorPointer,MPCTensor] : Result of the operation.
        """
        return TensorWrappedPhiTensorPointer._apply_op(self, other, "__ne__")

    def concatenate(
        self,
        other: TensorWrappedPhiTensorPointer,
        *args: Any,
        **kwargs: Any,
    ) -> MPCTensor:
        """Apply the "add" operation between "self" and "other"

        Args:
            y (Union[TensorWrappedPhiTensorPointer,MPCTensor,int,float,np.ndarray]) : second operand.


        Returns:
            Union[TensorWrappedPhiTensorPointer,MPCTensor] : Result of the operation.
        """
        if not isinstance(other, TensorWrappedPhiTensorPointer):
            raise ValueError(
                f"Concatenate works only for TensorWrappedPhiTensorPointer got type: {type(other)}"
            )

        if self.client != other.client:

            parties = [self.client, other.client]

            self_mpc = MPCTensor(secret=self, shape=self.public_shape, parties=parties)
            other_mpc = MPCTensor(
                secret=other, shape=other.public_shape, parties=parties
            )

            return self_mpc.concatenate(other_mpc, *args, **kwargs)

        else:
            raise ValueError(
                "Concatenate method currently works only between two different clients."
            )

    def __truediv__(
        self,
        other: Union[TensorWrappedPhiTensorPointer, MPCTensor, int, float, np.ndarray],
    ) -> Union[TensorWrappedPhiTensorPointer, MPCTensor]:
        """Apply the "truediv" operation between "self" and "other"

        Args:
            y (Union[TensorWrappedPhiTensorPointer,MPCTensor,int,float,np.ndarray]) : second operand.

        Returns:
            Union[TensorWrappedPhiTensorPointer,MPCTensor] : Result of the operation.
        """
        return TensorWrappedPhiTensorPointer._apply_op(self, other, "__truediv__")

    def sum(
        self,
        *args: Any,
        **kwargs: Any,
    ) -> Union[
        TensorWrappedPhiTensorPointer, MPCTensor, TensorWrappedGammaTensorPointer
    ]:
        """Apply the "truediv" operation between "self" and "other"

        Args:
            y (Union[TensorWrappedPhiTensorPointer,MPCTensor,int,float,np.ndarray]) : second operand.

        Returns:
            Union[TensorWrappedPhiTensorPointer,MPCTensor] : Result of the operation.
        """
        return self.gamma.sum(*args, **kwargs)

    def __getitem__(
        self, key: Union[int, bool, slice]
    ) -> TensorWrappedPhiTensorPointer:
        """Apply the slice  operation on "self"
        Args:
            y (Union[int,bool,slice]) : second operand.

        Returns:
            Union[TensorWrappedPhiTensorPointer,MPCTensor] : Result of the operation.
        """
        attr_path_and_name = "syft.core.tensor.tensor.Tensor.__getitem__"
        result: TensorWrappedPhiTensorPointer
        min_vals = self.min_vals.__getitem__(key)
        max_vals = self.max_vals.__getitem__(key)

        result = TensorWrappedPhiTensorPointer(
            data_subjects=self.data_subjects,
            min_vals=min_vals,
            max_vals=max_vals,
            client=self.client,
        )

        # QUESTION can the id_at_location be None?
        result_id_at_location = getattr(result, "id_at_location", None)

        if result_id_at_location is not None:
            # first downcast anything primitive which is not already PyPrimitive
            (
                downcast_args,
                downcast_kwargs,
            ) = lib.python.util.downcast_args_and_kwargs(args=[key], kwargs={})

            # then we convert anything which isnt a pointer into a pointer
            pointer_args, pointer_kwargs = pointerize_args_and_kwargs(
                args=downcast_args,
                kwargs=downcast_kwargs,
                client=self.client,
                gc_enabled=False,
            )

            cmd = RunClassMethodAction(
                path=attr_path_and_name,
                _self=self,
                args=pointer_args,
                kwargs=pointer_kwargs,
                id_at_location=result_id_at_location,
                address=self.client.address,
            )
            self.client.send_immediate_msg_without_reply(msg=cmd)

        inherit_tags(
            attr_path_and_name=attr_path_and_name,
            result=result,
            self_obj=self,
            args=[key],
            kwargs={},
        )
        dummy_res = np.empty(self.public_shape).__getitem__(key)
        result.public_shape = dummy_res.shape
        result.public_dtype = self.public_dtype

        return result

    def ones_like(
        self,
        *args: Any,
        **kwargs: Any,
    ) -> TensorWrappedPhiTensorPointer:
        """Apply the "truediv" operation between "self" and "other"

        Args:
            y (Union[TensorWrappedPhiTensorPointer,MPCTensor,int,float,np.ndarray]) : second operand.

        Returns:
            Union[TensorWrappedPhiTensorPointer,MPCTensor] : Result of the operation.
        """
        attr_path_and_name = "syft.core.tensor.tensor.Tensor.ones_like"
        result: TensorWrappedPhiTensorPointer
        min_vals = self.min_vals.ones_like(*args, **kwargs)
        max_vals = self.max_vals.ones_like(*args, **kwargs)

        result = TensorWrappedPhiTensorPointer(
            data_subjects=self.data_subjects,
            min_vals=min_vals,
            max_vals=max_vals,
            client=self.client,
        )

        # QUESTION can the id_at_location be None?
        result_id_at_location = getattr(result, "id_at_location", None)

        if result_id_at_location is not None:
            # first downcast anything primitive which is not already PyPrimitive
            (
                downcast_args,
                downcast_kwargs,
            ) = lib.python.util.downcast_args_and_kwargs(args=args, kwargs=kwargs)

            # then we convert anything which isnt a pointer into a pointer
            pointer_args, pointer_kwargs = pointerize_args_and_kwargs(
                args=downcast_args,
                kwargs=downcast_kwargs,
                client=self.client,
                gc_enabled=False,
            )

            cmd = RunClassMethodAction(
                path=attr_path_and_name,
                _self=self,
                args=pointer_args,
                kwargs=pointer_kwargs,
                id_at_location=result_id_at_location,
                address=self.client.address,
            )
            self.client.send_immediate_msg_without_reply(msg=cmd)

        inherit_tags(
            attr_path_and_name=attr_path_and_name,
            result=result,
            self_obj=self,
            args=[],
            kwargs={},
        )
        dummy_res = np.ones_like(np.empty(self.public_shape), *args, **kwargs)
        result.public_shape = dummy_res.shape
        result.public_dtype = self.public_dtype

        return result

    def trace(self, *args: Any, **kwargs: Any) -> TensorWrappedPhiTensorPointer:
        """
        Return the sum along diagonals of the array.

        If a is 2-D, the sum along its diagonal with the given offset is returned, i.e., the sum of elements
        a[i,i+offset] for all i.

        If a has more than two dimensions, then the axes specified by axis1 and axis2 are used to determine the 2-D
        sub-arrays whose traces are returned. The shape of the resulting array is the same as that of a with axis1 and
        axis2 removed.

        Parameters

            offset: int, optional
                Offset of the diagonal from the main diagonal. Can be both positive and negative. Defaults to 0.

            axis1, axis2: int, optional
                Axes to be used as the first and second axis of the 2-D sub-arrays from which the diagonals should be
                taken. Defaults are the first two axes of a.

        Returns

            Union[TensorWrappedPhiTensorPointer,MPCTensor] : Result of the operation.
                If a is 2-D, the sum along the diagonal is returned.
                If a has larger dimensions, then an array of sums along diagonals is returned.

        """
        attr_path_and_name = "syft.core.tensor.tensor.Tensor.trace"
        result: TensorWrappedPhiTensorPointer
        data_subjects = np.array(self.data_subjects.trace(*args, **kwargs))

        result = TensorWrappedPhiTensorPointer(
            data_subjects=self.data_subjects,
            min_vals=lazyrepeatarray(
                data=self.min_vals.data, shape=data_subjects.shape
            ),
            max_vals=lazyrepeatarray(
                data=self.max_vals.data, shape=data_subjects.shape
            ),
            client=self.client,
        )

        # QUESTION can the id_at_location be None?
        result_id_at_location = getattr(result, "id_at_location", None)

        if result_id_at_location is not None:
            # first downcast anything primitive which is not already PyPrimitive
            (
                downcast_args,
                downcast_kwargs,
            ) = lib.python.util.downcast_args_and_kwargs(args=args, kwargs=kwargs)

            # then we convert anything which isnt a pointer into a pointer
            pointer_args, pointer_kwargs = pointerize_args_and_kwargs(
                args=downcast_args,
                kwargs=downcast_kwargs,
                client=self.client,
                gc_enabled=False,
            )

            cmd = RunClassMethodAction(
                path=attr_path_and_name,
                _self=self,
                args=pointer_args,
                kwargs=pointer_kwargs,
                id_at_location=result_id_at_location,
                address=self.client.address,
            )
            self.client.send_immediate_msg_without_reply(msg=cmd)

        inherit_tags(
            attr_path_and_name=attr_path_and_name,
            result=result,
            self_obj=self,
            args=[],
            kwargs={},
        )

        result.public_shape = data_subjects.shape
        result.public_dtype = self.public_dtype

        return result

    def min(self, *args: Any, **kwargs: Any) -> TensorWrappedPhiTensorPointer:
        """
        Return the minimum of an array or minimum along an axis.

        Parameters
            axis: None or int or tuple of ints, optional
                Axis or axes along which to operate. By default, flattened input is used.
                If this is a tuple of ints, the minimum is selected over multiple axes,
                instead of a single axis or all the axes as before.

        Returns
            a_min: PhiTensor
                Minimum of a.
                If axis is None, the result is a scalar value.
                If axis is given, the result is an array of dimension a.ndim - 1.
        """
        attr_path_and_name = "syft.core.tensor.tensor.Tensor.min"
        result: TensorWrappedPhiTensorPointer
        data_subjects = np.empty(self.data_subjects.shape).min(*args, **kwargs)

        result = TensorWrappedPhiTensorPointer(
            data_subjects=self.data_subjects,
            min_vals=lazyrepeatarray(
                data=self.min_vals.data, shape=data_subjects.shape
            ),
            max_vals=lazyrepeatarray(
                data=self.max_vals.data, shape=data_subjects.shape
            ),
            client=self.client,
        )

        # QUESTION can the id_at_location be None?
        result_id_at_location = getattr(result, "id_at_location", None)

        if result_id_at_location is not None:
            # first downcast anything primitive which is not already PyPrimitive
            (
                downcast_args,
                downcast_kwargs,
            ) = lib.python.util.downcast_args_and_kwargs(args=args, kwargs=kwargs)

            # then we convert anything which isnt a pointer into a pointer
            pointer_args, pointer_kwargs = pointerize_args_and_kwargs(
                args=downcast_args,
                kwargs=downcast_kwargs,
                client=self.client,
                gc_enabled=False,
            )

            cmd = RunClassMethodAction(
                path=attr_path_and_name,
                _self=self,
                args=pointer_args,
                kwargs=pointer_kwargs,
                id_at_location=result_id_at_location,
                address=self.client.address,
            )
            self.client.send_immediate_msg_without_reply(msg=cmd)

        inherit_tags(
            attr_path_and_name=attr_path_and_name,
            result=result,
            self_obj=self,
            args=[],
            kwargs={},
        )

        result.public_shape = data_subjects.shape
        result.public_dtype = self.public_dtype

        return result

    def max(self, *args: Any, **kwargs: Any) -> TensorWrappedPhiTensorPointer:
        """
        Return the maximum of an array or along an axis.

        Parameters
            axis: None or int or tuple of ints, optional
                Axis or axes along which to operate. By default, flattened input is used.
                If this is a tuple of ints, the minimum is selected over multiple axes,
                instead of a single axis or all the axes as before.

        Returns
            a_max: PhiTensor
                Maximum of a.
                If axis is None, the result is a scalar value.
                If axis is given, the result is an array of dimension a.ndim - 1.
        """
        attr_path_and_name = "syft.core.tensor.tensor.Tensor.max"
        result: TensorWrappedPhiTensorPointer
        data_subjects = np.array(self.data_subjects.max(*args, **kwargs))

        result = TensorWrappedPhiTensorPointer(
            data_subjects=self.data_subjects,
            min_vals=lazyrepeatarray(
                data=self.min_vals.data, shape=data_subjects.shape
            ),
            max_vals=lazyrepeatarray(
                data=self.max_vals.data, shape=data_subjects.shape
            ),
            client=self.client,
        )

        # QUESTION can the id_at_location be None?
        result_id_at_location = getattr(result, "id_at_location", None)

        if result_id_at_location is not None:
            # first downcast anything primitive which is not already PyPrimitive
            (
                downcast_args,
                downcast_kwargs,
            ) = lib.python.util.downcast_args_and_kwargs(args=args, kwargs=kwargs)

            # then we convert anything which isnt a pointer into a pointer
            pointer_args, pointer_kwargs = pointerize_args_and_kwargs(
                args=downcast_args,
                kwargs=downcast_kwargs,
                client=self.client,
                gc_enabled=False,
            )

            cmd = RunClassMethodAction(
                path=attr_path_and_name,
                _self=self,
                args=pointer_args,
                kwargs=pointer_kwargs,
                id_at_location=result_id_at_location,
                address=self.client.address,
            )
            self.client.send_immediate_msg_without_reply(msg=cmd)

        inherit_tags(
            attr_path_and_name=attr_path_and_name,
            result=result,
            self_obj=self,
            args=[],
            kwargs={},
        )
        result.public_shape = data_subjects.shape
        result.public_dtype = self.public_dtype

        return result

    def exp(
        self,
    ) -> Union[TensorWrappedPhiTensorPointer, MPCTensor]:
        """Apply the "truediv" operation between "self" and "other"

        Args:
            y (Union[TensorWrappedPhiTensorPointer,MPCTensor,int,float,np.ndarray]) : second operand.

        Returns:
            Union[TensorWrappedPhiTensorPointer,MPCTensor] : Result of the operation.
        """
        attr_path_and_name = "syft.core.tensor.tensor.Tensor.exp"

        # TODO: should modify to log reduction.
        def exp_reduction(val: np.ndarray) -> np.ndarray:
            pos_index = val >= 0
            neg_index = val < 0
            exp = np.exp((pos_index * val * -1) + (neg_index * val))
            pos_values = (pos_index) * exp
            neg_values = (neg_index) * exp * -1
            return pos_values + neg_values

        min_vals = self.min_vals.copy()
        min_vals.data = np.array(exp_reduction(min_vals.data))
        max_vals = self.max_vals.copy()
        max_vals.data = np.array(exp_reduction(max_vals.data))

        result = TensorWrappedPhiTensorPointer(
            data_subjects=self.data_subjects,
            min_vals=min_vals,
            max_vals=max_vals,
            client=self.client,
        )

        # QUESTION can the id_at_location be None?
        result_id_at_location = getattr(result, "id_at_location", None)

        if result_id_at_location is not None:
            # first downcast anything primitive which is not already PyPrimitive
            (
                downcast_args,
                downcast_kwargs,
            ) = lib.python.util.downcast_args_and_kwargs(args=[], kwargs={})

            # then we convert anything which isnt a pointer into a pointer
            pointer_args, pointer_kwargs = pointerize_args_and_kwargs(
                args=downcast_args,
                kwargs=downcast_kwargs,
                client=self.client,
                gc_enabled=False,
            )

            cmd = RunClassMethodAction(
                path=attr_path_and_name,
                _self=self,
                args=pointer_args,
                kwargs=pointer_kwargs,
                id_at_location=result_id_at_location,
                address=self.client.address,
            )
            self.client.send_immediate_msg_without_reply(msg=cmd)

        inherit_tags(
            attr_path_and_name=attr_path_and_name,
            result=result,
            self_obj=self,
            args=[],
            kwargs={},
        )

        result.public_shape = self.public_shape
        result.public_dtype = self.public_dtype

        return result

    def reciprocal(
        self,
    ) -> Union[TensorWrappedPhiTensorPointer, MPCTensor]:
        """Apply the "reciprocal" operation between "self" and "other"

        Args:
            y (Union[TensorWrappedPhiTensorPointer,MPCTensor,int,float,np.ndarray]) : second operand.

        Returns:
            Union[TensorWrappedPhiTensorPointer,MPCTensor] : Result of the operation.
        """
        attr_path_and_name = "syft.core.tensor.tensor.Tensor.reciprocal"

        min_vals = self.min_vals.copy()
        min_vals.data = np.array(1 / min_vals.data)
        max_vals = self.max_vals.copy()
        max_vals.data = np.array(1 / max_vals.data)

        result = TensorWrappedPhiTensorPointer(
            data_subjects=self.data_subjects,
            min_vals=min_vals,
            max_vals=max_vals,
            client=self.client,
        )

        # QUESTION can the id_at_location be None?
        result_id_at_location = getattr(result, "id_at_location", None)

        if result_id_at_location is not None:
            # first downcast anything primitive which is not already PyPrimitive
            (
                downcast_args,
                downcast_kwargs,
            ) = lib.python.util.downcast_args_and_kwargs(args=[], kwargs={})

            # then we convert anything which isnt a pointer into a pointer
            pointer_args, pointer_kwargs = pointerize_args_and_kwargs(
                args=downcast_args,
                kwargs=downcast_kwargs,
                client=self.client,
                gc_enabled=False,
            )

            cmd = RunClassMethodAction(
                path=attr_path_and_name,
                _self=self,
                args=pointer_args,
                kwargs=pointer_kwargs,
                id_at_location=result_id_at_location,
                address=self.client.address,
            )
            self.client.send_immediate_msg_without_reply(msg=cmd)

        inherit_tags(
            attr_path_and_name=attr_path_and_name,
            result=result,
            self_obj=self,
            args=[],
            kwargs={},
        )

        result.public_shape = self.public_shape
        result.public_dtype = self.public_dtype

        return result

    def softmax(
        self,
    ) -> Union[TensorWrappedPhiTensorPointer, MPCTensor]:
        """Apply the "softmax" operation on "self"

        Args:
            y (Union[TensorWrappedPhiTensorPointer,MPCTensor,int,float,np.ndarray]) : second operand.

        Returns:
            Union[TensorWrappedPhiTensorPointer,MPCTensor] : Result of the operation.
        """
        attr_path_and_name = "syft.core.tensor.tensor.Tensor.softmax"

        # TODO: should modify to log reduction.
        def softmax(val: np.ndarray) -> np.ndarray:
            logits = val - val.max()
            numerator = np.exp(logits)
            inv = 1 / numerator.sum()
            return numerator * inv

        min_vals = self.min_vals.copy()
        min_vals.data = np.array(softmax(min_vals.data))
        max_vals = self.max_vals.copy()
        max_vals.data = np.array(softmax(max_vals.data))

        result = TensorWrappedPhiTensorPointer(
            data_subjects=self.data_subjects,
            min_vals=min_vals,
            max_vals=max_vals,
            client=self.client,
        )

        # QUESTION can the id_at_location be None?
        result_id_at_location = getattr(result, "id_at_location", None)

        if result_id_at_location is not None:
            # first downcast anything primitive which is not already PyPrimitive
            (
                downcast_args,
                downcast_kwargs,
            ) = lib.python.util.downcast_args_and_kwargs(args=[], kwargs={})

            # then we convert anything which isnt a pointer into a pointer
            pointer_args, pointer_kwargs = pointerize_args_and_kwargs(
                args=downcast_args,
                kwargs=downcast_kwargs,
                client=self.client,
                gc_enabled=False,
            )

            cmd = RunClassMethodAction(
                path=attr_path_and_name,
                _self=self,
                args=pointer_args,
                kwargs=pointer_kwargs,
                id_at_location=result_id_at_location,
                address=self.client.address,
            )
            self.client.send_immediate_msg_without_reply(msg=cmd)

        inherit_tags(
            attr_path_and_name=attr_path_and_name,
            result=result,
            self_obj=self,
            args=[],
            kwargs={},
        )

        result.public_shape = self.public_shape
        result.public_dtype = self.public_dtype

        return result

    @property
    def T(self) -> TensorWrappedPhiTensorPointer:
        # We always maintain a Tensor hierarchy Tensor ---> PT--> Actual Data
        attr_path_and_name = "syft.core.tensor.tensor.Tensor.T"

        result = TensorWrappedPhiTensorPointer(
            data_subjects=self.data_subjects,
            min_vals=self.min_vals.transpose(),
            max_vals=self.max_vals.transpose(),
            client=self.client,
        )

        # QUESTION can the id_at_location be None?
        result_id_at_location = getattr(result, "id_at_location", None)

        if result_id_at_location is not None:
            # first downcast anything primitive which is not already PyPrimitive
            (
                downcast_args,
                downcast_kwargs,
            ) = lib.python.util.downcast_args_and_kwargs(args=[], kwargs={})

            # then we convert anything which isnt a pointer into a pointer
            pointer_args, pointer_kwargs = pointerize_args_and_kwargs(
                args=downcast_args,
                kwargs=downcast_kwargs,
                client=self.client,
                gc_enabled=False,
            )

            cmd = GetOrSetPropertyAction(
                path=attr_path_and_name,
                id_at_location=result_id_at_location,
                address=self.client.address,
                _self=self,
                args=pointer_args,
                kwargs=pointer_kwargs,
                action=PropertyActions.GET,
                map_to_dyn=False,
            )
            self.client.send_immediate_msg_without_reply(msg=cmd)

        inherit_tags(
            attr_path_and_name=attr_path_and_name,
            result=result,
            self_obj=self,
            args=[],
            kwargs={},
        )

        result_public_shape = np.empty(self.public_shape).T.shape

        result.public_shape = result_public_shape
        result.public_dtype = self.public_dtype

        return result

    def one_hot(self: TensorWrappedPhiTensorPointer) -> np.array:
        tensor_size = np.empty(self.public_shape).size
        one_hot_Y = np.zeros((tensor_size, self.max_vals.data[0] + 1))
        one_hot_Y = one_hot_Y.T

        attr_path_and_name = "syft.core.tensor.tensor.Tensor.one_hot"

        result = TensorWrappedPhiTensorPointer(
            data_subjects=self.data_subjects,
            min_vals=self.min_vals,
            max_vals=self.max_vals,
            client=self.client,
        )

        # QUESTION can the id_at_location be None?
        result_id_at_location = getattr(result, "id_at_location", None)

        if result_id_at_location is not None:
            # first downcast anything primitive which is not already PyPrimitive
            (
                downcast_args,
                downcast_kwargs,
            ) = lib.python.util.downcast_args_and_kwargs(args=[], kwargs={})

            # then we convert anything which isnt a pointer into a pointer
            pointer_args, pointer_kwargs = pointerize_args_and_kwargs(
                args=downcast_args,
                kwargs=downcast_kwargs,
                client=self.client,
                gc_enabled=False,
            )

            cmd = RunClassMethodAction(
                path=attr_path_and_name,
                _self=self,
                args=pointer_args,
                kwargs=pointer_kwargs,
                id_at_location=result_id_at_location,
                address=self.client.address,
            )
            self.client.send_immediate_msg_without_reply(msg=cmd)

        inherit_tags(
            attr_path_and_name=attr_path_and_name,
            result=result,
            self_obj=self,
            args=[],
            kwargs={},
        )

        result.public_shape = one_hot_Y.shape
        result.public_dtype = self.public_dtype

        return result

    def to_local_object_without_private_data_child(self) -> PhiTensor:
        """Convert this pointer into a partial version of the PhiTensor but without
        any of the private data therein."""
        # relative
        from ..tensor import Tensor

        public_shape = getattr(self, "public_shape", None)
        public_dtype = getattr(self, "public_dtype", None)
        return Tensor(
            child=PhiTensor(
                child=FixedPrecisionTensor(value=np.empty(self.data_subjects.shape)),
                data_subjects=self.data_subjects,
                min_vals=self.min_vals,  # type: ignore
                max_vals=self.max_vals,  # type: ignore
            ),
            public_shape=public_shape,
            public_dtype=public_dtype,
        )


@implements(TensorWrappedPhiTensorPointer, np.ones_like)
def ones_like(
    tensor: TensorWrappedPhiTensorPointer,
    *args: Any,
    **kwargs: Any,
) -> TensorWrappedPhiTensorPointer:
    return tensor.ones_like(*args, **kwargs)


@serializable(capnp_bytes=True)
class PhiTensor(PassthroughTensor, ADPTensor):
    PointerClassOverride = TensorWrappedPhiTensorPointer
    # __attr_allowlist__ = ["child", "min_vals", "max_vals", "data_subjects"]
    __slots__ = (
        "child",
        "min_vals",
        "max_vals",
        "data_subjects",
    )

    def __init__(
        self,
        child: Union[Sequence, NDArray],
        data_subjects: Union[DataSubjectArray, NDArray],
        min_vals: Union[np.ndarray, lazyrepeatarray],
        max_vals: Union[np.ndarray, lazyrepeatarray],
    ) -> None:
        # self.data_subjects: Union[DataSubjectList, np.ndarray]
        # child = the actual private data
        super().__init__(child)

        # lazyrepeatarray matching the shape of child
        if not isinstance(min_vals, lazyrepeatarray):
            min_vals = lazyrepeatarray(data=min_vals, shape=child.shape)  # type: ignore
        if not isinstance(max_vals, lazyrepeatarray):
            max_vals = lazyrepeatarray(data=max_vals, shape=child.shape)  # type: ignore
        self.min_vals = min_vals
        self.max_vals = max_vals

        numpy_data_subjects: np.ndarray = DataSubjectArray.from_objs(data_subjects)
        self.data_subjects = numpy_data_subjects
        if numpy_data_subjects.shape != self.shape:
            raise ValueError(
                f"DataSubjects shape: {numpy_data_subjects.shape} should match data shape: {self.shape}"
            )

    @property
    def proxy_public_kwargs(self) -> Dict[str, Any]:
        return {
            "min_vals": self.min_vals,
            "max_vals": self.max_vals,
            "data_subjects": self.data_subjects,
        }

    # def init_pointer(
    #     self,
    #     client: Any,
    #     id_at_location: Optional[UID] = None,
    #     object_type: str = "",
    #     tags: Optional[List[str]] = None,
    #     description: str = "",
    # ) -> TensorWrappedPhiTensorPointer:
    #     return TensorWrappedPhiTensorPointer(
    #         # Arguments specifically for SEPhiTensor
    #         data_subjects=self.data_subjects,
    #         min_vals=self.min_vals,
    #         max_vals=self.max_vals,
    #         # Arguments required for a Pointer to work
    #         client=client,
    #         id_at_location=id_at_location,
    #         object_type=object_type,
    #         tags=tags,
    #         description=description,
    #     )

    @property
    def gamma(self) -> GammaTensor:
        """Property to cast this tensor into a GammaTensor"""
        return self.create_gamma()

    def copy(self, order: Optional[str] = "K") -> PhiTensor:
        """Return copy of the given object"""

        return PhiTensor(
            child=self.child.copy(order=order),
            min_vals=self.min_vals.copy(order=order),
            max_vals=self.max_vals.copy(order=order),
            data_subjects=self.data_subjects.copy(),
        )

    def any(
        self,
        axis: Optional[Union[int, Tuple[int, ...]]] = None,
        keepdims: Optional[bool] = False,
        where: Optional[ArrayLike] = None,
    ) -> PhiTensor:
        # TODO: properly define data subjects and
        # figure out if it is not a privacy violation to return bool
        if where is None:
            out_child = np.array(self.child.any(axis=axis, keepdims=keepdims))
            new_data_subjects = np.add.reduce(
                self.data_subjects,
                axis=axis,
                keepdims=keepdims,
            )
        else:
            out_child = np.array(
                self.child.any(axis=axis, keepdims=keepdims, where=where)
            )
            new_data_subjects = np.add.reduce(
                self.data_subjects,
                axis=axis,
                keepdims=keepdims,
                initial=DataSubject(),
                where=where,
            )

        return PhiTensor(
            child=out_child,
            min_vals=lazyrepeatarray(data=0, shape=out_child.shape),
            max_vals=lazyrepeatarray(data=1, shape=out_child.shape),
            data_subjects=new_data_subjects,
        )

    def all(
        self,
        axis: Optional[Union[int, Tuple[int, ...]]] = None,
        keepdims: Optional[bool] = False,
        where: Optional[ArrayLike] = None,
    ) -> PhiTensor:
        # TODO: properly define data subjects
        if where is None:
            out_child = np.array(self.child.all(axis=axis, keepdims=keepdims))
            new_data_subjects = np.add.reduce(
                self.data_subjects,
                axis=axis,
                keepdims=keepdims,
            )
        else:
            out_child = np.array(
                self.child.all(axis=axis, keepdims=keepdims, where=where)
            )
            new_data_subjects = np.add.reduce(
                self.data_subjects,
                axis=axis,
                keepdims=keepdims,
                initial=DataSubject(),
                where=where,
            )

        return PhiTensor(
            child=out_child,
            min_vals=lazyrepeatarray(data=0, shape=out_child.shape),
            max_vals=lazyrepeatarray(data=1, shape=out_child.shape),
            data_subjects=new_data_subjects,
        )

    def __and__(self, value) -> PhiTensor:  # type: ignore
        out_child = self.child & value
        return PhiTensor(
            child=out_child,
            min_vals=lazyrepeatarray(data=0, shape=out_child.shape),
            max_vals=lazyrepeatarray(data=1, shape=out_child.shape),
            data_subjects=self.data_subjects,
        )

    def __or__(self, value) -> PhiTensor:  # type: ignore
        out_child = self.child | value
        return PhiTensor(
            child=out_child,
            min_vals=lazyrepeatarray(data=0, shape=out_child.shape),
            max_vals=lazyrepeatarray(data=1, shape=out_child.shape),
            data_subjects=self.data_subjects,
        )

    def copy_with(self, child: np.ndarray) -> PhiTensor:
        new_tensor = self.copy()
        new_tensor.child = child
        return new_tensor

    def __getitem__(self, item: Union[str, int, slice, PassthroughTensor]) -> PhiTensor:
        if isinstance(item, PassthroughTensor):
            data = self.child[item.child]
            return PhiTensor(
                child=data,
                min_vals=lazyrepeatarray(data=data, shape=data.shape),
                max_vals=lazyrepeatarray(data=data, shape=data.shape),
                data_subjects=self.data_subjects[item.child],
            )
        else:
            data = self.child[item]
            return PhiTensor(
                child=data,
                min_vals=lazyrepeatarray(data=data, shape=data.shape),
                max_vals=lazyrepeatarray(data=data, shape=data.shape),
                data_subjects=self.data_subjects[item],
            )

    def zeros_like(
        self,
        *args: Any,
        **kwargs: Any,
    ) -> Union[PhiTensor, GammaTensor]:
        # TODO: Add support for axes arguments later
        min_vals = self.min_vals.zeros_like(*args, **kwargs)
        max_vals = self.max_vals.zeros_like(*args, **kwargs)

        child = (
            np.zeros_like(self.child, *args, **kwargs)
            if isinstance(self.child, np.ndarray)
            else self.child.ones_like(*args, **kwargs)
        )

        return PhiTensor(
            child=child,
            min_vals=min_vals,
            max_vals=max_vals,
            data_subjects=self.data_subjects,
        )

    def __setitem__(
        self,
        key: Union[int, slice, NDArray],
        value: Union[PhiTensor, GammaTensor, np.ndarray],
    ) -> Union[PhiTensor, GammaTensor]:
        if isinstance(value, PhiTensor):
            self.child[key] = value.child
            minv = value.child.min()
            maxv = value.child.max()

            if minv < self.min_vals.data.min():
                self.min_vals.data = minv

            if maxv > self.max_vals.data.max():
                self.max_vals.data = maxv

            gamma_output = self.gamma
            gamma_output[key] = value.gamma
            # print("It's on the right track")
            return gamma_output

        elif isinstance(value, GammaTensor):
            gamma = self.gamma
            gamma[key] = value
            return gamma
        elif isinstance(value, np.ndarray):
            self.child[key] = value
            minv = value.min()
            maxv = value.max()

            if minv < self.min_vals.data.min():
                self.min_vals.data = minv

            if maxv > self.max_vals.data.max():
                self.max_vals.data = maxv

            return PhiTensor(
                child=self.child,
                data_subjects=self.data_subjects,
                min_vals=self.min_vals,
                max_vals=self.max_vals,
            )
        else:
            raise NotImplementedError

    def abs(self) -> PhiTensor:
        data = self.child
        output = np.abs(data)

        return PhiTensor(
            child=output,
            data_subjects=self.data_subjects,
            min_vals=np.abs(self.min_vals.data),
            max_vals=np.abs(self.min_vals.data),
        )

    def reshape(self, *shape: Tuple[int, ...]) -> PhiTensor:

        data = self.child
        output_data = np.reshape(data, *shape)

        return PhiTensor(
            child=output_data,
            data_subjects=np.reshape(self.data_subjects, *shape),
            min_vals=output_data.min(),
            max_vals=output_data.max(),
        )

    def pad(self, width: int, padding_mode: str = "reflect") -> PhiTensor:
        data = self.child

        if padding_mode == "reflect":
            pad_left = pad_right = pad_top = pad_bottom = width
            # RGB image
            if len(data.shape) == 3:
                output_data = np.pad(
                    data,
                    ((pad_top, pad_bottom), (pad_left, pad_right), (0, 0)),
                    padding_mode,
                )
                output_data_subjects = np.pad(
                    self.data_subjects,
                    ((pad_top, pad_bottom), (pad_left, pad_right), (0, 0)),
                    padding_mode,
                )
            # Grayscale image
            elif len(data.shape) == 2:
                output_data = np.pad(
                    data, ((pad_top, pad_bottom), (pad_left, pad_right)), padding_mode
                )
                output_data_subjects = np.pad(
                    self.data_subjects,
                    ((pad_top, pad_bottom), (pad_left, pad_right)),
                    padding_mode,
                )
            else:
                output_data = np.pad(data, width, padding_mode)
                output_data_subjects = np.pad(self.data_subjects, width, padding_mode)
        else:
            raise NotImplementedError

        output_min_val, output_max_val = output_data.min(), output_data.max()
        return PhiTensor(
            child=output_data,
            data_subjects=output_data_subjects,
            min_vals=output_min_val,
            max_vals=output_max_val,
        )

    def ravel(self) -> PhiTensor:
        data = self.child
        output_data = data.ravel()

        output_data_subjects = self.data_subjects.ravel()

        min_vals = lazyrepeatarray(data=self.min_vals.data, shape=output_data.shape)
        max_vals = lazyrepeatarray(data=self.max_vals.data, shape=output_data.shape)

        return PhiTensor(
            child=output_data,
            data_subjects=output_data_subjects,
            min_vals=min_vals,
            max_vals=max_vals,
        )

    def random_horizontal_flip(self, p: float = 0.5) -> PhiTensor:
        """Could make more efficient by not encoding/decoding FPT"""
        if np.random.random() <= p:
            return PhiTensor(
                child=np.fliplr(self.child),
                data_subjects=self.data_subjects,
                min_vals=self.min_vals.horizontal_flip(),
                max_vals=self.max_vals.horizontal_flip(),
            )
        else:
            return self

    def random_vertical_flip(self, p: float = 0.5) -> PhiTensor:
        """Could make more efficient by not encoding/decoding FPT"""
        if np.random.random() <= p:
            return PhiTensor(
                child=np.flipud(self.child),
                data_subjects=self.data_subjects,
                min_vals=self.min_vals.vertical_flip(),
                max_vals=self.max_vals.vertical_flip(),
            )
        else:
            return self

    def random_rotation(self, degrees: Union[int, Tuple]) -> PhiTensor:
        if isinstance(degrees, int):
            angle = np.random.randint(low=-degrees, high=degrees)
        elif isinstance(degrees, tuple):
            angle = np.random.randint(low=degrees[0], high=degrees[1])

        rotated_data_value = rotate(self.child, angle)

        return PhiTensor(
            child=rotated_data_value,
            data_subjects=self.data_subjects,
            min_vals=rotated_data_value.min(),
            max_vals=rotated_data_value.max(),
        )

    def max(self, axis: Optional[Union[int, Tuple[int, ...]]] = None) -> PhiTensor:
        """
        Return the maximum of an array or along an axis.

        Parameters
            axis: None or int or tuple of ints, optional
                Axis or axes along which to operate. By default, flattened input is used.
                If this is a tuple of ints, the minimum is selected over multiple axes,
                instead of a single axis or all the axes as before.

            keepdims: bool, optional
                If this is set to True, the axes which are reduced are left in the result as dimensions with size one.
                With this option, the result will broadcast correctly against the input array.
                If the default value is passed, then keepdims will not be passed through to the amax method of
                sub-classes of ndarray, however any non-default value will be.
                If the sub-class’ method does not implement keepdims any exceptions will be raised.
            initial: scalar, optional
                The minimum value of an output element. Must be present to allow computation on empty slice.
                See reduce for details.

            where: array_like of bool, optional
                Elements to compare for the maximum. See reduce for details.

        Returns
            a_max: PhiTensor
                Maximum of a.
                If axis is None, the result is a scalar value.
                If axis is given, the result is an array of dimension a.ndim - 1.
        """
        indices = np.unravel_index(self.child.argmax(axis), shape=self.child.shape)
        result = self.child.max(axis)
        return PhiTensor(
            child=result,
            data_subjects=self.data_subjects[indices],
            min_vals=lazyrepeatarray(data=self.min_vals.data, shape=result.shape),
            max_vals=lazyrepeatarray(data=self.max_vals.data, shape=result.shape),
        )

    def min(self, axis: Optional[Union[int, Tuple[int, ...]]] = None) -> PhiTensor:
        """
        Return the minimum of an array or minimum along an axis.

        Parameters
            axis: None or int or tuple of ints, optional
                Axis or axes along which to operate. By default, flattened input is used.
                If this is a tuple of ints, the minimum is selected over multiple axes,
                instead of a single axis or all the axes as before.

        Returns
            a_min: PhiTensor
                Minimum of a.
                If axis is None, the result is a scalar value.
                If axis is given, the result is an array of dimension a.ndim - 1.
        """

        indices = np.unravel_index(self.child.argmin(axis), self.child.shape)
        result = self.child.min(axis)
        return PhiTensor(
            child=result,
            data_subjects=self.data_subjects[indices],
            min_vals=lazyrepeatarray(data=self.min_vals.data, shape=result.shape),
            max_vals=lazyrepeatarray(data=self.max_vals.data, shape=result.shape),
        )

    def _argmax(self, axis: Optional[int]) -> PhiTensor:
        return self.child.argmax(axis)

    def unravel_argmax(
        self, axis: Optional[int] = None
    ) -> Tuple[np.ndarray]:  # possible privacy violation?
        arg_result = self._argmax(axis=axis)
        shape = self.shape
        return np.unravel_index(arg_result, shape)

    def mean(
        self,
        axis: Optional[Union[int, Tuple[int, ...]]] = None,
        **kwargs: Any,
    ) -> PhiTensor:
        result = self.child.mean(axis, **kwargs)

        return PhiTensor(
            child=result,
            data_subjects=self.data_subjects.mean(axis, **kwargs),
            min_vals=lazyrepeatarray(data=self.min_vals.data, shape=result.shape),
            max_vals=lazyrepeatarray(data=self.max_vals.data, shape=result.shape),
        )

    def std(
        self,
        axis: Optional[Union[int, Tuple[int, ...]]] = None,
        **kwargs: Any,
    ) -> PhiTensor:
        result = self.child.std(axis, **kwargs)
        return PhiTensor(
            child=result,
            data_subjects=self.data_subjects.std(axis, **kwargs),
            min_vals=lazyrepeatarray(data=0, shape=result.shape),
            max_vals=lazyrepeatarray(
                data=0.25
                * (self.max_vals.data - self.min_vals.data)
                ** 2,  # rough approximation, could be off
                shape=result.shape,
            ),
        )

    def sqrt(self) -> PhiTensor:
        result = np.sqrt(self.child)
        return PhiTensor(
            child=result,
            data_subjects=np.sqrt(self.data_subjects),
            min_vals=lazyrepeatarray(
                data=np.sqrt(self.min_vals.data), shape=result.shape
            ),
            max_vals=lazyrepeatarray(
                data=np.sqrt(self.max_vals.data), shape=result.shape
            ),
        )

    def normalize(
        self, mean: Union[float, Sequence[float]], std: Union[float, Sequence[float]]
    ) -> PhiTensor:
        # TODO: Double check if normalization bounds are correct; they might be data dependent
        if isinstance(mean, float) and isinstance(std, float):
            return PhiTensor(
                child=(self.child - mean) / std,
                data_subjects=self.data_subjects,
                min_vals=(self.min_vals - mean) * (1 / std),
                max_vals=(self.max_vals - mean) * (1 / std),
            )
        else:
            # This is easily doable in the future
            raise NotImplementedError

    def create_gamma(self) -> GammaTensor:
        """Return a new Gamma tensor based on this phi tensor"""
        gamma_tensor = GammaTensor(
            child=self.child,
            data_subjects=self.data_subjects,
            min_vals=self.min_vals,
            max_vals=self.max_vals,
        )

        return gamma_tensor

    def view(self, *args: Any) -> PhiTensor:
        # TODO: Figure out how to fix lazyrepeatarray reshape

        data = self.child.reshape(*args)
        return PhiTensor(
            child=data,
            data_subjects=self.data_subjects,
            min_vals=lazyrepeatarray(data=self.min_vals.data.min(), shape=data.shape),
            max_vals=lazyrepeatarray(data=self.max_vals.data.max(), shape=data.shape),
        )

    def publish(
        self,
        get_budget_for_user: Callable,
        deduct_epsilon_for_user: Callable,
        ledger: DataSubjectLedger,
        sigma: float,
    ) -> AcceptableSimpleType:
        print("PUBLISHING TO GAMMA:")
        print(self.child)

        gamma = self.gamma
        # gamma.func = lambda x: x
        gamma.sources[gamma.id] = gamma

        res = gamma.publish(
            get_budget_for_user=get_budget_for_user,
            deduct_epsilon_for_user=deduct_epsilon_for_user,
            ledger=ledger,
            sigma=sigma,
        )

        print("Final Values", res)

        return res

    @property
    def value(self) -> np.ndarray:
        return self.child

    def astype(self, np_type: np.dtype) -> PhiTensor:
        return self.__class__(
            child=self.child.astype(np_type),
            data_subjects=self.data_subjects,
            min_vals=self.min_vals.astype(np_type),
            max_vals=self.max_vals.astype(np_type),
            # scalar_manager=self.scalar_manager,
        )

    @property
    def shape(self) -> Tuple[Any, ...]:
        if self.child is None:
            return ()
        else:
            return self.child.shape

    def __repr__(self) -> str:
        """Pretty print some information, optimized for Jupyter notebook viewing."""
        return (
            f"{self.__class__.__name__}(child={self.child}, "
            + f"min_vals={self.min_vals}, max_vals={self.max_vals})"
        )

    def __eq__(self, other: Any) -> Union[PhiTensor, GammaTensor]:  # type: ignore
        if is_acceptable_simple_type(other):
            return PhiTensor(
                child=(self.child == other)
                * 1,  # Multiply by 1 to convert to 0/1 instead of T/F
                data_subjects=self.data_subjects,
                min_vals=lazyrepeatarray(data=0, shape=self.shape),
                max_vals=lazyrepeatarray(data=1, shape=self.shape),
            )
        elif isinstance(other, PhiTensor):
            if (self.data_subjects != other.data_subjects).any():
                return self.gamma == other.gamma
            else:
                return PhiTensor(
                    child=(self.child == other.child)
                    * 1,  # Multiply by 1 to convert to 0/1 instead of T/F
                    data_subjects=self.data_subjects,
                    min_vals=lazyrepeatarray(data=0, shape=self.shape),
                    max_vals=lazyrepeatarray(data=1, shape=self.shape),
                )
        else:
            raise NotImplementedError(
                f"__eq__ not implemented between PhiTensor and {type(other)}."
            )

    def __ne__(self, other: Any) -> Union[PhiTensor, GammaTensor]:  # type: ignore
        if is_acceptable_simple_type(other):
            return PhiTensor(
                child=(self.child != other)
                * 1,  # Multiply by 1 to convert to 0/1 instead of T/F
                data_subjects=self.data_subjects,
                min_vals=lazyrepeatarray(data=0, shape=self.shape),
                max_vals=lazyrepeatarray(data=1, shape=self.shape),
            )
        elif isinstance(other, PhiTensor):
            if (self.data_subjects != other.data_subjects).any():
                return self.gamma != other.gamma
            else:
                return PhiTensor(
                    child=(self.child != other.child)
                    * 1,  # Multiply by 1 to convert to 0/1 instead of T/F
                    data_subjects=self.data_subjects,
                    min_vals=lazyrepeatarray(data=0, shape=self.shape),
                    max_vals=lazyrepeatarray(data=1, shape=self.shape),
                )
        else:
            raise NotImplementedError(
                f"__ne__ not implemented between PhiTensor and {type(other)}."
            )

    def __add__(self, other: SupportedChainType) -> Union[PhiTensor, GammaTensor]:

        # if the tensor being added is also private
        if isinstance(other, PhiTensor):
            return self.gamma + other.gamma
            # if self.data_subjects != other.data_subjects:
            #     return self.gamma + other.gamma

            # return PhiTensor(
            #     child=self.child + other.child,
            #     min_vals=self.min_vals + other.min_vals,
            #     max_vals=self.max_vals + other.max_vals,
            #     data_subjects=self.data_subjects,
            #     # scalar_manager=self.scalar_manager,
            # )

        # if the tensor being added is a public tensor / int / float / etc.
        elif is_acceptable_simple_type(other):

            return PhiTensor(
                child=self.child + other,
                min_vals=self.min_vals + other,
                max_vals=self.max_vals + other,
                data_subjects=self.data_subjects,
            )

        elif isinstance(other, GammaTensor):
            return self.gamma + other
        else:
            print("Type is unsupported:" + str(type(other)))
            raise NotImplementedError

    def __sub__(self, other: SupportedChainType) -> Union[PhiTensor, GammaTensor]:

        if isinstance(other, PhiTensor):
            return self.gamma - other.gamma
            # diff_data_subjects = (
            #     self.data_subjects.one_hot_lookup != other.data_subjects.one_hot_lookup
            # )
            # diff_data_subjects = (
            #     diff_data_subjects
            #     if isinstance(diff_data_subjects, bool)
            #     else diff_data_subjects.any()
            # )
            # if diff_data_subjects:
            #     return self.gamma - other.gamma
            #     # raise NotImplementedError

            # data = self.child - other.child
            # min_min = self.min_vals.data - other.min_vals.data
            # min_max = self.min_vals.data - other.max_vals.data
            # max_min = self.max_vals.data - other.min_vals.data
            # max_max = self.max_vals.data - other.max_vals.data
            # _min_vals = np.minimum.reduce([min_min, min_max, max_min, max_max])
            # _max_vals = np.maximum.reduce([min_min, min_max, max_min, max_max])
            # min_vals = self.min_vals.copy()
            # min_vals.data = _min_vals
            # max_vals = self.max_vals.copy()
            # max_vals.data = _max_vals

            # data_subjects = self.data_subjects

        elif is_acceptable_simple_type(other):
            if isinstance(other, np.ndarray):
                if not is_broadcastable(other.shape, self.child.shape):  # type: ignore
                    raise Exception(
                        f"Shapes do not match for subtraction: {self.child.shape} and {other.shape}"
                    )
            data = self.child - other
            min_vals = self.min_vals - other
            max_vals = self.max_vals - other
            data_subjects = self.data_subjects
        elif isinstance(other, GammaTensor):
            return self.gamma - other
        else:
            print("Type is unsupported:" + str(type(other)))
            raise NotImplementedError
        return PhiTensor(
            child=data,
            data_subjects=data_subjects,
            min_vals=min_vals,
            max_vals=max_vals,
        )

    def __mul__(self, other: SupportedChainType) -> Union[PhiTensor, GammaTensor]:

        if isinstance(other, PhiTensor):
            if (self.data_subjects == other.data_subjects).all():
                min_min = self.min_vals.data * other.min_vals.data
                min_max = self.min_vals.data * other.max_vals.data
                max_min = self.max_vals.data * other.min_vals.data
                max_max = self.max_vals.data * other.max_vals.data

                _min_vals = np.min([min_min, min_max, max_min, max_max], axis=0)  # type: ignore
                _max_vals = np.max([min_min, min_max, max_min, max_max], axis=0)  # type: ignore

                return PhiTensor(
                    child=self.child * other.child,
                    data_subjects=self.data_subjects,
                    min_vals=lazyrepeatarray(data=_min_vals, shape=self.shape),
                    max_vals=lazyrepeatarray(data=_max_vals, shape=self.shape),
                )
            else:
                return self.gamma * other.gamma

        elif is_acceptable_simple_type(other):

            data = self.child * other

            min_min = self.min_vals.data * other
            min_max = self.min_vals.data * other
            max_min = self.max_vals.data * other
            max_max = self.max_vals.data * other

            _min_vals = np.min([min_min, min_max, max_min, max_max], axis=0)  # type: ignore
            _max_vals = np.max([min_min, min_max, max_min, max_max], axis=0)  # type: ignore
            min_vals = self.min_vals.copy()
            min_vals.data = _min_vals
            max_vals = self.max_vals.copy()
            max_vals.data = _max_vals

            data_subjects = self.data_subjects

            return PhiTensor(
                child=data,
                data_subjects=data_subjects,
                min_vals=min_vals,
                max_vals=max_vals,
            )
        elif isinstance(other, GammaTensor):
            return self.gamma * other
        else:
            print("Type is unsupported:" + str(type(other)))
            raise NotImplementedError

    def __truediv__(self, other: Any) -> Union[PhiTensor, GammaTensor]:
        if isinstance(other, PhiTensor):
            if (self.data_subjects != other.data_subjects).all():
                return self.gamma / other.gamma
            else:
                min_min = self.min_vals.data / other.min_vals.data
                min_max = self.min_vals.data / other.max_vals.data
                max_min = self.max_vals.data / other.min_vals.data
                max_max = self.max_vals.data / other.max_vals.data

                _min_vals = np.min([min_min, min_max, max_min, max_max], axis=0)  # type: ignore
                _max_vals = np.max([min_min, min_max, max_min, max_max], axis=0)  # type: ignore

                return PhiTensor(
                    child=self.child / other.child,
                    data_subjects=self.data_subjects,
                    min_vals=lazyrepeatarray(data=_min_vals, shape=self.shape),
                    max_vals=lazyrepeatarray(data=_max_vals, shape=self.shape),
                )
        elif isinstance(other, GammaTensor):
            return self.gamma / other
        elif is_acceptable_simple_type(other):
            return PhiTensor(
                child=self.child / other,
                data_subjects=self.data_subjects,
                min_vals=lazyrepeatarray(
                    data=self.min_vals.data / other, shape=self.min_vals.shape
                ),
                max_vals=lazyrepeatarray(
                    data=self.max_vals.data / other, shape=self.max_vals.shape
                ),
            )
        else:
            raise NotImplementedError(
                f"truediv not supported between PhiTensor & {type(other)}"
            )

    def __rtruediv__(self, other: SupportedChainType) -> Union[PhiTensor, GammaTensor]:

        if is_acceptable_simple_type(other):
            return PhiTensor(
                child=(1 / self.child) * other,
                min_vals=(1 / self.min_vals) * other,
                max_vals=(1 / self.max_vals) * other,
                data_subjects=self.data_subjects,
            )

        elif isinstance(other, GammaTensor):
            return (1 / self.gamma) * other
        else:
            print("Type is unsupported:" + str(type(other)))
            raise NotImplementedError

    def __matmul__(
        self, other: Union[np.ndarray, PhiTensor]
    ) -> Union[PhiTensor, GammaTensor]:
        if not isinstance(other, (np.ndarray, PhiTensor, GammaTensor)):
            raise Exception(
                f"Matrix multiplication not yet implemented for type {type(other)}"
            )
        else:
            # Modify before merge, to know is broadcast is actually necessary
            if False:  # and not is_broadcastable(self.shape, other.shape):
                raise Exception(
                    f"Shapes not broadcastable: {self.shape} and {other.shape}"
                )
            else:
                if isinstance(other, np.ndarray):
                    data = self.child.__matmul__(other)
                    min_vals = self.min_vals.__matmul__(other)
                    max_vals = self.max_vals.__matmul__(other)
                    output_ds = self.data_subjects @ other
                elif isinstance(other, PhiTensor):
                    return self.gamma @ other.gamma
                    # if self.data_subjects != other.data_subjects:
                    #     return self.gamma @ other.gamma
                    # else:
                    #     data = self.child.__matmul__(other.child)
                    #     min_vals = self.min_vals.__matmul__(other.min_vals)
                    #     max_vals = self.max_vals.__matmul__(other.max_vals)
                    #     output_ds = DataSubjectList(
                    #         one_hot_lookup=np.concatenate(
                    #             (
                    #                 self.data_subjects.one_hot_lookup,
                    #                 other.data_subjects.one_hot_lookup,
                    #             )
                    #         ),
                    #         data_subjects_indexed=np.concatenate(
                    #             (np.zeros_like(data), np.ones_like(data))
                    #         ),  # replace with (1, *data.shape) if inc shape
                    #     )

                elif isinstance(other, GammaTensor):
                    return self.gamma @ other
                else:
                    print("Type is unsupported:" + str(type(other)))
                    raise NotImplementedError

                return PhiTensor(
                    child=data,
                    max_vals=max_vals,
                    min_vals=min_vals,
                    data_subjects=output_ds,
                )

    def __rmatmul__(
        self, other: Union[np.ndarray, PhiTensor]
    ) -> Union[PhiTensor, GammaTensor]:
        if not isinstance(other, (np.ndarray, PhiTensor, GammaTensor)):
            raise Exception(
                f"Matrix multiplication not yet implemented for type {type(other)}"
            )
        else:
            # Modify before merge, to know is broadcast is actually necessary
            if False:  # and not is_broadcastable(self.shape, other.shape):
                raise Exception(
                    f"Shapes not broadcastable: {self.shape} and {other.shape}"
                )
            else:
                if isinstance(other, np.ndarray):
                    data = self.child.__rmatmul__(other)
                    min_vals = self.min_vals.__rmatmul__(other)
                    max_vals = self.max_vals.__rmatmul__(other)
                    output_ds = self.data_subjects.__rmatmul__(other)
                elif isinstance(other, PhiTensor):
                    return self.gamma.__rmatmul__(other.gamma)
                    # if self.data_subjects != other.data_subjects:
                    #     # return convert_to_gamma_tensor(self).__matmul__(convert_to_gamma_tensor(other))
                    #     raise NotImplementedError
                    # else:
                    #     data = self.child.__rmatmul__(other.child)
                    #     # _min_vals = np.array(
                    #     #     [self.min_vals.data.__matmul__(other.min_vals.data)]
                    #     # )
                    #     # _max_vals = np.array(
                    #     #     [self.max_vals.data.__matmul__(other.max_vals.data)]
                    #     # )
                    #     # min_vals = self.min_vals.copy()
                    #     # min_vals.data = _min_vals
                    #     # max_vals = self.max_vals.copy()
                    #     # max_vals.data = _max_vals
                    #     min_vals = self.min_vals.__rmatmul__(other.min_vals)
                    #     max_vals = self.max_vals.__rmatmul__(other.max_vals)

                else:
                    print("Type is unsupported:" + str(type(other)))
                    raise NotImplementedError

                return PhiTensor(
                    child=data,
                    max_vals=max_vals,
                    min_vals=min_vals,
                    data_subjects=output_ds,
                )

    def clip(self, a_min: float, a_max: float) -> PhiTensor:
        output_data = np.clip(self.child, a_min, a_max)

        min_v = np.clip(self.min_vals.data, a_min, a_max)
        max_v = np.clip(self.max_vals.data, a_min, a_max)

        min_vals = lazyrepeatarray(data=min_v, shape=output_data.shape)
        max_vals = lazyrepeatarray(data=max_v, shape=output_data.shape)

        return PhiTensor(
            child=output_data,
            data_subjects=self.data_subjects,
            min_vals=min_vals,
            max_vals=max_vals,
        )

    def transpose(self, *args: Any, **kwargs: Any) -> PhiTensor:
        """Transposes self.child, min_vals, and max_vals if these can be transposed, otherwise doesn't change them."""
        data: np.ndarray
        if (
            isinstance(self.child, int)
            or isinstance(self.child, float)
            or isinstance(self.child, bool)
        ):
            # For these data types, the transpose operation is meaningless, so don't change them.
            data = self.child  # type: ignore
            print(
                f"Warning: Tensor data was of type {type(data)}, transpose operation had no effect."
            )
        else:
            data = self.child.transpose(*args)

        # TODO: Should we give warnings for min_vals and max_vals being single floats/integers/booleans too?
        if (
            isinstance(self.min_vals, int)
            or isinstance(self.min_vals, float)
            or isinstance(self.min_vals, bool)
        ):
            # For these data types, the transpose operation is meaningless, so don't change them.
            min_vals = self.min_vals
            # print(f'Warning: Tensor data was of type {type(data)}, transpose operation had no effect.')
        else:
            min_vals = data.min()

        if (
            isinstance(self.max_vals, int)
            or isinstance(self.max_vals, float)
            or isinstance(self.max_vals, bool)
        ):
            # For these data types, the transpose operation is meaningless, so don't change them.
            max_vals = self.max_vals
            # print(f'Warning: Tensor data was of type {type(data)}, transpose operation had no effect.')
        else:
            max_vals = data.max()

        output_ds = self.data_subjects.transpose(*args)

        return PhiTensor(
            child=data,
            data_subjects=output_ds,
            min_vals=min_vals,
            max_vals=max_vals,
        )

    def flatten(self, order: Optional[str] = "C") -> PhiTensor:
        """
        Return a copy of the array collapsed into one dimension.

        Parameters
            order{‘C’, ‘F’, ‘A’, ‘K’}, optional
                ‘C’ means to flatten in row-major (C-style) order.
                ‘F’ means to flatten in column-major (Fortran- style) order.
                ‘A’ means to flatten in column-major order if a is Fortran contiguous in memory,
                        row-major order otherwise.
                ‘K’ means to flatten a in the order the elements occur in memory. The default is ‘C’.
        Returns
            PhiTensor
                A copy of the input array, flattened to one dimension.
        """
        if order not in ["C", "F", "A", "K"]:
            raise NotImplementedError(f"Flatten is not implemented for order={order}")

        output_data = self.child.flatten(order=order)
        return PhiTensor(
            child=output_data,
            data_subjects=self.data_subjects.reshape(output_data.shape),
            min_vals=lazyrepeatarray(data=self.min_vals.data, shape=output_data.shape),
            max_vals=lazyrepeatarray(data=self.max_vals.data, shape=output_data.shape),
        )

    def concatenate(
        self,
        other: Union[np.ndarray, PhiTensor],
        *args: Any,
        **kwargs: Any,
    ) -> Union[PhiTensor, GammaTensor]:

        # if the tensor being added is also private
        if isinstance(other, PhiTensor):
            if self.data_subjects != other.data_subjects:
                return self.gamma + other.gamma

            return PhiTensor(
                child=self.child.concatenate(other.child, *args, **kwargs),
                min_vals=self.min_vals.concatenate(other.min_vals, *args, **kwargs),
                max_vals=self.max_vals.concatenate(other.max_vals, *args, **kwargs),
                data_subjects=self.data_subjects,
            )

        elif is_acceptable_simple_type(other):
            raise NotImplementedError
        else:
            print("Type is unsupported:" + str(type(other)))
            raise NotImplementedError

    def __lt__(self, other: SupportedChainType) -> Union[PhiTensor, GammaTensor]:
        if isinstance(other, PhiTensor):
            if (self.data_subjects == other.data_subjects).all():
                return PhiTensor(
                    child=(self.child < other.child) * 1,
                    data_subjects=self.data_subjects,
                    min_vals=lazyrepeatarray(data=0, shape=self.shape),
                    max_vals=lazyrepeatarray(data=1, shape=self.shape),
                )
            else:
                return self.gamma.__lt__(other.gamma)
        elif isinstance(other, GammaTensor):
            return self.gamma.__lt__(other)

        # if the tensor being compared is a public tensor / int / float / etc.
        elif is_acceptable_simple_type(other):

            data = self.child < other
            min_vals = self.min_vals * 0
            max_vals = (self.max_vals * 0) + 1
            data_subjects = self.data_subjects

            return PhiTensor(
                child=data,
                data_subjects=data_subjects,
                min_vals=min_vals,
                max_vals=max_vals,
            )

        else:
            raise NotImplementedError

    def __le__(self, other: SupportedChainType) -> Union[PhiTensor, GammaTensor]:

        # if the tensor being compared is also private
        if isinstance(other, PhiTensor):
            if (self.data_subjects == other.data_subjects).all():
                return PhiTensor(
                    child=(self.child <= other.child) * 1,
                    data_subjects=self.data_subjects,
                    min_vals=lazyrepeatarray(data=0, shape=self.shape),
                    max_vals=lazyrepeatarray(data=1, shape=self.shape),
                )
            else:
                return self.gamma.__le__(other.gamma)
        elif isinstance(other, GammaTensor):
            return self.gamma.__le__(other)

        # if the tensor being compared is a public tensor / int / float / etc.
        elif is_acceptable_simple_type(other):

            data = self.child <= other
            min_vals = self.min_vals * 0
            max_vals = (self.max_vals * 0) + 1
            data_subjects = self.data_subjects

            return PhiTensor(
                child=data,
                data_subjects=data_subjects,
                min_vals=min_vals,
                max_vals=max_vals,
            )

        else:
            raise NotImplementedError

    def __gt__(self, other: SupportedChainType) -> Union[PhiTensor, GammaTensor]:

        # if the tensor being compared is also private
        if isinstance(other, PhiTensor):
            if (self.data_subjects == other.data_subjects).all():
                return PhiTensor(
                    child=(self.child > other.child) * 1,
                    data_subjects=self.data_subjects,
                    min_vals=lazyrepeatarray(data=0, shape=self.shape),
                    max_vals=lazyrepeatarray(data=1, shape=self.shape),
                )
            else:
                return self.gamma.__gt__(other.gamma)
        elif isinstance(other, GammaTensor):
            return self.gamma.__gt__(other)

        # if the tensor being compared is a public tensor / int / float / etc.
        elif is_acceptable_simple_type(other):

            data = self.child > other
            min_vals = self.min_vals * 0
            max_vals = (self.max_vals * 0) + 1
            data_subjects = self.data_subjects

            return PhiTensor(
                child=data,
                data_subjects=data_subjects,
                min_vals=min_vals,
                max_vals=max_vals,
            )
        else:
            raise NotImplementedError  # type: ignore

    def __ge__(self, other: SupportedChainType) -> Union[PhiTensor, GammaTensor]:

        # if the tensor being compared is also private
        if isinstance(other, PhiTensor):
            if (self.data_subjects == other.data_subjects).all():
                return PhiTensor(
                    child=(self.child >= other.child) * 1,
                    data_subjects=self.data_subjects,
                    min_vals=lazyrepeatarray(data=0, shape=self.shape),
                    max_vals=lazyrepeatarray(data=1, shape=self.shape),
                )
            else:
                return self.gamma.__ge__(other.gamma)
        elif isinstance(other, GammaTensor):
            return self.gamma.__ge__(other)

        # if the tensor being compared is a public tensor / int / float / etc.
        elif is_acceptable_simple_type(other):

            data = self.child >= other
            min_vals = self.min_vals * 0
            max_vals = (self.max_vals * 0) + 1
            data_subjects = self.data_subjects

            return PhiTensor(
                child=data,
                data_subjects=data_subjects,
                min_vals=min_vals,
                max_vals=max_vals,
            )

        else:
            return NotImplementedError  # type: ignore

    # Re enable after testing
    def dot(
        self, other: Union[PhiTensor, GammaTensor, np.ndarray]
    ) -> Union[PhiTensor, GammaTensor]:
        if isinstance(other, np.ndarray):
            return PhiTensor(
                child=np.dot(self.child, other),
                min_vals=np.dot(self.min_vals, other),
                max_vals=np.dot(self.max_vals, other),
                data_subjects=np.dot(self.data_subjects, other),
            )
        elif isinstance(other, PhiTensor):
            return self.gamma.dot(other.gamma)
            # if self.data_subjects.one_hot_lookup == other.data_subjects.one_hot_lookup:
            #     return PhiTensor(
            #         child=np.dot(self.child, other.child),
            #         min_vals=np.dot(self.min_vals, other.min_vals),
            #         max_vals=np.dot(self.max_vals, other.max_vals),
            #         data_subjects=self.data_subjects,
            #     )
            # else:
            #     return self.gamma.dot(other.gamma)
        elif isinstance(other, GammaTensor):
            return self.gamma.dot(other)
        else:
            raise NotImplementedError

    def sum(
        self,
        axis: Optional[Union[int, Tuple[int, ...]]] = None,
        **kwargs: Any,
    ) -> Union[PhiTensor, GammaTensor]:
        return self.gamma.sum(axis, **kwargs)
        # # TODO: Add support for axes arguments later
        # min_val = self.min_vals.sum(axis=axis)
        # max_val = self.max_vals.sum(axis=axis)
        # if len(self.data_subjects.one_hot_lookup) == 1:
        #     result = self.child.sum(axis=axis)
        #     return PhiTensor(
        #         child=result,
        #         min_vals=min_val,
        #         max_vals=max_val,
        #         data_subjects=self.data_subjects.sum(target_shape=result.shape),
        #     )
        # result = self.child.sum(axis=axis)
        # return GammaTensor(
        #     child=result,
        #     data_subjects=self.data_subjects.sum(target_shape=result.shape),
        #     min_vals=min_val,
        #     max_vals=max_val,
        # )

    def expand_dims(self, axis: int) -> PhiTensor:
        result = np.expand_dims(self.child, axis=axis)
        minv = self.min_vals.copy()
        minv.shape = result.shape
        maxv = self.max_vals.copy()
        maxv.shape = result.shape

        return PhiTensor(
            child=result,
            min_vals=minv,
            max_vals=maxv,
            data_subjects=np.expand_dims(self.data_subjects, axis=axis),
        )

    def ones_like(
        self,
        *args: Any,
        **kwargs: Any,
    ) -> Union[PhiTensor, GammaTensor]:
        # TODO: Add support for axes arguments later
        min_vals = self.min_vals.ones_like(*args, **kwargs)
        max_vals = self.max_vals.ones_like(*args, **kwargs)

        child = (
            np.ones_like(self.child, *args, **kwargs)
            if isinstance(self.child, np.ndarray)
            else self.child.ones_like(*args, **kwargs)
        )

        return PhiTensor(
            child=child,
            min_vals=min_vals,
            max_vals=max_vals,
            data_subjects=self.data_subjects,
        )

    def __neg__(self) -> PhiTensor:

        return PhiTensor(
            child=self.child * -1,
            min_vals=self.max_vals * -1,
            max_vals=self.min_vals * -1,
            data_subjects=self.data_subjects,
        )

    def __pos__(self) -> PhiTensor:
        return PhiTensor(
            child=self.child,
            min_vals=self.min_vals,
            max_vals=self.max_vals,
            data_subjects=self.data_subjects,
        )

    def exp(self) -> PhiTensor:
        # relative
        from ...smpc.approximations import exp

        def exp_reduction(val: np.ndarray) -> np.ndarray:
            pos_index = val >= 0
            neg_index = val < 0
            exp = np.exp((pos_index * val * -1) + (neg_index * val))
            pos_values = (pos_index) * exp
            neg_values = (neg_index) * exp * -1
            return pos_values + neg_values

        min_vals = self.min_vals.copy()
        min_vals.data = np.array(exp_reduction(min_vals.data))
        max_vals = self.max_vals.copy()
        max_vals.data = np.array(exp_reduction(max_vals.data))

        return PhiTensor(
            child=exp(self.child),  # type: ignore
            min_vals=min_vals,
            max_vals=max_vals,
            data_subjects=self.data_subjects,
        )

    def softmax(self) -> PhiTensor:
        # relative
        from ...smpc.approximations import exp
        from ...smpc.approximations import reciprocal

        def softmax(val: np.ndarray) -> np.ndarray:
            logits = val - val.max()
            numerator = np.exp(logits)
            inv = 1 / numerator.sum()
            return numerator * inv

        min_vals = self.min_vals.copy()
        min_vals.data = np.array(softmax(min_vals.data))
        max_vals = self.max_vals.copy()
        max_vals.data = np.array(softmax(max_vals.data))
        fpt = self.child.copy()
        if not isinstance(fpt.child, np.ndarray):
            raise ValueError("Softmax currently works only for numpy child")

        fpt.child = fpt.child - fpt.child.max()
        numerator = exp(fpt)
        inv = reciprocal(numerator.sum())  # type: ignore

        return PhiTensor(
            child=numerator * inv,  # type: ignore
            min_vals=min_vals,
            max_vals=max_vals,
            data_subjects=self.data_subjects,
        )

    def reciprocal(self) -> PhiTensor:
        # relative
        from ...smpc.approximations import reciprocal

        min_vals = self.min_vals.copy()
        min_vals.data = np.array(1 / min_vals.data)
        max_vals = self.max_vals.copy()
        max_vals.data = np.array(1 / max_vals.data)

        return PhiTensor(
            child=reciprocal(self.child),
            min_vals=min_vals,
            max_vals=max_vals,
            data_subjects=self.data_subjects,
        )

    def one_hot(self) -> PhiTensor:
        one_hot_child = self.child.one_hot()

        return PhiTensor(
            child=one_hot_child,
            min_vals=self.min_vals,
            max_vals=self.max_vals,
            data_subjects=self.data_subjects,
        )

    def resize(self, new_shape: Union[int, Tuple[int, ...]]) -> PhiTensor:
        out_child = np.resize(self.child.data, new_shape)
        return PhiTensor(
            child=out_child,
            min_vals=lazyrepeatarray(data=self.min_vals.data, shape=out_child.shape),
            max_vals=lazyrepeatarray(data=self.max_vals.data, shape=out_child.shape),
            data_subjects=np.resize(self.data_subjects, new_shape),
        )

    def compress(self, condition: List[bool], axis: Optional[int] = None) -> PhiTensor:
        out_child = self.child.compress(condition, axis)
        return PhiTensor(
            child=out_child,
            min_vals=lazyrepeatarray(data=self.min_vals.data, shape=out_child.shape),
            max_vals=lazyrepeatarray(data=self.max_vals.data, shape=out_child.shape),
            data_subjects=self.data_subjects.compress(condition, axis),
        )

    def squeeze(self, axis: Optional[Union[int, Tuple[int, ...]]] = None) -> PhiTensor:
        out_child = self.child.squeeze(axis)
        return PhiTensor(
            child=out_child,
            min_vals=lazyrepeatarray(data=self.min_vals.data, shape=out_child.shape),
            max_vals=lazyrepeatarray(data=self.max_vals.data, shape=out_child.shape),
            data_subjects=np.squeeze(self.data_subjects, axis),
        )

    def repeat(
        self, repeats: Union[int, Tuple[int, ...]], axis: Optional[int] = None
    ) -> PhiTensor:
        """
        Repeat elements of an array.

        Parameters
            repeats: int or array of ints

                The number of repetitions for each element. repeats is broadcasted to fit the shape of the given axis.
            axis: int, optional

                The axis along which to repeat values.
                By default, use the flattened input array, and return a flat output array.

        Returns

            repeated_array: PhiTensor

                Output array which has the same shape as a, except along the given axis.

        """

        result = self.child.repeat(repeats, axis)
        if isinstance(self.min_vals, lazyrepeatarray):
            minv = lazyrepeatarray(data=self.min_vals.data.min(), shape=result.shape)
            maxv = lazyrepeatarray(data=self.max_vals.data.max(), shape=result.shape)
        else:
            minv = self.min_vals
            maxv = self.max_vals

        return PhiTensor(
            child=result,
            data_subjects=self.data_subjects.repeat(repeats, axis),
            min_vals=minv,
            max_vals=maxv,
        )

    def choose(
        self,
        choices: Sequence[Union[PassthroughTensor, np.ndarray]],
        out: Optional[np.ndarray] = None,
        mode: Optional[str] = "raise",
    ) -> PhiTensor:
        """
        Construct an array from an index array and a list of arrays to choose from.

        First of all, if confused or uncertain, definitely look at the Examples - in its full generality,
        this function is less simple than it might seem from the following code description
        (below ndi = numpy.lib.index_tricks):

        np.choose(a,c) == np.array([c[a[I]][I] for I in ndi.ndindex(a.shape)]).

        But this omits some subtleties. Here is a fully general summary:

        Given an “index” array (a) of integers and a sequence of n arrays (choices), a and each choice array are first
        broadcast, as necessary, to arrays of a common shape; calling these Ba and Bchoices[i], i = 0,…,n-1 we have that
         necessarily, Ba.shape == Bchoices[i].shape for each i. Then, a new array with shape Ba.shape is created
         as follows:

            if mode='raise' (the default), then, first of all, each element of a (and thus Ba) must be in the range
            [0, n-1]; now, suppose that i (in that range) is the value at the (j0, j1, ..., jm) position in Ba -
            then the value at the same position in the new array is the value in Bchoices[i] at that same position;

            if mode='wrap', values in a (and thus Ba) may be any (signed) integer; modular arithmetic is used to map
            integers outside the range [0, n-1] back into that range; and then the new array is constructed as above;

            if mode='clip', values in a (and thus Ba) may be any (signed) integer; negative integers are mapped to 0;
            values greater than n-1 are mapped to n-1; and then the new array is constructed as above.

        Parameters

            choices: sequence of arrays

                Choice arrays. a and all of the choices must be broadcastable to the same shape. If choices is itself an
                 array (not recommended), then its outermost dimension (i.e., the one corresponding to choices.shape[0])
                  is taken as defining the “sequence”.

            out: array, optional

                If provided, the result will be inserted into this array. It should be of the appropriate shape and
                dtype. Note that out is always buffered if mode='raise'; use other modes for better performance.

            mode{‘raise’ (default), ‘wrap’, ‘clip’}, optional

                Specifies how indices outside [0, n-1] will be treated:

                        ‘raise’ : an exception is raised

                        ‘wrap’ : value becomes value mod n

                        ‘clip’ : values < 0 are mapped to 0, values > n-1 are mapped to n-1

        Returns
            merged_array: PhiTensor
                The merged result.

        Raises
            ValueError: shape mismatch
                If a and each choice array are not all broadcastable to the same shape.

        """
        result = self.child.choose(choices, mode=mode)
        if isinstance(self.min_vals, lazyrepeatarray):
            minv = lazyrepeatarray(data=self.min_vals.data.min(), shape=result.shape)
            maxv = lazyrepeatarray(data=self.max_vals.data.max(), shape=result.shape)
        else:
            minv, maxv = self.min_vals, self.max_vals

        return PhiTensor(
            child=result,
            data_subjects=self.data_subjects.take(choices),
            min_vals=minv,
            max_vals=maxv,
        )

<<<<<<< HEAD
    def cumsum(
        self,
        axis: Optional[int] = None,
    ) -> PhiTensor:
        """
        Return the cumulative sum of the elements along a given axis.

        Parameters
            axis: int, optional
                Axis along which the cumulative sum is computed. The default (None) is to compute the cumsum over the
                flattened array.
        Returns
            cumsum_along_axis: PhiTensor
                A new array holding the result is returned. The result has the same size as input, and the same shape as
                 a if axis is not None or a is 1-d.
        """
        result = self.child.cumsum(axis=axis)
        num = np.ones_like(self.child).cumsum(axis=axis)
        return PhiTensor(
            child=result,
            data_subjects=self.data_subjects.cumsum(axis=axis),
            min_vals=lazyrepeatarray(
                data=(self.min_vals.data * num).min(), shape=result.shape
            ),
            max_vals=lazyrepeatarray(
                data=(self.max_vals.data * num).max(), shape=result.shape
            ),
        )

    def cumprod(
        self,
        axis: Optional[int] = None,
    ) -> PhiTensor:
        """
        Return the cumulative product of the elements along a given axis.

        Parameters
            axis: int, optional
                Axis along which the cumulative product is computed. The default (None) is to compute the cumprod over
                the flattened array.
        Returns
            cumprod_along_axis: PhiTensor
                A new array holding the result is returned. The result has the same size as input, and the same shape as
                 a if axis is not None or a is 1-d.
        """
        result = self.child.cumprod(axis=axis)
        num = np.ones_like(self.child).cumsum(axis=axis)
        if abs(self.max_vals.data) >= (self.min_vals.data):
            highest = abs(self.max_vals.data)
        else:
            highest = abs(self.min_vals.data)

        return PhiTensor(
            child=result,
            data_subjects=self.data_subjects.cumprod(axis=axis),
            min_vals=lazyrepeatarray(
                data=-((highest**num).max()), shape=result.shape
            ),
            max_vals=lazyrepeatarray(data=(highest**num).max(), shape=result.shape),
=======
    def trace(self, offset: int = 0, axis1: int = 0, axis2: int = 1) -> PhiTensor:
        """
        Return the sum along diagonals of the array.

        If a is 2-D, the sum along its diagonal with the given offset is returned, i.e., the sum of elements
        a[i,i+offset] for all i.

        If a has more than two dimensions, then the axes specified by axis1 and axis2 are used to determine the 2-D
        sub-arrays whose traces are returned. The shape of the resulting array is the same as that of a with axis1 and
        axis2 removed.

        Parameters

            offset: int, optional
                Offset of the diagonal from the main diagonal. Can be both positive and negative. Defaults to 0.

            axis1, axis2: int, optional
                Axes to be used as the first and second axis of the 2-D sub-arrays from which the diagonals should be
                taken. Defaults are the first two axes of a.

        Returns

            sum_along_diagonals: PhiTensor
                If a is 2-D, the sum along the diagonal is returned.
                If a has larger dimensions, then an array of sums along diagonals is returned.
        """
        result = self.child.trace(offset, axis1, axis2)

        # This is potentially expensive
        num = np.ones_like(self.child).trace(offset, axis1, axis2)
        return PhiTensor(
            child=result,
            data_subjects=self.data_subjects.trace(offset, axis1, axis2),
            min_vals=lazyrepeatarray(data=self.min_vals.data * num, shape=result.shape),
            max_vals=lazyrepeatarray(data=self.max_vals.data * num, shape=result.shape),
>>>>>>> 5bbdbee5
        )

    def _object2bytes(self) -> bytes:
        schema = get_capnp_schema(schema_file="phi_tensor.capnp")

        pt_struct: CapnpModule = schema.PT  # type: ignore
        pt_msg = pt_struct.new_message()
        # this is how we dispatch correct deserialization of bytes
        pt_msg.magicHeader = serde_magic_header(type(self))

        if isinstance(self.child, np.ndarray) or np.isscalar(self.child):
            chunk_bytes(capnp_serialize(np.array(self.child), to_bytes=True), "child", pt_msg)  # type: ignore
            pt_msg.isNumpy = True
        else:
            chunk_bytes(serialize(self.child, to_bytes=True), "child", pt_msg)  # type: ignore
            pt_msg.isNumpy = False

        pt_msg.minVals = serialize(self.min_vals, to_bytes=True)
        pt_msg.maxVals = serialize(self.max_vals, to_bytes=True)
        chunk_bytes(
            capnp_serialize(dslarraytonumpyutf8(self.data_subjects), to_bytes=True),
            "dataSubjects",
            pt_msg,
        )
        # to pack or not to pack?
        # to_bytes = pt_msg.to_bytes()

        return pt_msg.to_bytes_packed()

    @staticmethod
    def _bytes2object(buf: bytes) -> PhiTensor:
        schema = get_capnp_schema(schema_file="phi_tensor.capnp")
        pt_struct: CapnpModule = schema.PT  # type: ignore
        # https://stackoverflow.com/questions/48458839/capnproto-maximum-filesize
        MAX_TRAVERSAL_LIMIT = 2**64 - 1
        # to pack or not to pack?
        # pt_msg = pt_struct.from_bytes(buf, traversal_limit_in_words=2 ** 64 - 1)
        pt_msg = pt_struct.from_bytes_packed(
            buf, traversal_limit_in_words=MAX_TRAVERSAL_LIMIT
        )

        if pt_msg.isNumpy:
            child = capnp_deserialize(combine_bytes(pt_msg.child), from_bytes=True)
        else:
            child = deserialize(combine_bytes(pt_msg.child), from_bytes=True)

        min_vals = deserialize(pt_msg.minVals, from_bytes=True)
        max_vals = deserialize(pt_msg.maxVals, from_bytes=True)
        data_subjects = numpyutf8todslarray(
            capnp_deserialize(combine_bytes(pt_msg.dataSubjects), from_bytes=True)
        )

        return PhiTensor(
            child=child,
            min_vals=min_vals,
            max_vals=max_vals,
            data_subjects=data_subjects,
        )<|MERGE_RESOLUTION|>--- conflicted
+++ resolved
@@ -2734,7 +2734,7 @@
             max_vals=maxv,
         )
 
-<<<<<<< HEAD
+
     def cumsum(
         self,
         axis: Optional[int] = None,
@@ -2794,7 +2794,8 @@
                 data=-((highest**num).max()), shape=result.shape
             ),
             max_vals=lazyrepeatarray(data=(highest**num).max(), shape=result.shape),
-=======
+            )
+
     def trace(self, offset: int = 0, axis1: int = 0, axis2: int = 1) -> PhiTensor:
         """
         Return the sum along diagonals of the array.
@@ -2830,7 +2831,6 @@
             data_subjects=self.data_subjects.trace(offset, axis1, axis2),
             min_vals=lazyrepeatarray(data=self.min_vals.data * num, shape=result.shape),
             max_vals=lazyrepeatarray(data=self.max_vals.data * num, shape=result.shape),
->>>>>>> 5bbdbee5
         )
 
     def _object2bytes(self) -> bytes:
