# future
from __future__ import annotations

# stdlib
from collections.abc import Sequence
from typing import Any
from typing import Callable
from typing import Dict
from typing import List
from typing import Optional
from typing import Tuple
from typing import Union
import operator

# third party
import numpy as np
from numpy.typing import ArrayLike
from numpy.typing import NDArray
from scipy.ndimage.interpolation import rotate

# relative
from .... import lib
from ....ast.klass import pointerize_args_and_kwargs
from ....core.adp.data_subject_ledger import DataSubjectLedger
from ....core.adp.data_subject_list import DataSubjectArray
from ....core.adp.data_subject_list import dslarraytonumpyutf8
from ....core.adp.data_subject_list import numpyutf8todslarray
from ....core.node.common.action.get_or_set_property_action import (
    GetOrSetPropertyAction,
)
from ....core.node.common.action.get_or_set_property_action import PropertyActions
from ....lib.numpy.array import capnp_deserialize
from ....lib.numpy.array import capnp_serialize
from ....lib.python.util import upcast
from ....util import inherit_tags
from ...common.serde.capnp import CapnpModule
from ...common.serde.capnp import chunk_bytes
from ...common.serde.capnp import combine_bytes
from ...common.serde.capnp import get_capnp_schema
from ...common.serde.capnp import serde_magic_header
from ...common.serde.deserialize import _deserialize as deserialize
from ...common.serde.serializable import serializable
from ...common.serde.serialize import _serialize as serialize
from ...common.uid import UID
from ...node.abstract.node import AbstractNodeClient
from ...node.common.action.run_class_method_action import RunClassMethodAction
from ...node.enums import PointerStatus
from ...pointer.pointer import Pointer
from ..broadcastable import is_broadcastable
from ..config import DEFAULT_INT_NUMPY_TYPE
from ..fixed_precision_tensor import FixedPrecisionTensor
from ..lazy_repeat_array import compute_min_max
from ..lazy_repeat_array import lazyrepeatarray
from ..passthrough import AcceptableSimpleType  # type: ignore
from ..passthrough import PassthroughTensor  # type: ignore
from ..passthrough import SupportedChainType  # type: ignore
from ..passthrough import is_acceptable_simple_type  # type: ignore
from ..smpc import utils
from ..smpc.mpc_tensor import MPCTensor
from ..smpc.utils import TYPE_TO_RING_SIZE
from ..util import implements
from .gamma_tensor import GammaTensor
from .gamma_tensor import TensorWrappedGammaTensorPointer

INPLACE_OPS = {"resize", "sort"}


@serializable(recursive_serde=True)
class TensorWrappedPhiTensorPointer(Pointer):
    __name__ = "TensorWrappedPhiTensorPointer"
    __module__ = "syft.core.tensor.autodp.phi_tensor"
    __attr_allowlist__ = [
        # default pointer attrs
        "client",
        "id_at_location",
        "object_type",
        "tags",
        "description",
        # phi_tensor attrs
        "data_subject",
        "min_vals",
        "max_vals",
        "public_dtype",
        "public_shape",
    ]

    __serde_overrides__ = {
        "client": [lambda x: x.address, lambda y: y],
        "public_shape": [lambda x: x, lambda y: upcast(y)],
        "data_subject": [dslarraytonumpyutf8, numpyutf8todslarray],
        "public_dtype": [lambda x: str(x), lambda y: np.dtype(y)],
    }
    _exhausted = False
    is_enum = False
    PUBLISH_POINTER_TYPE = "numpy.ndarray"
    __array_ufunc__ = None

    def __init__(
        self,
        data_subject: DataSubject,
        min_vals: np.typing.ArrayLike,
        max_vals: np.typing.ArrayLike,
        client: Any,
        id_at_location: Optional[UID] = None,
        object_type: str = "",
        tags: Optional[List[str]] = None,
        description: str = "",
        public_shape: Optional[Tuple[int, ...]] = None,
        public_dtype: Optional[np.dtype] = None,
    ):
        super().__init__(
            client=client,
            id_at_location=id_at_location,
            object_type=object_type,
            tags=tags,
            description=description,
        )

        self.min_vals = min_vals
        self.max_vals = max_vals
        self.data_subject = data_subject
        self.public_shape = public_shape
        self.public_dtype = public_dtype

    # TODO: Modify for large arrays
    @property
    def synthetic(self) -> np.ndarray:
        public_dtype_func = getattr(
            self.public_dtype, "upcast", lambda: self.public_dtype
        )

        return (
            np.random.rand(*list(self.public_shape))  # type: ignore
            * (self.max_vals.data - self.min_vals.data)
            + self.min_vals.data
        ).astype(public_dtype_func())

    def __repr__(self) -> str:
        repr_string = f"PointerId: {self.id_at_location.no_dash}"
        if hasattr(self.client, "obj_exists"):
            _ptr_status = (
                PointerStatus.READY.value
                if self.exists
                else PointerStatus.PROCESSING.value
            )
            repr_string += f"\nStatus: {_ptr_status}"
        repr_string += f"\nRepresentation: {self.synthetic.__repr__()}"
        repr_string += "\n\n(The data printed above is synthetic - it's an imitation of the real data.)"
        return repr_string

    def share(self, *parties: Tuple[AbstractNodeClient, ...]) -> MPCTensor:
        all_parties = list(parties) + [self.client]
        ring_size = TYPE_TO_RING_SIZE.get(self.public_dtype, None)
        self_mpc = MPCTensor(
            secret=self,
            shape=self.public_shape,
            ring_size=ring_size,
            parties=all_parties,
        )
        return self_mpc

    @property
    def shape(self) -> Optional[Tuple[int, ...]]:
        if hasattr(self, "public_shape"):
            return self.public_shape
        else:
            return None

    def _apply_tensor_op(self, other: Any, op_str: str) -> Any:
        # we want to get the return type which matches the attr_path_and_name
        # so we ask lib_ast for the return type name that matches out
        # attr_path_and_name and then use that to get the actual pointer klass
        # then set the result to that pointer klass

        # We always maintain a Tensor hierarchy Tensor ---> PT--> Actual Data
        attr_path_and_name = f"syft.core.tensor.tensor.Tensor.{op_str}"

        min_vals, max_vals = compute_min_max(
            self.min_vals, self.max_vals, other, op_str
        )

        result = TensorWrappedPhiTensorPointer(
            data_subject=self.data_subject,
            min_vals=min_vals,
            max_vals=max_vals,
            client=self.client,
        )

        # QUESTION can the id_at_location be None?
        result_id_at_location = getattr(result, "id_at_location", None)

        if result_id_at_location is not None:
            # first downcast anything primitive which is not already PyPrimitive
            (
                downcast_args,
                downcast_kwargs,
            ) = lib.python.util.downcast_args_and_kwargs(args=[other], kwargs={})

            # then we convert anything which isnt a pointer into a pointer
            pointer_args, pointer_kwargs = pointerize_args_and_kwargs(
                args=downcast_args,
                kwargs=downcast_kwargs,
                client=self.client,
                gc_enabled=False,
            )

            cmd = RunClassMethodAction(
                path=attr_path_and_name,
                _self=self,
                args=pointer_args,
                kwargs=pointer_kwargs,
                id_at_location=result_id_at_location,
                address=self.client.address,
            )
            self.client.send_immediate_msg_without_reply(msg=cmd)

        inherit_tags(
            attr_path_and_name=attr_path_and_name,
            result=result,
            self_obj=self,
            args=[other],
            kwargs={},
        )

        result_public_shape, result_public_dtype = None, None

        if isinstance(other, TensorWrappedPhiTensorPointer):
            other_shape = other.public_shape
            other_dtype = other.public_dtype
        elif isinstance(other, (int, float)):
            other_shape = (1,)
            other_dtype = DEFAULT_INT_NUMPY_TYPE
        elif isinstance(other, bool):
            other_shape = (1,)
            other_dtype = np.dtype("bool")
        elif isinstance(other, np.ndarray):
            other_shape = other.shape
            other_dtype = other.dtype
        else:
            raise ValueError(
                f"Invalid Type for TensorWrappedPhiTensorPointer:{type(other)}"
            )

        if self.public_shape is not None and other_shape is not None:
            result_public_shape = utils.get_shape(
                op_str, self.public_shape, other_shape
            )
        if self.public_dtype is None or other_dtype is None:
            if self.public_dtype != other_dtype:
                raise ValueError(
                    f"Dtype for self: {self.public_dtype} and other :{other_dtype} should not be None"
                )

        # calculate the dtype of the result based on the op_str
        result_public_dtype = utils.get_dtype(
            op_str, self.public_shape, other_shape, self.public_dtype, other_dtype
        )

        result.public_shape = result_public_shape
        result.public_dtype = result_public_dtype

        result.client.processing_pointers[result.id_at_location] = True

        return result

    def _apply_self_tensor_op(self, op_str: str, *args: Any, **kwargs: Any) -> Any:
        # we want to get the return type which matches the attr_path_and_name
        # so we ask lib_ast for the return type name that matches out
        # attr_path_and_name and then use that to get the actual pointer klass
        # then set the result to that pointer klass

        # We always maintain a Tensor hierarchy Tensor ---> PT--> Actual Data
        attr_path_and_name = f"syft.core.tensor.tensor.Tensor.{op_str}"

        min_vals, max_vals = compute_min_max(
            self.min_vals, self.max_vals, None, op_str, *args, **kwargs
        )

        # TODO: fix this
        # if hasattr(self.data_subject, op_str):
        #     if op_str == "choose":
        #         if kwargs == {}:
        #             mode = None
        #             for arg in args[1:]:
        #                 if isinstance(arg, str):
        #                     mode = arg
        #                     break
        #             if mode is None:
        #                 if isinstance(
        #                     args[0],
        #                     (
        #                         TensorWrappedPhiTensorPointer,
        #                         TensorWrappedGammaTensorPointer,
        #                     ),
        #                 ):
        #                     data_subject = np.array(
        #                         np.choose(
        #                             np.ones(args[0].shape, dtype=np.int64),
        #                             self.data_subject,
        #                         )
        #                     )
        #                 else:
        #                     data_subject = np.array(
        #                         np.choose(args[0], self.data_subject)
        #                     )
        #             else:
        #                 if isinstance(
        #                     args[0],
        #                     (
        #                         TensorWrappedPhiTensorPointer,
        #                         TensorWrappedGammaTensorPointer,
        #                     ),
        #                 ):
        #                     data_subject = np.array(
        #                         np.choose(
        #                             np.ones(args[0].shape, dtype=np.int64),
        #                             self.data_subject,
        #                             mode=mode,
        #                         )
        #                     )
        #                 else:
        #                     data_subject = np.array(
        #                         np.choose(args[0], self.data_subject, mode=mode)
        #                     )
        #         else:
        #             data_subject = np.choose(
        #                 kwargs["choices"], self.data_subject, kwargs["mode"]
        #             )
        #     else:
        #         data_subject = getattr(self.data_subject, op_str)(*args, **kwargs)
        #     if op_str in INPLACE_OPS:
        #         data_subject = self.data_subject
        # elif op_str in ("ones_like", "zeros_like"):
        #     data_subject = self.data_subject
        # else:
        #     raise ValueError(f"Invalid Numpy Operation: {op_str} for DSA")
        data_subject = self.data_subject
        result = TensorWrappedPhiTensorPointer(
            data_subject=data_subject,
            min_vals=min_vals,
            max_vals=max_vals,
            client=self.client,
        )

        # QUESTION can the id_at_location be None?
        result_id_at_location = getattr(result, "id_at_location", None)

        if result_id_at_location is not None:
            # first downcast anything primitive which is not already PyPrimitive
            (
                downcast_args,
                downcast_kwargs,
            ) = lib.python.util.downcast_args_and_kwargs(args=args, kwargs=kwargs)

            # then we convert anything which isnt a pointer into a pointer
            pointer_args, pointer_kwargs = pointerize_args_and_kwargs(
                args=downcast_args,
                kwargs=downcast_kwargs,
                client=self.client,
                gc_enabled=False,
            )

            cmd = RunClassMethodAction(
                path=attr_path_and_name,
                _self=self,
                args=pointer_args,
                kwargs=pointer_kwargs,
                id_at_location=result_id_at_location,
                address=self.client.address,
            )
            self.client.send_immediate_msg_without_reply(msg=cmd)

        inherit_tags(
            attr_path_and_name=attr_path_and_name,
            result=result,
            self_obj=self,
            args=args,
            kwargs=kwargs,
        )
        if op_str == "choose":
            dummy_res = np.ones(self.public_shape, dtype=np.int64)
            if isinstance(
                args[0],
                (TensorWrappedPhiTensorPointer, TensorWrappedGammaTensorPointer),
            ):
                temp_args = (np.ones(args[0].shape, dtype=np.int64), *args[1:])
                dummy_res = getattr(dummy_res, op_str)(*temp_args, **kwargs)
            else:
                dummy_res = getattr(dummy_res, op_str)(*args, **kwargs)
        else:
            dummy_res = np.empty(self.public_shape)
            if hasattr(dummy_res, op_str):
                if op_str in INPLACE_OPS:
                    getattr(dummy_res, op_str)(*args, **kwargs)
                else:
                    dummy_res = getattr(dummy_res, op_str)(*args, **kwargs)
            elif hasattr(np, op_str):
                dummy_res = getattr(np, op_str)(dummy_res, *args, *kwargs)
            else:
                raise ValueError(f"Invalid Numpy Operation: {op_str} for Pointer")

        result.public_shape = dummy_res.shape
        result.public_dtype = dummy_res.dtype

        result.client.processing_pointers[result.id_at_location] = True

        return result

    @property
    def gamma(self) -> TensorWrappedGammaTensorPointer:
        return TensorWrappedGammaTensorPointer(
            data_subject=self.data_subject,
            client=self.client,
            id_at_location=self.id_at_location,
            object_type=self.object_type,
            tags=self.tags,
            description=self.description,
            min_vals=self.min_vals,
            max_vals=self.max_vals,
            public_shape=getattr(self, "public_shape", None),
            public_dtype=getattr(self, "public_dtype", None),
        )

    def copy(self, *args: Any, **kwargs: Any) -> TensorWrappedPhiTensorPointer:
        return self._apply_self_tensor_op("copy", *args, **kwargs)

    def round(self, *args: Any, **kwargs: Any) -> TensorWrappedPhiTensorPointer:
        return self._apply_self_tensor_op("round", *args, **kwargs)

    def __round__(self, *args: Any, **kwargs: Any) -> TensorWrappedPhiTensorPointer:
        return self.round(*args, **kwargs)

    @staticmethod
    def _apply_op(
        self: TensorWrappedPhiTensorPointer,
        other: Union[TensorWrappedPhiTensorPointer, MPCTensor, int, float, np.ndarray],
        op_str: str,
    ) -> Union[MPCTensor, TensorWrappedPhiTensorPointer]:
        """Performs the operation based on op_str

        Args:
            other (Union[TensorWrappedPhiTensorPointer,MPCTensor,int,float,np.ndarray]): second operand.

        Returns:
            Tuple[MPCTensor,Union[MPCTensor,int,float,np.ndarray]] : Result of the operation
        """
        if isinstance(other, TensorWrappedPhiTensorPointer):
            if self.data_subject != other.data_subject:  # type: ignore
                return getattr(self.gamma, op_str)(other.gamma)
        elif isinstance(other, TensorWrappedGammaTensorPointer):
            return getattr(self.gamma, op_str)(other)

        if (
            isinstance(other, TensorWrappedPhiTensorPointer)
            and self.client != other.client
        ):

            parties = [self.client, other.client]

            self_mpc = MPCTensor(secret=self, shape=self.public_shape, parties=parties)
            other_mpc = MPCTensor(
                secret=other, shape=other.public_shape, parties=parties
            )

            return getattr(self_mpc, op_str)(other_mpc)

        elif isinstance(other, MPCTensor):

            return getattr(other, op_str)(self)
        elif is_acceptable_simple_type(other) or isinstance(
            other, TensorWrappedPhiTensorPointer
        ):
            return self._apply_tensor_op(other=other, op_str=op_str)
        else:
            print("Type is unsupported:" + str(type(other)))
            raise NotImplementedError

    def __add__(
        self,
        other: Union[TensorWrappedPhiTensorPointer, MPCTensor, int, float, np.ndarray],
    ) -> Union[TensorWrappedPhiTensorPointer, MPCTensor]:
        """Apply the "add" operation between "self" and "other"

        Args:
            y (Union[TensorWrappedPhiTensorPointer,MPCTensor,int,float,np.ndarray]) : second operand.

        Returns:
            Union[TensorWrappedPhiTensorPointer,MPCTensor] : Result of the operation.
        """
        return TensorWrappedPhiTensorPointer._apply_op(self, other, "__add__")

    def __radd__(
        self,
        other: Union[TensorWrappedPhiTensorPointer, MPCTensor, int, float, np.ndarray],
    ) -> Union[TensorWrappedPhiTensorPointer, MPCTensor]:
        """Apply the "radd" operation between "self" and "other"

        Args:
            y (Union[TensorWrappedPhiTensorPointer,MPCTensor,int,float,np.ndarray]) : second operand.

        Returns:
            Union[TensorWrappedPhiTensorPointer,MPCTensor] : Result of the operation.
        """
        return TensorWrappedPhiTensorPointer._apply_op(self, other, "__radd__")

    def __sub__(
        self,
        other: Union[TensorWrappedPhiTensorPointer, MPCTensor, int, float, np.ndarray],
    ) -> Union[TensorWrappedPhiTensorPointer, MPCTensor]:
        """Apply the "sub" operation between "self" and "other"

        Args:
            y (Union[TensorWrappedPhiTensorPointer,MPCTensor,int,float,np.ndarray]) : second operand.

        Returns:
            Union[TensorWrappedPhiTensorPointer,MPCTensor] : Result of the operation.
        """
        return TensorWrappedPhiTensorPointer._apply_op(self, other, "__sub__")

    def __rsub__(
        self,
        other: Union[TensorWrappedPhiTensorPointer, MPCTensor, int, float, np.ndarray],
    ) -> Union[TensorWrappedPhiTensorPointer, MPCTensor]:
        """Apply the "rsub" operation between "self" and "other"

        Args:
            y (Union[TensorWrappedPhiTensorPointer,MPCTensor,int,float,np.ndarray]) : second operand.

        Returns:
            Union[TensorWrappedPhiTensorPointer,MPCTensor] : Result of the operation.
        """
        return TensorWrappedPhiTensorPointer._apply_op(self, other, "__rsub__")

    def __mul__(
        self,
        other: Union[TensorWrappedPhiTensorPointer, MPCTensor, int, float, np.ndarray],
    ) -> Union[TensorWrappedPhiTensorPointer, MPCTensor]:
        """Apply the "mul" operation between "self" and "other"

        Args:
            y (Union[TensorWrappedPhiTensorPointer,MPCTensor,int,float,np.ndarray]) : second operand.

        Returns:
            Union[TensorWrappedPhiTensorPointer,MPCTensor] : Result of the operation.
        """
        return TensorWrappedPhiTensorPointer._apply_op(self, other, "__mul__")

    def __rmul__(
        self,
        other: Union[TensorWrappedPhiTensorPointer, MPCTensor, int, float, np.ndarray],
    ) -> Union[TensorWrappedPhiTensorPointer, MPCTensor]:
        """Apply the "rmul" operation between "self" and "other"

        Args:
            y (Union[TensorWrappedPhiTensorPointer,MPCTensor,int,float,np.ndarray]) : second operand.

        Returns:
            Union[TensorWrappedPhiTensorPointer,MPCTensor] : Result of the operation.
        """
        return TensorWrappedPhiTensorPointer._apply_op(self, other, "__rmul__")

    def __matmul__(
        self,
        other: Union[TensorWrappedPhiTensorPointer, MPCTensor, int, float, np.ndarray],
    ) -> Union[TensorWrappedPhiTensorPointer, MPCTensor]:
        """Apply the "matmul" operation between "self" and "other"

        Args:
            y (Union[TensorWrappedPhiTensorPointer,MPCTensor,int,float,np.ndarray]) : second operand.

        Returns:
            Union[TensorWrappedPhiTensorPointer,MPCTensor] : Result of the operation.
        """
        return TensorWrappedPhiTensorPointer._apply_op(self, other, "__matmul__")

    def __rmatmul__(
        self,
        other: Union[TensorWrappedPhiTensorPointer, MPCTensor, int, float, np.ndarray],
    ) -> Union[TensorWrappedPhiTensorPointer, MPCTensor]:
        """Apply the "rmatmul" operation between "self" and "other"

        Args:
            y (Union[TensorWrappedPhiTensorPointer,MPCTensor,int,float,np.ndarray]) : second operand.

        Returns:
            Union[TensorWrappedPhiTensorPointer,MPCTensor] : Result of the operation.
        """
        return TensorWrappedPhiTensorPointer._apply_op(self, other, "__rmatmul__")

    def __lt__(
        self,
        other: Union[TensorWrappedPhiTensorPointer, MPCTensor, int, float, np.ndarray],
    ) -> Union[TensorWrappedPhiTensorPointer, MPCTensor]:
        """Apply the "lt" operation between "self" and "other"

        Args:
            y (Union[TensorWrappedPhiTensorPointer,MPCTensor,int,float,np.ndarray]) : second operand.

        Returns:
            Union[TensorWrappedPhiTensorPointer,MPCTensor] : Result of the operation.
        """
        return TensorWrappedPhiTensorPointer._apply_op(self, other, "__lt__")

    def __gt__(
        self,
        other: Union[TensorWrappedPhiTensorPointer, MPCTensor, int, float, np.ndarray],
    ) -> Union[TensorWrappedPhiTensorPointer, MPCTensor]:
        """Apply the "gt" operation between "self" and "other"

        Args:
            y (Union[TensorWrappedPhiTensorPointer,MPCTensor,int,float,np.ndarray]) : second operand.

        Returns:
            Union[TensorWrappedPhiTensorPointer,MPCTensor] : Result of the operation.
        """
        return TensorWrappedPhiTensorPointer._apply_op(self, other, "__gt__")

    def __ge__(
        self,
        other: Union[TensorWrappedPhiTensorPointer, MPCTensor, int, float, np.ndarray],
    ) -> Union[TensorWrappedPhiTensorPointer, MPCTensor]:
        """Apply the "ge" operation between "self" and "other"

        Args:
            y (Union[TensorWrappedPhiTensorPointer,MPCTensor,int,float,np.ndarray]) : second operand.

        Returns:
            Union[TensorWrappedPhiTensorPointer,MPCTensor] : Result of the operation.
        """
        return TensorWrappedPhiTensorPointer._apply_op(self, other, "__ge__")

    def __le__(
        self,
        other: Union[TensorWrappedPhiTensorPointer, MPCTensor, int, float, np.ndarray],
    ) -> Union[TensorWrappedPhiTensorPointer, MPCTensor]:
        """Apply the "le" operation between "self" and "other"

        Args:
            y (Union[TensorWrappedPhiTensorPointer,MPCTensor,int,float,np.ndarray]) : second operand.

        Returns:
            Union[TensorWrappedPhiTensorPointer,MPCTensor] : Result of the operation.
        """
        return TensorWrappedPhiTensorPointer._apply_op(self, other, "__le__")

    def __eq__(  # type: ignore
        self,
        other: Union[TensorWrappedPhiTensorPointer, MPCTensor, int, float, np.ndarray],
    ) -> Union[TensorWrappedPhiTensorPointer, MPCTensor]:
        """Apply the "eq" operation between "self" and "other"

        Args:
            y (Union[TensorWrappedPhiTensorPointer,MPCTensor,int,float,np.ndarray]) : second operand.

        Returns:
            Union[TensorWrappedPhiTensorPointer,MPCTensor] : Result of the operation.
        """
        return TensorWrappedPhiTensorPointer._apply_op(self, other, "__eq__")

    def __ne__(  # type: ignore
        self,
        other: Union[TensorWrappedPhiTensorPointer, MPCTensor, int, float, np.ndarray],
    ) -> Union[TensorWrappedPhiTensorPointer, MPCTensor]:
        """Apply the "ne" operation between "self" and "other"

        Args:
            y (Union[TensorWrappedPhiTensorPointer,MPCTensor,int,float,np.ndarray]) : second operand.

        Returns:
            Union[TensorWrappedPhiTensorPointer,MPCTensor] : Result of the operation.
        """
        return TensorWrappedPhiTensorPointer._apply_op(self, other, "__ne__")

    def __lshift__(
        self,
        other: Union[TensorWrappedPhiTensorPointer, MPCTensor, int, float, np.ndarray],
    ) -> Union[TensorWrappedPhiTensorPointer, MPCTensor]:
        """Apply the "lshift" operation between "self" and "other"

        Args:
            y (Union[TensorWrappedPhiTensorPointer,MPCTensor,int,float,np.ndarray]) : second operand.

        Returns:
            Union[TensorWrappedPhiTensorPointer,MPCTensor] : Result of the operation.
        """
        return TensorWrappedPhiTensorPointer._apply_op(self, other, "__lshift__")

    def __rshift__(
        self,
        other: Union[TensorWrappedPhiTensorPointer, MPCTensor, int, float, np.ndarray],
    ) -> Union[TensorWrappedPhiTensorPointer, MPCTensor]:
        """Apply the "rshift" operation between "self" and "other"

        Args:
            y (Union[TensorWrappedPhiTensorPointer,MPCTensor,int,float,np.ndarray]) : second operand.

        Returns:
            Union[TensorWrappedPhiTensorPointer,MPCTensor] : Result of the operation.
        """
        return TensorWrappedPhiTensorPointer._apply_op(self, other, "__rshift__")

    def __xor__(
        self,
        other: Union[TensorWrappedPhiTensorPointer, MPCTensor, int, float, np.ndarray],
    ) -> Union[TensorWrappedPhiTensorPointer, MPCTensor]:
        """Apply the "xor" operation between "self" and "other"

        Args:
            y (Union[TensorWrappedPhiTensorPointer,MPCTensor,int,float,np.ndarray]) : second operand.

        Returns:
            Union[TensorWrappedPhiTensorPointer,MPCTensor] : Result of the operation.
        """
        return TensorWrappedPhiTensorPointer._apply_op(self, other, "__xor__")

    def concatenate(
        self,
        other: TensorWrappedPhiTensorPointer,
        *args: Any,
        **kwargs: Any,
    ) -> MPCTensor:
        """Apply the "concatenate" operation between "self" and "other"

        Args:
            y (Union[TensorWrappedPhiTensorPointer,MPCTensor,int,float,np.ndarray]) : second operand.


        Returns:
            Union[TensorWrappedPhiTensorPointer,MPCTensor] : Result of the operation.
        """
        if not isinstance(other, TensorWrappedPhiTensorPointer):
            raise ValueError(
                f"Concatenate works only for TensorWrappedPhiTensorPointer got type: {type(other)}"
            )

        if self.client != other.client:

            parties = [self.client, other.client]

            self_mpc = MPCTensor(secret=self, shape=self.public_shape, parties=parties)
            other_mpc = MPCTensor(
                secret=other, shape=other.public_shape, parties=parties
            )

            return self_mpc.concatenate(other_mpc, *args, **kwargs)

        else:
            raise ValueError(
                "Concatenate method currently works only between two different clients."
            )

    def __pos__(self) -> TensorWrappedPhiTensorPointer:
        """Apply the __pos__ (+) operator  on self.

        Returns:
            Union[TensorWrappedPhiTensorPointer] : Result of the operation.
        """
        return self._apply_self_tensor_op(op_str="__pos__")

    def __truediv__(
        self,
        other: Union[TensorWrappedPhiTensorPointer, MPCTensor, int, float, np.ndarray],
    ) -> Union[TensorWrappedPhiTensorPointer, MPCTensor]:
        """Apply the "truediv" operation between "self" and "other"

        Args:
            y (Union[TensorWrappedPhiTensorPointer,MPCTensor,int,float,np.ndarray]) : second operand.

        Returns:
            Union[TensorWrappedPhiTensorPointer,MPCTensor] : Result of the operation.
        """
        return TensorWrappedPhiTensorPointer._apply_op(self, other, "__truediv__")

    def __rtruediv__(
        self,
        other: Union[TensorWrappedPhiTensorPointer, MPCTensor, int, float, np.ndarray],
    ) -> Union[TensorWrappedPhiTensorPointer, MPCTensor]:
        """Apply the "rtruediv" operation between "self" and "other"

        Args:
            y (Union[TensorWrappedPhiTensorPointer,MPCTensor,int,float,np.ndarray]) : second operand.

        Returns:
            Union[TensorWrappedPhiTensorPointer,MPCTensor] : Result of the operation.
        """
        return TensorWrappedPhiTensorPointer._apply_op(self, other, "__rtruediv__")

    def __floordiv__(
        self,
        other: Union[TensorWrappedPhiTensorPointer, MPCTensor, int, float, np.ndarray],
    ) -> Union[TensorWrappedPhiTensorPointer, MPCTensor]:
        """Apply the "floordiv" operation between "self" and "other"

        Args:
            y (Union[TensorWrappedPhiTensorPointer,MPCTensor,int,float,np.ndarray]) : second operand.

        Returns:
            Union[TensorWrappedPhiTensorPointer,MPCTensor] : Result of the operation.
        """
        return TensorWrappedPhiTensorPointer._apply_op(self, other, "__floordiv__")

    def __rfloordiv__(
        self,
        other: Union[TensorWrappedPhiTensorPointer, MPCTensor, int, float, np.ndarray],
    ) -> Union[TensorWrappedPhiTensorPointer, MPCTensor]:
        """Apply the "rfloordiv" operation between "self" and "other"

        Args:
            y (Union[TensorWrappedPhiTensorPointer,MPCTensor,int,float,np.ndarray]) : second operand.

        Returns:
            Union[TensorWrappedPhiTensorPointer,MPCTensor] : Result of the operation.
        """
        return TensorWrappedPhiTensorPointer._apply_op(self, other, "__rfloordiv__")

    def __mod__(
        self,
        other: Union[TensorWrappedPhiTensorPointer, MPCTensor, int, float, np.ndarray],
    ) -> Union[
        TensorWrappedPhiTensorPointer, TensorWrappedGammaTensorPointer, MPCTensor
    ]:
        """Apply the "mod" operation between "self" and "other"

        Args:
            y (Union[TensorWrappedPhiTensorPointer,MPCTensor,int,float,np.ndarray]) : second operand.

        Returns:
            Union[TensorWrappedPhiTensorPointer,MPCTensor] : Result of the operation.
        """
        return TensorWrappedPhiTensorPointer._apply_op(self, other, "__mod__")

    def __and__(
        self,
        other: Union[TensorWrappedPhiTensorPointer, MPCTensor, int, float, np.ndarray],
    ) -> Union[
        TensorWrappedPhiTensorPointer, TensorWrappedGammaTensorPointer, MPCTensor
    ]:
        """Apply the "and" operation between "self" and "other"

        Args:
            y (Union[TensorWrappedPhiTensorPointer,MPCTensor,int,float,np.ndarray]) : second operand.

        Returns:
            Union[TensorWrappedPhiTensorPointer,MPCTensor] : Result of the operation.
        """
        return TensorWrappedPhiTensorPointer._apply_op(self, other, "__and__")

    def __or__(
        self,
        other: Union[TensorWrappedPhiTensorPointer, MPCTensor, int, float, np.ndarray],
    ) -> Union[
        TensorWrappedPhiTensorPointer, TensorWrappedGammaTensorPointer, MPCTensor
    ]:
        """Apply the "or" operation between "self" and "other"

        Args:
            y (Union[TensorWrappedPhiTensorPointer,MPCTensor,int,float,np.ndarray]) : second operand.

        Returns:
            Union[TensorWrappedPhiTensorPointer,MPCTensor] : Result of the operation.
        """
        return TensorWrappedPhiTensorPointer._apply_op(self, other, "__or__")

    def __divmod__(
        self,
        other: Union[TensorWrappedPhiTensorPointer, MPCTensor, int, float, np.ndarray],
    ) -> Tuple[
        Union[
            TensorWrappedPhiTensorPointer, TensorWrappedGammaTensorPointer, MPCTensor
        ],
        Union[
            TensorWrappedPhiTensorPointer, TensorWrappedGammaTensorPointer, MPCTensor
        ],
    ]:
        """Apply the "divmod" operation between "self" and "other"

        Args:
            y (Union[TensorWrappedPhiTensorPointer,MPCTensor,int,float,np.ndarray]) : second operand.

        Returns:
            Union[TensorWrappedPhiTensorPointer,MPCTensor] : Result of the operation.
        """
        return self.divmod(other)

    def divmod(
        self,
        other: Union[TensorWrappedPhiTensorPointer, MPCTensor, int, float, np.ndarray],
    ) -> Tuple[
        Union[
            TensorWrappedPhiTensorPointer, TensorWrappedGammaTensorPointer, MPCTensor
        ],
        Union[
            TensorWrappedPhiTensorPointer, TensorWrappedGammaTensorPointer, MPCTensor
        ],
    ]:
        """Apply the "divmod" operation between "self" and "other"

        Args:
            y (Union[TensorWrappedPhiTensorPointer,MPCTensor,int,float,np.ndarray]) : second operand.

        Returns:
            Union[TensorWrappedPhiTensorPointer,MPCTensor] : Result of the operation.
        """
        return TensorWrappedPhiTensorPointer._apply_op(
            self, other, "__floordiv__"
        ), TensorWrappedPhiTensorPointer._apply_op(self, other, "__mod__")

    def sum(
        self,
        *args: Any,
        **kwargs: Any,
    ) -> Union[
        TensorWrappedPhiTensorPointer, MPCTensor, TensorWrappedGammaTensorPointer
    ]:
        """Apply the "sum" operation between "self" and "other"

        Args:
            y (Union[TensorWrappedPhiTensorPointer,MPCTensor,int,float,np.ndarray]) : second operand.

        Returns:
            Union[TensorWrappedPhiTensorPointer,MPCTensor] : Result of the operation.
        """
        return self._apply_self_tensor_op("sum", *args, **kwargs)

    def argmax(
        self,
        *args: Any,
        **kwargs: Any,
    ) -> Union[
        TensorWrappedPhiTensorPointer, MPCTensor, TensorWrappedGammaTensorPointer
    ]:
        """Apply the "argmax" operation on self

        Args:
            y (Union[TensorWrappedPhiTensorPointer,MPCTensor,int,float,np.ndarray]) : second operand.

        Returns:
            Union[TensorWrappedPhiTensorPointer,MPCTensor] : Result of the operation.
        """
        return self._apply_self_tensor_op("argmax", *args, **kwargs)

    def __abs__(
        self,
        *args: Any,
        **kwargs: Any,
    ) -> Union[
        TensorWrappedPhiTensorPointer, MPCTensor, TensorWrappedGammaTensorPointer
    ]:
        """Apply the "absolute" operation on self

        Args:
            y (Union[TensorWrappedPhiTensorPointer,MPCTensor,int,float,np.ndarray]) : second operand.

        Returns:
            Union[TensorWrappedPhiTensorPointer,MPCTensor] : Result of the operation.
        """
        return self._apply_self_tensor_op("__abs__", *args, **kwargs)

    def all(
        self,
        *args: Any,
        **kwargs: Any,
    ) -> Union[
        TensorWrappedPhiTensorPointer, MPCTensor, TensorWrappedGammaTensorPointer
    ]:
        """Apply the "all" operation on self

        Args:
            y (Union[TensorWrappedPhiTensorPointer,MPCTensor,int,float,np.ndarray]) : second operand.

        Returns:
            Union[TensorWrappedPhiTensorPointer,MPCTensor] : Result of the operation.
        """
        return self._apply_self_tensor_op("all", *args, **kwargs)

    def any(
        self,
        *args: Any,
        **kwargs: Any,
    ) -> Union[
        TensorWrappedPhiTensorPointer, MPCTensor, TensorWrappedGammaTensorPointer
    ]:
        """Apply the "any" operation on self

        Args:
            y (Union[TensorWrappedPhiTensorPointer,MPCTensor,int,float,np.ndarray]) : second operand.

        Returns:
            Union[TensorWrappedPhiTensorPointer,MPCTensor] : Result of the operation.
        """
        return self._apply_self_tensor_op("any", *args, **kwargs)

    def argmin(
        self,
        *args: Any,
        **kwargs: Any,
    ) -> Union[
        TensorWrappedPhiTensorPointer, MPCTensor, TensorWrappedGammaTensorPointer
    ]:
        """Apply the "argmin" operation on self

        Args:
            y (Union[TensorWrappedPhiTensorPointer,MPCTensor,int,float,np.ndarray]) : second operand.

        Returns:
            Union[TensorWrappedPhiTensorPointer,MPCTensor] : Result of the operation.
        """
        return self._apply_self_tensor_op("argmin", *args, **kwargs)

    def ptp(
        self,
        *args: Any,
        **kwargs: Any,
    ) -> Union[
        TensorWrappedPhiTensorPointer, MPCTensor, TensorWrappedGammaTensorPointer
    ]:
        """Apply the "ptp" operation between "self" and "other"

        Args:
            y (Union[TensorWrappedPhiTensorPointer,MPCTensor,int,float,np.ndarray]) : second operand.

        Returns:
            Union[TensorWrappedPhiTensorPointer,MPCTensor] : Result of the operation.
        """
        return self._apply_self_tensor_op("ptp", *args, **kwargs)

    def __getitem__(
        self, key: Union[int, bool, slice]
    ) -> TensorWrappedPhiTensorPointer:
        """Apply the getitem operation on "self"
        Args:
            y (Union[int,bool,slice]) : second operand.

        Returns:
            Union[TensorWrappedPhiTensorPointer,MPCTensor] : Result of the operation.
        """
        return self._apply_self_tensor_op("__getitem__", key)

    def zeros_like(
        self,
        *args: Any,
        **kwargs: Any,
    ) -> TensorWrappedPhiTensorPointer:
        """Apply the "zeros_like" operation on "self"

        Args:
            y (Union[TensorWrappedPhiTensorPointer,MPCTensor,int,float,np.ndarray]) : second operand.

        Returns:
            Union[TensorWrappedPhiTensorPointer,MPCTensor] : Result of the operation.
        """
        return self._apply_self_tensor_op("zeros_like", *args, **kwargs)

    def ones_like(
        self,
        *args: Any,
        **kwargs: Any,
    ) -> TensorWrappedPhiTensorPointer:
        """Apply the "ones_like" operation on "self"

        Args:
            y (Union[TensorWrappedPhiTensorPointer,MPCTensor,int,float,np.ndarray]) : second operand.

        Returns:
            Union[TensorWrappedPhiTensorPointer,MPCTensor] : Result of the operation.
        """
        return self._apply_self_tensor_op("ones_like", *args, **kwargs)

    def repeat(self, *args: Any, **kwargs: Any) -> TensorWrappedPhiTensorPointer:
        """Apply the "repeat" operation

        Args:
            y (Union[TensorWrappedPhiTensorPointer,MPCTensor,int,float,np.ndarray]) : second operand.

        Returns:
            Union[TensorWrappedPhiTensorPointer,MPCTensor] : Result of the operation.
        """
        return self._apply_self_tensor_op("repeat", *args, **kwargs)

    def var(self, *args: Any, **kwargs: Any) -> TensorWrappedPhiTensorPointer:
        """
        Compute the variance along the specified axis of the array elements, a measure of the spread of a distribution.
        The variance is computed for the flattened array by default, otherwise over the specified axis.

        Parameters

            axis: None or int or tuple of ints, optional
                Axis or axes along which the variance is computed.
                The default is to compute the variance of the flattened array.
                If this is a tuple of ints, a variance is performed over multiple axes, instead of a single axis or all
                the axes as before.

            ddof: int, optional
                “Delta Degrees of Freedom”: the divisor used in the calculation is N - ddof, where N represents the
                number of elements. By default ddof is zero.

            keepdims: bool, optional
                If this is set to True, the axes which are reduced are left in the result as dimensions with size one.
                With this option, the result will broadcast correctly against the input array.
                If the default value is passed, then keepdims will not be passed through to the var method of
                sub-classes of ndarray, however any non-default value will be. If the sub-class’ method does not
                implement keepdims any exceptions will be raised.

            where: array_like of bool, optional
                Elements to include in the variance. See reduce for details.
        """
        return self._apply_self_tensor_op("var", *args, **kwargs)

    def cumsum(self, *args: Any, **kwargs: Any) -> TensorWrappedPhiTensorPointer:
        """
        Return the cumulative sum of the elements along a given axis.

        Parameters
            axis: int, optional
                Axis along which the cumulative sum is computed. The default (None) is to compute the cumsum over the
                flattened array.
        Returns
            cumsum_along_axis: PhiTensor
                A new array holding the result is returned. The result has the same size as input, and the same shape as
                 a if axis is not None or a is 1-d.
        """
        return self._apply_self_tensor_op("cumsum", *args, **kwargs)

    def prod(self, *args: Any, **kwargs: Any) -> TensorWrappedPhiTensorPointer:
        """
        Return the product of array elements over a given axis.

        Parameters
            axis: None or int or tuple of ints, optional
                Axis or axes along which a product is performed.
                The default, axis=None, will calculate the product of all the elements in the input array.
                If axis is negative it counts from the last to the first axis.

                If axis is a tuple of ints, a product is performed on all of the axes specified in the tuple instead of
                a single axis or all the axes as before.

            keepdims: bool, optional
                If this is set to True, the axes which are reduced are left in the result as dimensions with size one.
                With this option, the result will broadcast correctly against the input array.

                If the default value is passed, then keepdims will not be passed through to the prod method of
                sub-classes of ndarray, however any non-default value will be. If the sub-class’ method does not
                implement keepdims any exceptions will be raised.

            initial: scalar, optional
                The starting value for this product. See reduce for details.

            where: array_like of bool, optional
                Elements to include in the product. See reduce for details.
        """
        return self._apply_self_tensor_op("prod", *args, **kwargs)

    def __pow__(self, *args: Any, **kwargs: Any) -> TensorWrappedPhiTensorPointer:
        """
        First array elements raised to powers from second array, element-wise.

        Raise each base in x1 to the positionally-corresponding power in x2.
        x1 and x2 must be broadcastable to the same shape.
        An integer type raised to a negative integer power will raise a ValueError.
        Negative values raised to a non-integral value will return nan.

        Parameters
            x2: array_like

                The exponents. If self.shape != x2.shape, they must be broadcastable to a common shape.

            where: array_like, optional

                This condition is broadcast over the input. At locations where the condition is True, the out array will
                 be set to the ufunc result.
                 Elsewhere, the out array will retain its original value.

            **kwargs
                For other keyword-only arguments, see the ufunc docs.

        Returns
            y: PhiTensorPointer
                The bases in the tensor raised to the exponents in x2. This is a scalar if both self and x2 are scalars.
        """
        return self._apply_self_tensor_op("__pow__", *args, **kwargs)

    def mean(self, *args: Any, **kwargs: Any) -> TensorWrappedPhiTensorPointer:
        """
        Compute the arithmetic mean along the specified axis.

        Returns the average of the array elements. The average is taken over the flattened array by default, otherwise
        over the specified axis.

        Parameters
            axis: None or int or tuple of ints, optional
                Axis or axes along which the means are computed. The default is to compute the mean of the flattened
                array.
        """
        return self._apply_self_tensor_op("mean", *args, **kwargs)

    def std(self, *args: Any, **kwargs: Any) -> TensorWrappedPhiTensorPointer:
        """
        Compute the standard deviation along the specified axis.
        Returns the standard deviation, a measure of the spread of a distribution, of the array elements.
        The standard deviation is computed for the flattened array by default, otherwise over the specified axis.

        Parameters
            axis: None or int or tuple of ints, optional
                Axis or axes along which the standard deviation is computed.
                The default is to compute the standard deviation of the flattened array.
                If this is a tuple of ints, a standard deviation is performed over multiple axes, instead of a single
                axis or all the axes as before.

            out: ndarray, optional
                Alternative output array in which to place the result. It must have the same shape as the expected
                output but the type (of the calculated values) will be cast if necessary.

            ddof: int, optional
                ddof = Delta Degrees of Freedom. By default ddof is zero.
                The divisor used in calculations is N - ddof, where N represents the number of elements.

            keepdims: bool, optional
                If this is set to True, the axes which are reduced are left in the result as dimensions with size one.
                With this option, the result will broadcast correctly against the input array.

                If the default value is passed, then keepdims will not be passed through to the std method of
                sub-classes of ndarray, however any non-default value will be. If the sub-class’ method does not
                implement keepdims any exceptions will be raised.

            where: array_like of bool, optional
                Elements to include in the standard deviation. See reduce for details.

        Returns

            standard_deviation: PhiTensor
        """

        attr_path_and_name = "syft.core.tensor.tensor.Tensor.std"
        result: TensorWrappedPhiTensorPointer
        # TODO: fix this
        data_subject = np.array(self.data_subject.std(*args, **kwargs))
        result = TensorWrappedPhiTensorPointer(
            data_subject=self.data_subject,
            min_vals=lazyrepeatarray(data=0, shape=data_subject.shape),
            max_vals=lazyrepeatarray(
                data=(self.max_vals.data - self.min_vals.data) / 2,
                shape=data_subject.shape,
            ),
            client=self.client,
        )

        # QUESTION can the id_at_location be None?
        result_id_at_location = getattr(result, "id_at_location", None)

        if result_id_at_location is not None:
            # first downcast anything primitive which is not already PyPrimitive
            (
                downcast_args,
                downcast_kwargs,
            ) = lib.python.util.downcast_args_and_kwargs(args=args, kwargs=kwargs)

            # then we convert anything which isnt a pointer into a pointer
            pointer_args, pointer_kwargs = pointerize_args_and_kwargs(
                args=downcast_args,
                kwargs=downcast_kwargs,
                client=self.client,
                gc_enabled=False,
            )

            cmd = RunClassMethodAction(
                path=attr_path_and_name,
                _self=self,
                args=pointer_args,
                kwargs=pointer_kwargs,
                id_at_location=result_id_at_location,
                address=self.client.address,
            )
            self.client.send_immediate_msg_without_reply(msg=cmd)

        inherit_tags(
            attr_path_and_name=attr_path_and_name,
            result=result,
            self_obj=self,
            args=[],
            kwargs={},
        )

        # TODO: fix this
        result.public_shape = data_subject.shape
        result.public_dtype = self.public_dtype
        return result

    def cumprod(self, *args: Any, **kwargs: Any) -> TensorWrappedPhiTensorPointer:
        """
        Return the cumulative product of the elements along a given axis.

        Parameters
            axis: int, optional
                Axis along which the cumulative product is computed. The default (None) is to compute the cumprod over
                the flattened array.
        Returns
            cumprod_along_axis: PhiTensor
                A new array holding the result is returned. The result has the same size as input, and the same shape as
                 a if axis is not None or a is 1-d.
        """
        return self._apply_self_tensor_op("cumprod", *args, **kwargs)

    def take(self, *args: Any, **kwargs: Any) -> TensorWrappedPhiTensorPointer:
        """
        Take elements from an array along an axis.

        When axis is not None, this function does the same thing as “fancy” indexing (indexing arrays using arrays);
        however, it can be easier to use if you need elements along a given axis.
        A call such as np.take(arr, indices, axis=3) is equivalent to arr[:,:,:,indices,...].

        Explained without fancy indexing, this is equivalent to the following use of ndindex, \
        which sets each of ii, jj, and kk to a tuple of indices:

            Ni, Nk = a.shape[:axis], a.shape[axis+1:]
            Nj = indices.shape
            for ii in ndindex(Ni):
                for jj in ndindex(Nj):
                    for kk in ndindex(Nk):
                        out[ii + jj + kk] = a[ii + (indices[jj],) + kk]

        Parameters
            indices: array_like (Nj…)
                The indices of the values to extract.

            axis: int, optional
                The axis over which to select values. By default, the flattened input array is used.

            mode: {‘raise’, ‘wrap’, ‘clip’}, optional
                Specifies how out-of-bounds indices will behave.

                * ‘raise’ – raise an error (default)

                * ‘wrap’ – wrap around

                * ‘clip’ – clip to the range

                ‘clip’ mode means that all indices that are too large are replaced by the index
                that addresses the last element along that axis.
                Note that this disables indexing with negative numbers.

        Returns
            out: PhiTensor
                The returned array has the same type as a.
        """
        return self._apply_self_tensor_op("take", *args, **kwargs)

    def flatten(self, *args: Any, **kwargs: Any) -> TensorWrappedPhiTensorPointer:
        """
        Return a copy of the array collapsed into one dimension.

        Parameters
            order: {‘C’, ‘F’, ‘A’, ‘K’}, optional
                ‘C’ means to flatten in row-major (C-style) order.
                ‘F’ means to flatten in column-major (Fortran- style) order.
                ‘A’ means to flatten in column-major order if a is Fortran contiguous in memory,
                   row-major order otherwise.
                ‘K’ means to flatten a in the order the elements occur in memory.
                The default is ‘C’.

        Returns
            y: PhiTensor
                A copy of the input array, flattened to one dimension.
        """
        return self._apply_self_tensor_op("flatten", *args, **kwargs)

    def ravel(self, *args: Any, **kwargs: Any) -> TensorWrappedPhiTensorPointer:
        """
        Return a contiguous flattened array.

        A 1-D array, containing the elements of the input, is returned. A copy is made only if needed.

        As of NumPy 1.10, the returned array will have the same type as the input array.
        (for example, a masked array will be returned for a masked array input)
        Parameters
            order: {‘C’,’F’, ‘A’, ‘K’}, optional
                The elements of a are read using this index order.
                ‘C’ means to index the elements in row-major,
                C-style order, with the last axis index changing fastest, back to the first axis index
                changing slowest.
                ‘F’ means to index the elements in column-major, Fortran-style order, with
                the first index changing fastest,
                and the last index changing slowest.
                Note that the ‘C’ and ‘F’ options take no account of the memory layout of the underlying array,
                and only refer to the order of axis indexing.
                ‘A’ means to read the elements in Fortran-like index order if a is Fortran contiguous in memory,
                C-like order otherwise.
                ‘K’ means to read the elements in the order they occur in memory, except for reversing the data
                when strides are negative.
                By default, ‘C’ index order is used.

        Returns:
            y: PhiTensor
                y is an array of the same subtype as a, with shape (a.size,).
                Note that matrices are special cased for backward compatibility, if a is a matrix,
                then y is a 1-D ndarray.
        """
        return self._apply_self_tensor_op("ravel", *args, **kwargs)

    def compress(self, *args: Any, **kwargs: Any) -> TensorWrappedPhiTensorPointer:
        """
        Return selected slices of an array along given axis.

        When working along a given axis, a slice along that axis is returned in output
        for each index where condition evaluates to True. When working on a 1-D array,
        compress is equivalent to extract.

        Parameters
            condition: 1-D array of bools
                Array that selects which entries to return. If len(condition) is less than the
                 size of a along the given axis,
                then output is truncated to the length of the condition array.

            axis: int, optional
                Axis along which to take slices. If None (default), work on the flattened array.

        Returns:
            compressed_array: PhiTensor
                A copy of a without the slices along axis for which condition is false.
        """
        return self._apply_self_tensor_op("compress", *args, **kwargs)

    def squeeze(self, *args: Any, **kwargs: Any) -> TensorWrappedPhiTensorPointer:
        """
        Remove axes of length one from a.

        Parameters
            axis: None or int or tuple of ints, optional
                Selects a subset of the entries of length one in the shape.
                If an axis is selected with shape entry greater than one, an error is raised.

        Returns:
            squeezed: PhiTensor
                The input array, but with all or a subset of the dimensions of length 1 removed.
                This is always a itself or a view into a.
                Note that if all axes are squeezed, the result is a 0d array and not a scalar.
        """
        return self._apply_self_tensor_op("squeeze", *args, **kwargs)

    def trace(self, *args: Any, **kwargs: Any) -> TensorWrappedPhiTensorPointer:
        """
        Return the sum along diagonals of the array.

        If a is 2-D, the sum along its diagonal with the given offset is returned,
        i.e., the sum of elements a[i,i+offset] for all i.

        If a has more than two dimensions, then the axes specified by axis1 and axis2 are used to determine the 2-D
        sub-arrays whose traces are returned. The shape of the resulting array is the same as that of a with axis1 and
        axis2 removed.

        Parameters

            offset: int, optional
                Offset of the diagonal from the main diagonal. Can be both positive and negative. Defaults to 0.

            axis1, axis2: int, optional
                Axes to be used as the first and second axis of the 2-D sub-arrays from which the diagonals should be
                taken. Defaults are the first two axes of a.

        Returns

            Union[TensorWrappedPhiTensorPointer,MPCTensor] : Result of the operation.
                If a is 2-D, the sum along the diagonal is returned.
                If a has larger dimensions, then an array of sums along diagonals is returned.

        """
        return self._apply_self_tensor_op("trace", *args, **kwargs)

    def min(self, *args: Any, **kwargs: Any) -> TensorWrappedPhiTensorPointer:
        """
        Return the minimum of an array or minimum along an axis.

        Parameters
            axis: None or int or tuple of ints, optional
                Axis or axes along which to operate. By default, flattened input is used.
                If this is a tuple of ints, the minimum is selected over multiple axes,
                instead of a single axis or all the axes as before.

        Returns
            a_min: PhiTensor
                Minimum of a.
                If axis is None, the result is a scalar value.
                If axis is given, the result is an array of dimension a.ndim - 1.
        """
        return self._apply_self_tensor_op("min", *args, **kwargs)

    def max(self, *args: Any, **kwargs: Any) -> TensorWrappedPhiTensorPointer:
        """
        Return the maximum of an array or along an axis.

        Parameters
            axis: None or int or tuple of ints, optional
                Axis or axes along which to operate. By default, flattened input is used.
                If this is a tuple of ints, the minimum is selected over multiple axes,
                instead of a single axis or all the axes as before.

        Returns
            a_max: PhiTensor
                Maximum of a.
                If axis is None, the result is a scalar value.
                If axis is given, the result is an array of dimension a.ndim - 1.
        """
        return self._apply_self_tensor_op("max", *args, **kwargs)

    def sort(self, *args: Any, **kwargs: Any) -> TensorWrappedPhiTensorPointer:
        """
        Return a sorted copy of an array.

        Parameters

            a: array_like
                Array to be sorted.

            axis: int or None, optional
                Axis along which to sort. If None, the array is flattened before sorting.
                The default is -1, which sorts along the last axis.

            kind{‘quicksort’, ‘mergesort’, ‘heapsort’, ‘stable’}, optional
                Sorting algorithm. The default is ‘quicksort’.
                Note that both ‘stable’ and ‘mergesort’ use timsort or radix sort under the covers and, in general,
                the actual implementation will vary with data type. The ‘mergesort’ option is retained for backwards
                compatibility.

                Changed in version 1.15.0.: The ‘stable’ option was added.

            order: str or list of str, optional
                When a is an array with fields defined, this argument specifies which fields to compare first, second,
                etc. A single field can be specified as a string, and not all fields need be specified, but unspecified
                 fields will still be used, in the order in which they come up in the dtype, to break ties.

        Please see docs here: https://numpy.org/doc/stable/reference/generated/numpy.sort.html
        """
        return self._apply_self_tensor_op("sort", *args, **kwargs)

    def argsort(self, *args: Any, **kwargs: Any) -> TensorWrappedPhiTensorPointer:
        """
        Returns the indices that would sort an array.

        Perform an indirect sort along the given axis using the algorithm specified by the kind keyword.
        It returns an array of indices of the same shape as a that index data along the given axis in sorted order.

        Parameters
            axis: int or None, optional
                Axis along which to sort. The default is -1 (the last axis). If None, the flattened array is used.
            kind: {‘quicksort’, ‘mergesort’, ‘heapsort’, ‘stable’}, optional
                Sorting algorithm. The default is ‘quicksort’. Note that both ‘stable’ and ‘mergesort’ use timsort
                under the covers and, in general, the actual implementation will vary with data type. The ‘mergesort’
                option is retained for backwards compatibility.
            order: str or list of str, optional
                When a is an array with fields defined, this argument specifies which fields to compare 1st, 2nd, etc.
                A single field can be specified as a string, and not all fields need be specified, but unspecified
                fields will still be used, in the order in which they come up in the dtype, to break ties.

        Returns
            index_array: ndarray, int
                Array of indices that sort a along the specified axis. If a is one-dimensional, a[index_array] yields a
                sorted a. More generally, np.take_along_axis(a, index_array, axis=axis) always yields the sorted a,
                irrespective of dimensionality.
        """
        return self._apply_self_tensor_op("argsort", *args, **kwargs)

    def diagonal(self, *args: Any, **kwargs: Any) -> TensorWrappedPhiTensorPointer:
        """
        Return the sum along diagonals of the array.

        Return specified diagonals.
        If a is 2-D, returns the diagonal of a with the given offset, i.e., the collection of
        elements of the form a[i, i+offset].

        If a has more than two dimensions, then the axes specified by axis1 and axis are used
        to determine the 2-D sub-array whose diagonal is returned.  The shape of the resulting
        array can be determined by removing axis1 and axis2 and appending an index to the right
        equal to the size of the resulting diagonals.

        Parameters

            offset: int, optional
                Offset of the diagonal from the main diagonal.  Can be positive or negative.
                Defaults to main diagonal (0).
            axis1, axis2: int, optional
                Axis to be used as the first axis of the 2-D sub-arrays from which the diagonals
                should be taken. Defaults are the first two axes of a.

        Returns
            array_of_diagonals : Union[TensorWrappedPhiTensorPointer,MPCTensor]
                If a is 2-D, then a 1-D array containing the diagonal and of the same type as a
                is returned unless a is a matrix, in which casea 1-D array rather than a (2-D)
                matrix is returned in order to maintain backward compatibility.

                If a.ndim > 2, then the dimensions specified by axis1 and axis2 are removed,
                and a new axis inserted at the end corresponding to the diagonal.
        """
        return self._apply_self_tensor_op("diagonal", *args, **kwargs)

    def clip(
        self,
        *args: Any,
        **kwargs: Any,
    ) -> TensorWrappedPhiTensorPointer:
        """
        Clip (limit) the values in an array.

        Parameters
            a : array_like
                Array containing elements to clip.
            a_min, a_max : array_like or None
                Minimum and maximum value. If None, clipping is not performed on
                the corresponding edge. Only one of a_min and a_max may be
                None. Both are broadcast against a.
        Returns:
            Union[TensorWrappedPhiTensorPointer,MPCTensor] : Result of the operation.
        """
        return self._apply_self_tensor_op("clip", *args, **kwargs)

    def choose(
        self,
        *args: Any,
        **kwargs: Any,
    ) -> TensorWrappedPhiTensorPointer:
        """
        Construct an array from an index array and a list of arrays to choose from.

        First of all, if confused or uncertain, definitely look at the Examples - in its full generality,
        this function is less simple than it might seem from the following code description
        (below ndi = numpy.lib.index_tricks):

        np.choose(a,c) == np.array([c[a[I]][I] for I in ndi.ndindex(a.shape)]).

        But this omits some subtleties. Here is a fully general summary:

        Given an “index” array (a) of integers and a sequence of n arrays (choices), a and each choice array are first
        broadcast, as necessary, to arrays of a common shape; calling these Ba and Bchoices[i], i = 0,…,n-1 we have that
         necessarily, Ba.shape == Bchoices[i].shape for each i. Then, a new array with shape Ba.shape is created
         as follows:

            if mode='raise' (the default), then, first of all, each element of a (and thus Ba) must be in the range
            [0, n-1]; now, suppose that i (in that range) is the value at the (j0, j1, ..., jm) position in Ba -
            then the value at the same position in the new array is the value in Bchoices[i] at that same position;

            if mode='wrap', values in a (and thus Ba) may be any (signed) integer; modular arithmetic is used to map
            integers outside the range [0, n-1] back into that range; and then the new array is constructed as above;

            if mode='clip', values in a (and thus Ba) may be any (signed) integer; negative integers are mapped to 0;
            values greater than n-1 are mapped to n-1; and then the new array is constructed as above.

        Parameters

            choices: sequence of arrays
                Choice arrays. a and all of the choices must be broadcastable to the same shape. If choices is itself an
                 array (not recommended), then its outermost dimension (i.e., the one corresponding to choices.shape[0])
                  is taken as defining the “sequence”.

            out: array, optional
                If provided, the result will be inserted into this array. It should be of the appropriate shape and
                dtype. Note that out is always buffered if mode='raise'; use other modes for better performance.

            mode{‘raise’ (default), ‘wrap’, ‘clip’}, optional
                Specifies how indices outside [0, n-1] will be treated:
                        ‘raise’ : an exception is raised
                        ‘wrap’ : value becomes value mod n
                        ‘clip’ : values < 0 are mapped to 0, values > n-1 are mapped to n-1

        Returns
            merged_array: PhiTensor
                The merged result.

        Raises
            ValueError: shape mismatch
                If a and each choice array are not all broadcastable to the same shape.

        """
        return self._apply_self_tensor_op("choose", *args, **kwargs)


    @property
    def T(self) -> TensorWrappedPhiTensorPointer:
        # We always maintain a Tensor hierarchy Tensor ---> PT--> Actual Data
        attr_path_and_name = "syft.core.tensor.tensor.Tensor.T"

        result = TensorWrappedPhiTensorPointer(
            data_subject=self.data_subject,
            min_vals=self.min_vals.transpose(),
            max_vals=self.max_vals.transpose(),
            client=self.client,
        )

        # QUESTION can the id_at_location be None?
        result_id_at_location = getattr(result, "id_at_location", None)

        if result_id_at_location is not None:
            # first downcast anything primitive which is not already PyPrimitive
            (
                downcast_args,
                downcast_kwargs,
            ) = lib.python.util.downcast_args_and_kwargs(args=[], kwargs={})

            # then we convert anything which isnt a pointer into a pointer
            pointer_args, pointer_kwargs = pointerize_args_and_kwargs(
                args=downcast_args,
                kwargs=downcast_kwargs,
                client=self.client,
                gc_enabled=False,
            )

            cmd = GetOrSetPropertyAction(
                path=attr_path_and_name,
                id_at_location=result_id_at_location,
                address=self.client.address,
                _self=self,
                args=pointer_args,
                kwargs=pointer_kwargs,
                action=PropertyActions.GET,
                map_to_dyn=False,
            )
            self.client.send_immediate_msg_without_reply(msg=cmd)

        inherit_tags(
            attr_path_and_name=attr_path_and_name,
            result=result,
            self_obj=self,
            args=[],
            kwargs={},
        )

        result_public_shape = np.empty(self.public_shape).T.shape

        result.public_shape = result_public_shape
        result.public_dtype = self.public_dtype

        return result

    def to_local_object_without_private_data_child(self) -> PhiTensor:
        """Convert this pointer into a partial version of the PhiTensor but without
        any of the private data therein."""
        # relative
        from ..tensor import Tensor

        public_shape = getattr(self, "public_shape", None)
        public_dtype = getattr(self, "public_dtype", None)
        return Tensor(
            child=PhiTensor(
                child=FixedPrecisionTensor(value=np.empty(self.data_subject.shape)), # TODO 0.7: fix this
                data_subject=self.data_subject,
                min_vals=self.min_vals,  # type: ignore
                max_vals=self.max_vals,  # type: ignore
            ),
            public_shape=public_shape,
            public_dtype=public_dtype,
        )

    def transpose(self, *args: Any, **kwargs: Any) -> TensorWrappedPhiTensorPointer:
        """
        Reverse or permute the axes of an array; returns the modified array.

        Returns
            p: ndarray
                array with its axes permuted. A view is returned whenever possible.
        """
        return self._apply_self_tensor_op("transpose", *args, **kwargs)

    def resize(self, *args: Any, **kwargs: Any) -> TensorWrappedPhiTensorPointer:
        """
        Return a new array with the specified shape.

        Parameters
            new_shape: int or tuple of int
                Shape of resized array.

        Returns
            reshaped_array: ndarray
                The new array is formed from the data in the old array,
                repeated if necessary to fill out the required number of elements.
                The data are repeated iterating over the array in C-order.

        """
        return self._apply_self_tensor_op("resize", *args, **kwargs)

    def reshape(self, *args: Any, **kwargs: Any) -> TensorWrappedPhiTensorPointer:
        """
        Gives a new shape to an array without changing its data.

        Parameters
            new_shape: int or tuple of int
                The new shape should be compatible with the original shape. If an integer, then the result will
                be a 1-D array of that length. One shape dimension can be -1. In this case,
                the value is inferred from the length of the array and remaining dimensions.

        Returns
            reshaped_array: ndarray
                This will be a new view object if possible; otherwise, it will be a copy.
                Note there is no guarantee of the memory layout (C- or Fortran- contiguous) of the returned array.
        """
        return self._apply_self_tensor_op("reshape", *args, **kwargs)


@implements(TensorWrappedPhiTensorPointer, np.zeros_like)
def zeros_like(
    tensor: TensorWrappedPhiTensorPointer,
    *args: Any,
    **kwargs: Any,
) -> TensorWrappedPhiTensorPointer:
    return tensor.zeros_like(*args, **kwargs)


@implements(TensorWrappedPhiTensorPointer, np.ones_like)
def ones_like(
    tensor: TensorWrappedPhiTensorPointer,
    *args: Any,
    **kwargs: Any,
) -> TensorWrappedPhiTensorPointer:
    return tensor.ones_like(*args, **kwargs)

def dispatch_tensor(*tensors: Union[PhiTensor, GammaTensor, AcceptableSimpleType], child_func: Callable, min_func: Callable, max_func: Callable, original_func: Callable) -> Union[PhiTensor, GammaTensor]:
    def cast_to_gamma(tensor):
        if isinstance(tensor, PhiTensor):
            return tensor.gamma
        return tensor
    def check_phi_or_constant(tensor):
        return is_acceptable_simple_type(tensor) or isinstance(tensor, PhiTensor)

    def extract_attribute_or_self(tensor, field):
        if hasattr(tensor, field):
            return getattr(tensor, field)
        if field != "data_subject":
            return tensor

    childs = [extract_attribute_or_self(tensor, "child") for tensor in tensors]

    if all(map(check_phi_or_constant, tensors)):
        min_values = [extract_attribute_or_self(tensor, "min_vals") for tensor in tensors]
        max_values = [extract_attribute_or_self(tensor, "max_vals") for tensor in tensors]
        data_subject = [extract_attribute_or_self(tensor, "data_subject") for tensor in tensors]
        data_subject = [ds for ds in data_subject if ds is not None]
        
        if len(set(data_subject)) > 1:
            return original_func(*map(cast_to_gamma, tensors))

        return PhiTensor(
            child=child_func(childs),
            min_vals=min_func(min_values),
            max_vals=max_func(max_values),
            data_subject=tensors[0].data_subject,
        )

    return original_func(*map(cast_to_gamma, tensors))


@serializable(capnp_bytes=True)
class PhiTensor(PassthroughTensor):
    PointerClassOverride = TensorWrappedPhiTensorPointer
    # __attr_allowlist__ = ["child", "min_vals", "max_vals", "data_subject"]
    __slots__ = (
        "child",
        "min_vals",
        "max_vals",
        "data_subject",
    )

    def __init__(
        self,
        child: Union[Sequence, NDArray],
        data_subject: DataSubject,
        min_vals: Union[np.ndarray, lazyrepeatarray],
        max_vals: Union[np.ndarray, lazyrepeatarray],
    ) -> None:
        super().__init__(child)

        # lazyrepeatarray matching the shape of child
        if not isinstance(min_vals, lazyrepeatarray):
            min_vals = lazyrepeatarray(data=min_vals, shape=child.shape)  # type: ignore
        if not isinstance(max_vals, lazyrepeatarray):
            max_vals = lazyrepeatarray(data=max_vals, shape=child.shape)  # type: ignore
        self.min_vals = min_vals
        self.max_vals = max_vals

        self.data_subject = data_subject
        self.id = UID()

    def reconstruct(self, state):
        return state[self.id]

    @property
    def proxy_public_kwargs(self) -> Dict[str, Any]:
        return {
            "min_vals": self.min_vals,
            "max_vals": self.max_vals,
            "data_subject": self.data_subject,
        }

    @property
    def gamma(self) -> GammaTensor:
        """Property to cast this tensor into a GammaTensor"""
        return self.create_gamma()

    def copy(self, order: Optional[str] = "K") -> PhiTensor:
        """Return copy of the given object"""

        return PhiTensor(
            child=self.child.copy(order=order),
            min_vals=self.min_vals.copy(order=order),
            max_vals=self.max_vals.copy(order=order),
            data_subject=self.data_subject,
        )

    def take(
        self,
        indices: ArrayLike,
        axis: Optional[int] = None,
        out: Optional[np.ndarray] = None,
        mode: str = "raise",
    ) -> PhiTensor:
        """Take elements from an array along an axis."""
        out_child = self.child.take(indices, axis=axis, mode=mode, out=out)
        return PhiTensor(
            child=out_child,
            min_vals=lazyrepeatarray(data=self.min_vals.data, shape=out_child.shape),
            max_vals=lazyrepeatarray(data=self.max_vals.data, shape=out_child.shape),
            data_subject=self.data_subject,
        )

    def put(
        self,
        ind: ArrayLike,
        v: ArrayLike,
        mode: str = "raise",
    ) -> PhiTensor:
        """Replaces specified elements of an array with given values.
        The indexing works on the flattened target array. put is roughly equivalent to:
            a.flat[ind] = v
        """
        if self.min_vals.data > min(v) or self.max_vals.data < max(v):
            raise Exception("The v values must be within the data bounds")

        out_child = self.child
        out_child.put(ind, v, mode=mode)
        return PhiTensor(
            child=out_child,
            min_vals=self.min_vals,
            max_vals=self.max_vals,
            data_subject=self.data_subject,
        )

    def ptp(
        self,
        axis: Optional[Union[int, Tuple[int, ...]]] = None,
    ) -> PhiTensor:
        out_child = self.child.ptp(axis=axis)

        argmin = self.child.argmin(axis=axis)
        argmax = self.child.argmax(axis=axis)

        if axis is None:
            max_indices = np.unravel_index(argmax, shape=self.child.shape)
            min_indices = np.unravel_index(argmin, shape=self.child.shape)
        else:
            max_indices = np.array([argmax])
            min_indices = np.array([argmin])

        return PhiTensor(
            child=out_child,
            min_vals=lazyrepeatarray(data=0, shape=out_child.shape),
            max_vals=lazyrepeatarray(
                data=self.max_vals.data - self.min_vals.data, shape=out_child.shape
            ),
            data_subject=self.data_subject,
        )

    def __mod__(self, other: SupportedChainType) -> Union[PhiTensor, GammaTensor]:

        # if the tensor being added is also private
        if isinstance(other, PhiTensor):
            if self.data_subject != other.data_subject:
                return self.gamma % other.gamma
            else:
                out_child = self.child % other.child
                return PhiTensor(
                    child=self.child % other.child,
                    data_subject=self.data_subject,
                    min_vals=lazyrepeatarray(
                        data=min(0, other.min_vals.data), shape=out_child.shape
                    ),
                    max_vals=lazyrepeatarray(
                        data=max(0, other.max_vals.data), shape=out_child.shape
                    ),
                )

        # if the tensor being added is a public tensor / int / float / etc.
        elif is_acceptable_simple_type(other):

            if isinstance(other, np.ndarray):
                max_vals = lazyrepeatarray(
                    data=max(0, other.max()), shape=self.child.shape
                )
                min_vals = lazyrepeatarray(
                    data=min(0, other.min()), shape=self.child.shape
                )
            else:
                max_vals = lazyrepeatarray(data=max(0, other), shape=self.child.shape)
                min_vals = lazyrepeatarray(data=min(0, other), shape=self.child.shape)

            return PhiTensor(
                child=self.child % other,
                min_vals=min_vals,
                max_vals=max_vals,
                data_subject=self.data_subject,
            )

        elif isinstance(other, GammaTensor):
            return self.gamma % other
        else:
            print("Type is unsupported:" + str(type(other)))
            raise NotImplementedError

    def any(
        self,
        axis: Optional[Union[int, Tuple[int, ...]]] = None,
        keepdims: Optional[bool] = False,
        where: Optional[ArrayLike] = None,
    ) -> PhiTensor:
        # TODO: properly define data subjects and
        # figure out if it is not a privacy violation to return bool
        if where is None:
            out_child = np.array(self.child.any(axis=axis, keepdims=keepdims))
        else:
            out_child = np.array(
                self.child.any(axis=axis, keepdims=keepdims, where=where)
            )
<<<<<<< HEAD
=======
            new_data_subjects = np.add.reduce(
                self.data_subjects,
                axis=axis,
                keepdims=keepdims,
                initial=DataSubjectArray(),
                where=where,
            )
>>>>>>> 03e7d570

        return PhiTensor(
            child=out_child,
            min_vals=lazyrepeatarray(data=0, shape=out_child.shape),
            max_vals=lazyrepeatarray(data=1, shape=out_child.shape),
            data_subject=self.data_subject,
        )

    def all(
        self,
        axis: Optional[Union[int, Tuple[int, ...]]] = None,
        keepdims: Optional[bool] = False,
        where: Optional[ArrayLike] = None,
    ) -> PhiTensor:
        # TODO: properly define data subjects
        if where is None:
            out_child = np.array(self.child.all(axis=axis, keepdims=keepdims))
        else:
            out_child = np.array(
                self.child.all(axis=axis, keepdims=keepdims, where=where)
            )
<<<<<<< HEAD
=======
            new_data_subjects = np.add.reduce(
                self.data_subjects,
                axis=axis,
                keepdims=keepdims,
                initial=DataSubjectArray(),
                where=where,
            )
>>>>>>> 03e7d570

        return PhiTensor(
            child=out_child,
            min_vals=lazyrepeatarray(data=0, shape=out_child.shape),
            max_vals=lazyrepeatarray(data=1, shape=out_child.shape),
            data_subject=self.data_subject,
        )

    def __and__(self, other: SupportedChainType) -> Union[PhiTensor, GammaTensor]:
        # if the tensor being added is also private
        if isinstance(other, PhiTensor):
            if self.data_subject != other.data_subject:
                return self.gamma & other.gamma
            else:
                child = self.child & other.child
                other_min, other_max = other.min_vals.data, other.max_vals.data

        # if the tensor being added is a public tensor / int / float / etc.
        elif is_acceptable_simple_type(other):
            child = self.child & other
            if isinstance(other, np.ndarray):
                other_min, other_max = other.min(), other.max()
            else:
                other_min, other_max = other, other

        elif isinstance(other, GammaTensor):
            return self.gamma & other
        else:
            print("Type is unsupported:" + str(type(other)))
            raise NotImplementedError

        # TODO: should modify for a tighter found for and
        _max_vals = int(max(self.max_vals.data.max(), other_max))
        _min = int(min(self.min_vals.data.min(), other_min))
        if self.min_vals.data < 0 and other_min < 0:
            _min_vals = -(2 ** _min.bit_length())
        else:
            _min_vals = min(0, _min)

        return PhiTensor(
            child=child,
            data_subject=self.data_subject,
            min_vals=lazyrepeatarray(data=_min_vals, shape=child.shape),
            max_vals=lazyrepeatarray(data=_max_vals, shape=child.shape),
        )

    def __or__(self, other: SupportedChainType) -> Union[PhiTensor, GammaTensor]:
        # if the tensor being added is also private
        if isinstance(other, PhiTensor):
            if self.data_subject != other.data_subject:
                return self.gamma | other.gamma
            else:
                child = self.child | other.child
                other_min, other_max = other.min_vals.data, other.max_vals.data

        # if the tensor being added is a public tensor / int / float / etc.
        elif is_acceptable_simple_type(other):
            if isinstance(other, np.ndarray):
                other_min, other_max = other.min(), other.max()
            else:
                other_min, other_max = other, other
            child = self.child | other

        elif isinstance(other, GammaTensor):
            return self.gamma | other
        else:
            print("Type is unsupported:" + str(type(other)))
            raise NotImplementedError

        # TODO: should modify for a tighter found for or
        _max = int(max(self.max_vals.data, other_max))
        _min_vals = min(self.min_vals.data, other_min)
        _max_vals = (2 ** (_max).bit_length()) - 1

        return PhiTensor(
            child=child,
            min_vals=lazyrepeatarray(data=_min_vals, shape=child.shape),
            max_vals=lazyrepeatarray(data=_max_vals, shape=child.shape),
            data_subject=self.data_subject,
        )

    def copy_with(self, child: np.ndarray) -> PhiTensor:
        new_tensor = self.copy()
        new_tensor.child = child
        return new_tensor

    def __getitem__(self, item: Union[str, int, slice, PassthroughTensor]) -> PhiTensor:
        if isinstance(item, PassthroughTensor):
            data = self.child[item.child]
            return PhiTensor(
                child=data,
                min_vals=lazyrepeatarray(data=data, shape=data.shape),
                max_vals=lazyrepeatarray(data=data, shape=data.shape),
                data_subject=self.data_subject,
            )
        else:
            data = self.child[item]
            return PhiTensor(
                child=data,
                min_vals=lazyrepeatarray(data=data, shape=data.shape),
                max_vals=lazyrepeatarray(data=data, shape=data.shape),
                data_subject=self.data_subject,
            )

    def zeros_like(
        self,
        *args: Any,
        **kwargs: Any,
    ) -> Union[PhiTensor, GammaTensor]:
        # TODO: Add support for axes arguments later
        min_vals = self.min_vals.zeros_like(*args, **kwargs)
        max_vals = self.max_vals.zeros_like(*args, **kwargs)

        child = (
            np.zeros_like(self.child, *args, **kwargs)
            if isinstance(self.child, np.ndarray)
            else self.child.zeros_like(*args, **kwargs)
        )

        return PhiTensor(
            child=child,
            min_vals=min_vals,
            max_vals=max_vals,
            data_subject=self.data_subject,
        )

    def __setitem__(
        self,
        key: Union[int, slice, NDArray],
        value: Union[PhiTensor, GammaTensor, np.ndarray],
    ) -> Union[PhiTensor, GammaTensor]:
        if isinstance(value, PhiTensor):
            self.child[key] = value.child
            minv = value.child.min()
            maxv = value.child.max()

            if minv < self.min_vals.data.min():
                self.min_vals.data = minv

            if maxv > self.max_vals.data.max():
                self.max_vals.data = maxv

            gamma_output = self.gamma
            gamma_output[key] = value.gamma
            return gamma_output

        elif isinstance(value, GammaTensor):
            gamma = self.gamma
            gamma[key] = value
            return gamma
        elif isinstance(value, np.ndarray):
            self.child[key] = value
            minv = value.min()
            maxv = value.max()

            if minv < self.min_vals.data.min():
                self.min_vals.data = minv

            if maxv > self.max_vals.data.max():
                self.max_vals.data = maxv

            return PhiTensor(
                child=self.child,
                data_subject=self.data_subject,
                min_vals=self.min_vals,
                max_vals=self.max_vals,
            )
        else:
            raise NotImplementedError

    def __abs__(self) -> PhiTensor:
        data = self.child
        output = np.abs(data)

        min_val = abs(self.min_vals.data)
        max_val = abs(self.max_vals.data)

        new_min_val = min(min_val, max_val)
        new_max_val = max(min_val, max_val)

        return PhiTensor(
            child=output,
            data_subject=self.data_subject,
            min_vals=lazyrepeatarray(data=new_min_val, shape=output.shape),
            max_vals=lazyrepeatarray(data=new_max_val, shape=output.shape),
        )

    def argmax(
        self,
        axis: Optional[int] = None,
    ) -> PhiTensor:
        child = self.child.argmax(axis=axis)
        if axis is None:
            max_value = self.child.size - 1
        else:
            max_value = np.size(self.child, axis=axis) - 1
            
        return PhiTensor(
            child=child,
            data_subject=self.data_subject,
            min_vals=lazyrepeatarray(data=0, shape=child.shape),
            max_vals=lazyrepeatarray(data=max_value, shape=child.shape),
        )

    def argmin(
        self,
        axis: Optional[int] = None,
    ) -> PhiTensor:
        child = self.child.argmin(axis=axis)
        if axis is None:
            max_value = self.child.size - 1
        else:
            max_value = np.size(self.child, axis=axis) - 1
            
        return PhiTensor(
            child=child,
            data_subject=self.data_subject,
            min_vals=lazyrepeatarray(data=0, shape=child.shape),
            max_vals=lazyrepeatarray(data=max_value, shape=child.shape),
        )

    def reshape(self, *shape: Tuple[int, ...]) -> PhiTensor:

        data = self.child
        output_data = np.reshape(data, *shape)
        return PhiTensor(
            child=output_data,
            data_subject=self.data_subject,
            min_vals=lazyrepeatarray(data=self.min_vals.data, shape=output_data.shape),
            max_vals=lazyrepeatarray(data=self.max_vals.data, shape=output_data.shape),
        )

    def pad(self, width: int, padding_mode: str = "reflect") -> PhiTensor:
        data = self.child

        if padding_mode == "reflect":
            pad_left = pad_right = pad_top = pad_bottom = width
            # RGB image
            if len(data.shape) == 3:
                output_data = np.pad(
                    data,
                    ((pad_top, pad_bottom), (pad_left, pad_right), (0, 0)),
                    padding_mode,
                )
            # Grayscale image
            elif len(data.shape) == 2:
                output_data = np.pad(
                    data, ((pad_top, pad_bottom), (pad_left, pad_right)), padding_mode
                )
            else:
                output_data = np.pad(data, width, padding_mode)
        else:
            raise NotImplementedError

        output_min_val, output_max_val = output_data.min(), output_data.max()
        return PhiTensor(
            child=output_data,
            data_subject=self.data_subject,
            min_vals=output_min_val,
            max_vals=output_max_val,
        )

    def ravel(self, order: Optional[str] = "C") -> PhiTensor:
        data = self.child
        output_data = data.ravel(order=order)

        min_vals = lazyrepeatarray(data=self.min_vals.data, shape=output_data.shape)
        max_vals = lazyrepeatarray(data=self.max_vals.data, shape=output_data.shape)

        return PhiTensor(
            child=output_data,
            data_subject=self.data_subject,
            min_vals=min_vals,
            max_vals=max_vals,
        )

    def random_horizontal_flip(self, p: float = 0.5) -> PhiTensor:
        """Could make more efficient by not encoding/decoding FPT"""
        if np.random.random() <= p:
            return PhiTensor(
                child=np.fliplr(self.child),
                data_subject=self.data_subject,
                min_vals=self.min_vals.horizontal_flip(),
                max_vals=self.max_vals.horizontal_flip(),
            )
        else:
            return self

    def random_vertical_flip(self, p: float = 0.5) -> PhiTensor:
        """Could make more efficient by not encoding/decoding FPT"""
        if np.random.random() <= p:
            return PhiTensor(
                child=np.flipud(self.child),
                data_subject=self.data_subject,
                min_vals=self.min_vals.vertical_flip(),
                max_vals=self.max_vals.vertical_flip(),
            )
        else:
            return self

    def random_rotation(self, degrees: Union[int, Tuple]) -> PhiTensor:
        if isinstance(degrees, int):
            angle = np.random.randint(low=-degrees, high=degrees)
        elif isinstance(degrees, tuple):
            angle = np.random.randint(low=degrees[0], high=degrees[1])

        rotated_data_value = rotate(self.child, angle)

        return PhiTensor(
            child=rotated_data_value,
            data_subject=self.data_subject,
            min_vals=rotated_data_value.min(),
            max_vals=rotated_data_value.max(),
        )

    def max(self, axis: Optional[Union[int, Tuple[int, ...]]] = None) -> PhiTensor:
        """
        Return the maximum of an array or along an axis.

        Parameters
            axis: None or int or tuple of ints, optional
                Axis or axes along which to operate. By default, flattened input is used.
                If this is a tuple of ints, the minimum is selected over multiple axes,
                instead of a single axis or all the axes as before.

            keepdims: bool, optional
                If this is set to True, the axes which are reduced are left in the result as dimensions with size one.
                With this option, the result will broadcast correctly against the input array.
                If the default value is passed, then keepdims will not be passed through to the amax method of
                sub-classes of ndarray, however any non-default value will be.
                If the sub-class’ method does not implement keepdims any exceptions will be raised.
            initial: scalar, optional
                The minimum value of an output element. Must be present to allow computation on empty slice.
                See reduce for details.

            where: array_like of bool, optional
                Elements to compare for the maximum. See reduce for details.

        Returns
            a_max: PhiTensor
                Maximum of a.
                If axis is None, the result is a scalar value.
                If axis is given, the result is an array of dimension a.ndim - 1.
        """
        result = self.child.max(axis)
        return PhiTensor(
            child=result,
            data_subject=self.data_subject,
            min_vals=lazyrepeatarray(data=self.min_vals.data, shape=result.shape),
            max_vals=lazyrepeatarray(data=self.max_vals.data, shape=result.shape),
        )

    def min(self, axis: Optional[Union[int, Tuple[int, ...]]] = None) -> PhiTensor:
        """
        Return the minimum of an array or minimum along an axis.

        Parameters
            axis: None or int or tuple of ints, optional
                Axis or axes along which to operate. By default, flattened input is used.
                If this is a tuple of ints, the minimum is selected over multiple axes,
                instead of a single axis or all the axes as before.

        Returns
            a_min: PhiTensor
                Minimum of a.
                If axis is None, the result is a scalar value.
                If axis is given, the result is an array of dimension a.ndim - 1.
        """

        result = self.child.min(axis)
        return PhiTensor(
            child=result,
            data_subject=self.data_subject,
            min_vals=lazyrepeatarray(data=self.min_vals.data, shape=result.shape),
            max_vals=lazyrepeatarray(data=self.max_vals.data, shape=result.shape),
        )

    def _argmax(self, axis: Optional[int]) -> PhiTensor:
        return self.child.argmax(axis)

    def unravel_argmax(
        self, axis: Optional[int] = None
    ) -> Tuple[np.ndarray]:  # possible privacy violation?
        arg_result = self._argmax(axis=axis)
        shape = self.shape
        return np.unravel_index(arg_result, shape)

    def swapaxes(self, axis1: int, axis2: int) -> PhiTensor:
        """Interchange two axes of an array."""
        out_child = np.swapaxes(self.child, axis1, axis2)
        return PhiTensor(
            child=out_child,
            data_subject=self.data_subject,
            min_vals=lazyrepeatarray(data=self.min_vals.data, shape=out_child.shape),
            max_vals=lazyrepeatarray(data=self.max_vals.data, shape=out_child.shape),
        )

    def nonzero(self) -> PhiTensor:
        """Return the indices of the elements that are non-zero."""
        out_child = np.array(np.nonzero(self.child))
        return PhiTensor(
            child=out_child,
            data_subject=self.data_subject,
            min_vals=lazyrepeatarray(data=0, shape=out_child.shape),
            max_vals=lazyrepeatarray(data=max(self.child.shape), shape=out_child.shape),
        )

    def mean(
        self,
        axis: Optional[Union[int, Tuple[int, ...]]] = None,
        **kwargs: Any,
    ) -> PhiTensor:
        result = self.child.mean(axis, **kwargs)

        return PhiTensor(
            child=result,
            data_subject=self.data_subject,
            min_vals=lazyrepeatarray(data=self.min_vals.data, shape=result.shape),
            max_vals=lazyrepeatarray(data=self.max_vals.data, shape=result.shape),
        )

    def std(
        self,
        axis: Optional[Union[int, Tuple[int, ...]]] = None,
        **kwargs: Any,
    ) -> PhiTensor:
        """
        Compute the standard deviation along the specified axis.
        Returns the standard deviation, a measure of the spread of a distribution, of the array elements.
        The standard deviation is computed for the flattened array by default, otherwise over the specified axis.

        Parameters
            axis: None or int or tuple of ints, optional
                Axis or axes along which the standard deviation is computed.
                The default is to compute the standard deviation of the flattened array.
                If this is a tuple of ints, a standard deviation is performed over multiple axes, instead of a single
                axis or all the axes as before.

            out: ndarray, optional
                Alternative output array in which to place the result. It must have the same shape as the expected
                output but the type (of the calculated values) will be cast if necessary.

            ddof: int, optional
                ddof = Delta Degrees of Freedom. By default ddof is zero.
                The divisor used in calculations is N - ddof, where N represents the number of elements.

            keepdims: bool, optional
                If this is set to True, the axes which are reduced are left in the result as dimensions with size one.
                With this option, the result will broadcast correctly against the input array.
                If the default value is passed, then keepdims will not be passed through to the std method of
                sub-classes of ndarray, however any non-default value will be. If the sub-class’ method does not
                implement keepdims any exceptions will be raised.

            where: array_like of bool, optional
                Elements to include in the standard deviation. See reduce for details.

        Returns

            standard_deviation: PhiTensor
        """

        result = self.child.std(axis, **kwargs)
        # Std is lowest when all values are the same, 0. (-ve not possible because of squaring)
        # Std is highest when half the samples are min and other half are max
        return PhiTensor(
            child=result,
            data_subject=self.data_subject,
            min_vals=lazyrepeatarray(data=np.array([0]), shape=result.shape),
            max_vals=lazyrepeatarray(
                data=(self.max_vals.data - self.min_vals.data) / 2, shape=result.shape
            ),
        )

    def var(
        self,
        axis: Optional[Union[int, Tuple[int, ...]]] = None,
        **kwargs: Any,
    ) -> PhiTensor:
        """
        Compute the variance along the specified axis of the array elements, a measure of the spread of a distribution.
        The variance is computed for the flattened array by default, otherwise over the specified axis.

        Parameters

            axis: None or int or tuple of ints, optional
                Axis or axes along which the variance is computed.
                The default is to compute the variance of the flattened array.
                If this is a tuple of ints, a variance is performed over multiple axes, instead of a single axis or all
                the axes as before.

            ddof: int, optional
                “Delta Degrees of Freedom”: the divisor used in the calculation is N - ddof, where N represents the
                number of elements. By default ddof is zero.

            keepdims: bool, optional
                If this is set to True, the axes which are reduced are left in the result as dimensions with size one.
                With this option, the result will broadcast correctly against the input array.
                If the default value is passed, then keepdims will not be passed through to the var method of
                sub-classes of ndarray, however any non-default value will be. If the sub-class’ method does not
                implement keepdims any exceptions will be raised.

            where: array_like of bool, optional
                Elements to include in the variance. See reduce for details.
        """

        result = self.child.var(axis, **kwargs)
        return PhiTensor(
            child=result,
            data_subject=self.data_subject,
            min_vals=lazyrepeatarray(data=0, shape=result.shape),
            max_vals=lazyrepeatarray(
                data=0.25 * (self.max_vals.data - self.min_vals.data) ** 2,
                shape=result.shape,
            ),
        )

    def sqrt(self) -> PhiTensor:
        result = np.sqrt(self.child)
        return PhiTensor(
            child=result,
            data_subject=self.data_subject,
            min_vals=lazyrepeatarray(
                data=np.sqrt(self.min_vals.data), shape=result.shape
            ),
            max_vals=lazyrepeatarray(
                data=np.sqrt(self.max_vals.data), shape=result.shape
            ),
        )

    def normalize(
        self, mean: Union[float, Sequence[float]], std: Union[float, Sequence[float]]
    ) -> PhiTensor:
        # TODO: Double check if normalization bounds are correct; they might be data dependent
        if isinstance(mean, float) and isinstance(std, float):
            return PhiTensor(
                child=(self.child - mean) / std,
                data_subject=self.data_subject,
                min_vals=(self.min_vals - mean) * (1 / std),
                max_vals=(self.max_vals - mean) * (1 / std),
            )
        else:
            # This is easily doable in the future
            raise NotImplementedError

    def create_gamma(self) -> GammaTensor:
        """Return a new Gamma tensor based on this phi tensor"""
        gamma_tensor = GammaTensor(
            child=self.child,
            sources={self.id: self},
            func=lambda state: self.reconstruct(state),
            is_linear=True
        )

        return gamma_tensor

    def view(self, *args: Any) -> PhiTensor:
        # TODO: Figure out how to fix lazyrepeatarray reshape

        data = self.child.reshape(*args)
        return PhiTensor(
            child=data,
            data_subject=self.data_subject,
            min_vals=lazyrepeatarray(data=self.min_vals.data.min(), shape=data.shape),
            max_vals=lazyrepeatarray(data=self.max_vals.data.max(), shape=data.shape),
        )

    def publish(
        self,
        get_budget_for_user: Callable,
        deduct_epsilon_for_user: Callable,
        ledger: DataSubjectLedger,
        sigma: float,
        private: bool,
    ) -> AcceptableSimpleType:
        print("PUBLISHING TO GAMMA:")
        print(self.child)

        gamma = self.gamma
        # gamma.func = lambda x: x
        # gamma.sources[gamma.id] = gamma

        res = gamma.publish(
            get_budget_for_user=get_budget_for_user,
            deduct_epsilon_for_user=deduct_epsilon_for_user,
            ledger=ledger,
            sigma=sigma,
            private=private,
        )

        print("Final Values", res)

        return res

    @property
    def value(self) -> np.ndarray:
        return self.child

    def astype(self, np_type: np.dtype) -> PhiTensor:
        return self.__class__(
            child=self.child.astype(np_type),
            data_subject=self.data_subject,
            min_vals=self.min_vals.astype(np_type),
            max_vals=self.max_vals.astype(np_type),
            # scalar_manager=self.scalar_manager,
        )

    @property
    def shape(self) -> Tuple[Any, ...]:
        if self.child is None:
            return ()
        else:
            return self.child.shape

    def __repr__(self) -> str:
        """Pretty print some information, optimized for Jupyter notebook viewing."""
        return (
            f"{self.__class__.__name__}(child={self.child}, "
            + f"min_vals={self.min_vals}, max_vals={self.max_vals})"
        )

    def __eq__(self, other: Any) -> Union[PhiTensor, GammaTensor]:  # type: ignore
        if is_acceptable_simple_type(other):
            return PhiTensor(
                child=(self.child == other)
                * 1,  # Multiply by 1 to convert to 0/1 instead of T/F
                data_subject=self.data_subject,
                min_vals=lazyrepeatarray(data=0, shape=self.shape),
                max_vals=lazyrepeatarray(data=1, shape=self.shape),
            )
        elif isinstance(other, PhiTensor):
            if self.data_subject != other.data_subject:
                return self.gamma == other.gamma
            else:
                return PhiTensor(
                    child=(self.child == other.child)
                    * 1,  # Multiply by 1 to convert to 0/1 instead of T/F
                    data_subject=self.data_subject,
                    min_vals=lazyrepeatarray(data=0, shape=self.shape),
                    max_vals=lazyrepeatarray(data=1, shape=self.shape),
                )
        else:
            raise NotImplementedError(
                f"__eq__ not implemented between PhiTensor and {type(other)}."
            )

    def __ne__(self, other: Any) -> Union[PhiTensor, GammaTensor]:  # type: ignore
        if is_acceptable_simple_type(other):
            return PhiTensor(
                child=(self.child != other)
                * 1,  # Multiply by 1 to convert to 0/1 instead of T/F
                data_subject=self.data_subject,
                min_vals=lazyrepeatarray(data=0, shape=self.shape),
                max_vals=lazyrepeatarray(data=1, shape=self.shape),
            )
        elif isinstance(other, PhiTensor):
            if self.data_subject != other.data_subject:
                return self.gamma != other.gamma
            else:
                return PhiTensor(
                    child=(self.child != other.child)
                    * 1,  # Multiply by 1 to convert to 0/1 instead of T/F
                    data_subject=self.data_subject,
                    min_vals=lazyrepeatarray(data=0, shape=self.shape),
                    max_vals=lazyrepeatarray(data=1, shape=self.shape),
                )
        else:
            raise NotImplementedError(
                f"__ne__ not implemented between PhiTensor and {type(other)}."
            )

    def __add__(self, other: SupportedChainType) -> Union[PhiTensor, GammaTensor]:
        try:
            return dispatch_tensor(
                self,
                other,
                child_func=lambda tensors: operator.add(*tensors),
                min_func=lambda tensors: operator.add(*tensors),
                max_func=lambda tensors: operator.add(*tensors),
                original_func=lambda tensors: operator.add(*tensors)
            )
        except TypeError:
            raise NotImplementedError(
                f"__add__ not implemented for these types"
            )

    def __radd__(self, other: SupportedChainType) -> Union[PhiTensor, GammaTensor]:
        return self.__add__(other)

    def __sub__(self, other: SupportedChainType) -> Union[PhiTensor, GammaTensor]:
        return dispatch_tensor(
            self,
            other,
            child_func=lambda tensors: operator.sub(*tensors),
            min_func=lambda tensors: operator.sub(*tensors),
            max_func=lambda tensors: operator.sub(*tensors),
            original_func=lambda tensors: operator.sub(*tensors)
        )
    def __rsub__(self, other: SupportedChainType) -> Union[PhiTensor, GammaTensor]:
        return (self - other) * -1

    def __mul__(self, other: SupportedChainType) -> Union[PhiTensor, GammaTensor]:

        if isinstance(other, PhiTensor):
            if self.data_subject == other.data_subject:
                min_min = self.min_vals.data * other.min_vals.data
                min_max = self.min_vals.data * other.max_vals.data
                max_min = self.max_vals.data * other.min_vals.data
                max_max = self.max_vals.data * other.max_vals.data

                _min_vals = np.min([min_min, min_max, max_min, max_max], axis=0)  # type: ignore
                _max_vals = np.max([min_min, min_max, max_min, max_max], axis=0)  # type: ignore

                return PhiTensor(
                    child=self.child * other.child,
                    data_subject=self.data_subject,
                    min_vals=lazyrepeatarray(data=_min_vals, shape=self.shape),
                    max_vals=lazyrepeatarray(data=_max_vals, shape=self.shape),
                )
            else:
                return self.gamma * other.gamma

        elif is_acceptable_simple_type(other):

            data = self.child * other

            min_min = self.min_vals.data * other
            min_max = self.min_vals.data * other
            max_min = self.max_vals.data * other
            max_max = self.max_vals.data * other

            _min_vals = np.min([min_min, min_max, max_min, max_max], axis=0)  # type: ignore
            _max_vals = np.max([min_min, min_max, max_min, max_max], axis=0)  # type: ignore
            min_vals = self.min_vals.copy()
            min_vals.data = _min_vals
            max_vals = self.max_vals.copy()
            max_vals.data = _max_vals

            return PhiTensor(
                child=data,
                data_subject=self.data_subject,
                min_vals=min_vals,
                max_vals=max_vals,
            )
        elif isinstance(other, GammaTensor):
            return self.gamma * other
        else:
            print("Type is unsupported:" + str(type(other)))
            raise NotImplementedError

    def __rmul__(self, other: SupportedChainType) -> Union[PhiTensor, GammaTensor]:
        return self.__mul__(other)

    def __truediv__(self, other: Any) -> Union[PhiTensor, GammaTensor]:
        if isinstance(other, PhiTensor):
            if self.data_subject != other.data_subject:
                return self.gamma / other.gamma
            else:
                min_min = self.min_vals.data / other.min_vals.data
                min_max = self.min_vals.data / other.max_vals.data
                max_min = self.max_vals.data / other.min_vals.data
                max_max = self.max_vals.data / other.max_vals.data

                _min_vals = np.min([min_min, min_max, max_min, max_max], axis=0)  # type: ignore
                _max_vals = np.max([min_min, min_max, max_min, max_max], axis=0)  # type: ignore

                return PhiTensor(
                    child=self.child / other.child,
                    data_subject=self.data_subject,
                    min_vals=lazyrepeatarray(data=_min_vals, shape=self.shape),
                    max_vals=lazyrepeatarray(data=_max_vals, shape=self.shape),
                )
        elif isinstance(other, GammaTensor):
            return self.gamma / other
        elif is_acceptable_simple_type(other):
            return PhiTensor(
                child=self.child / other,
                data_subject=self.data_subject,
                min_vals=lazyrepeatarray(
                    data=self.min_vals.data / other, shape=self.min_vals.shape
                ),
                max_vals=lazyrepeatarray(
                    data=self.max_vals.data / other, shape=self.max_vals.shape
                ),
            )
        else:
            raise NotImplementedError(
                f"truediv not supported between PhiTensor & {type(other)}"
            )

    def __rtruediv__(self, other: SupportedChainType) -> Union[PhiTensor, GammaTensor]:

        if is_acceptable_simple_type(other):
            return PhiTensor(
                child=(other / self.child),
                min_vals=(other / self.min_vals),
                max_vals=(other / self.max_vals),
                data_subject=self.data_subject,
            )

        elif isinstance(other, GammaTensor):
            return (1 / self.gamma) * other
        else:
            print("Type is unsupported:" + str(type(other)))
            raise NotImplementedError

    def __matmul__(
        self, other: Union[np.ndarray, PhiTensor]
    ) -> Union[PhiTensor, GammaTensor]:
        if not isinstance(other, (np.ndarray, PhiTensor, GammaTensor)):
            raise Exception(
                f"Matrix multiplication not yet implemented for type {type(other)}"
            )
        else:
            if isinstance(other, np.ndarray):
                data = self.child.__matmul__(other)
                min_min = (self.min_vals @ other).data
                min_max = (self.min_vals @ other).data
                max_max = (self.max_vals @ other).data
                max_min = (self.max_vals @ other).data
                minv = np.min([min_min, min_max, max_max, max_min], axis=0)  # type: ignore
                min_vals = lazyrepeatarray(data=minv, shape=data.shape)
                max_vals = self.max_vals.__matmul__(other)
            elif isinstance(other, PhiTensor):
                if self.data_subject != other.data_subject:
                    return self.gamma @ other.gamma
                else:
                    min_min = (self.min_vals @ other.min_vals).data.min()
                    min_max = (self.min_vals @ other.max_vals).data.min()
                    max_max = (self.max_vals @ other.max_vals).data.min()
                    max_min = (self.max_vals @ other.min_vals).data.min()

                    if self.min_vals.data <= 0 and self.max_vals.data >= 0:
                        minv = np.min([0, min_min, min_max, max_max, max_min], axis=0)  # type: ignore
                    else:
                        minv = np.min([min_min, min_max, max_max, max_min], axis=0)  # type: ignore

                    data = self.child.__matmul__(other.child)
                    max_vals = self.max_vals.__matmul__(other.max_vals)
                    min_vals = lazyrepeatarray(data=minv, shape=data.shape)
                    
            elif isinstance(other, GammaTensor):
                return self.gamma @ other
            else:
                print("Type is unsupported:" + str(type(other)))
                raise NotImplementedError

            return PhiTensor(
                child=data,
                max_vals=max_vals,
                min_vals=min_vals,
                data_subject=self.data_subject,
            )

    def argsort(self, axis: Optional[int] = -1) -> PhiTensor:
        """
        Returns the indices that would sort an array.

        Perform an indirect sort along the given axis using the algorithm specified by the kind keyword.
        It returns an array of indices of the same shape as a that index data along the given axis in sorted order.

        Parameters
            axis: int or None, optional
                Axis along which to sort. The default is -1 (the last axis). If None, the flattened array is used.
            kind: {‘quicksort’, ‘mergesort’, ‘heapsort’, ‘stable’}, optional
                Sorting algorithm. The default is ‘quicksort’. Note that both ‘stable’ and ‘mergesort’ use timsort
                under the covers and, in general, the actual implementation will vary with data type. The ‘mergesort’
                option is retained for backwards compatibility.
            order: str or list of str, optional
                When a is an array with fields defined, this argument specifies which fields to compare 1st, 2nd, etc.
                A single field can be specified as a string, and not all fields need be specified, but unspecified
                fields will still be used, in the order in which they come up in the dtype, to break ties.

        Returns
            index_array: ndarray, int
                Array of indices that sort a along the specified axis. If a is one-dimensional, a[index_array] yields a
                sorted a. More generally, np.take_along_axis(a, index_array, axis=axis) always yields the sorted a,
                irrespective of dimensionality.
        """
        result = self.child.argsort(axis)
        return PhiTensor(
            child=result,
            data_subject=self.data_subject,
            min_vals=lazyrepeatarray(data=0, shape=self.shape),
            max_vals=lazyrepeatarray(data=self.child.size, shape=self.shape),
        )

    def sort(self, axis: int = -1, kind: Optional[str] = None) -> PhiTensor:
        """
        Return a sorted copy of an array.

        Parameters

            a: array_like
                Array to be sorted.

            axis: int or None, optional
                Axis along which to sort. If None, the array is flattened before sorting.
                The default is -1, which sorts along the last axis.

            kind{‘quicksort’, ‘mergesort’, ‘heapsort’, ‘stable’}, optional
                Sorting algorithm. The default is ‘quicksort’.
                Note that both ‘stable’ and ‘mergesort’ use timsort or radix sort under the covers and, in general,
                the actual implementation will vary with data type. The ‘mergesort’ option is retained for backwards
                compatibility.

                Changed in version 1.15.0.: The ‘stable’ option was added.

            order: str or list of str, optional
                When a is an array with fields defined, this argument specifies which fields to compare first, second,
                etc. A single field can be specified as a string, and not all fields need be specified, but unspecified
                 fields will still be used, in the order in which they come up in the dtype, to break ties.

        Please see docs here: https://numpy.org/doc/stable/reference/generated/numpy.sort.html
        """

        # Must do argsort before we change self.child by calling sort
        self.child.sort(axis, kind)
        return PhiTensor(
            child=self.child,
            data_subject=self.data_subject,
            min_vals=self.min_vals,
            max_vals=self.max_vals,
        )

    def __lshift__(self, other: Any) -> Union[PhiTensor, GammaTensor]:
        if is_acceptable_simple_type(other):
            if isinstance(other, np.ndarray):
                other_max, other_min = other.max(), other.min()
            else:
                other_max, other_min = other, other

            child = self.child << other

        elif isinstance(other, GammaTensor):
            return self.gamma << other
        elif isinstance(other, PhiTensor):
            if self.data_subject != other.data_subject:
                return self.gamma << other.gamma
            else:
                child = self.child << other.child
                other_max = other.max_vals.data
                other_min = other.min_vals.data
        else:
            raise NotImplementedError(
                f"__lshift__ not implemented between PhiTensor and {type(other)}."
            )

        min_min = self.min_vals.data << other_min
        min_max = self.min_vals.data << other_max
        max_min = self.max_vals.data << other_min
        max_max = self.max_vals.data << other_max

        _min_vals = np.min([min_min, min_max, max_min, max_max], axis=0)  # type: ignore
        _max_vals = np.max([min_min, min_max, max_min, max_max], axis=0)  # type: ignore
        return PhiTensor(
            child=child,
            data_subject=self.data_subject,
            min_vals=lazyrepeatarray(data=_min_vals, shape=self.shape),
            max_vals=lazyrepeatarray(data=_max_vals, shape=self.shape),
        )

    def __rshift__(self, other: Any) -> Union[PhiTensor, GammaTensor]:
        if is_acceptable_simple_type(other):
            if isinstance(other, np.ndarray):
                other_max, other_min = other.max(), other.min()
            else:
                other_max, other_min = other, other
            child = self.child >> other

        elif isinstance(other, GammaTensor):
            return self.gamma >> other
        elif isinstance(other, PhiTensor):
            if self.data_subject != other.data_subject:
                return self.gamma >> other.gamma
            else:
                child = self.child >> other.child
                other_max = other.max_vals.data
                other_min = other.min_vals.data
        else:
            raise NotImplementedError(
                f"__rshift__ not implemented between PhiTensor and {type(other)}."
            )

        min_min = self.min_vals.data >> other_min
        min_max = self.min_vals.data >> other_max
        max_min = self.max_vals.data >> other_min
        max_max = self.max_vals.data >> other_max

        _min_vals = np.min([min_min, min_max, max_min, max_max], axis=0)  # type: ignore
        _max_vals = np.max([min_min, min_max, max_min, max_max], axis=0)  # type: ignore
        return PhiTensor(
            child=child,
            data_subject=self.data_subject,
            min_vals=lazyrepeatarray(data=_min_vals, shape=self.shape),
            max_vals=lazyrepeatarray(data=_max_vals, shape=self.shape),
        )

    def __xor__(self, other: Any) -> Union[PhiTensor, GammaTensor]:
        if is_acceptable_simple_type(other):
            if isinstance(other, np.ndarray):
                other_min, other_max = other.min(), other.max()
            else:
                other_min, other_max = other, other
            child = self.child ^ other
        elif isinstance(other, GammaTensor):
            return self.gamma ^ other
        elif isinstance(other, PhiTensor):
            if self.data_subject != other.data_subject:
                return self.gamma ^ other.gamma
            else:
                child = self.child ^ other.child
                other_min, other_max = other.min_vals.data, other.max_vals.data
        else:
            raise NotImplementedError(
                f"__xor__ not implemented between PhiTensor and {type(other)}."
            )

        # TODO: should modify for a tighter found for xor
        _max = int(max(self.max_vals.data, other_max))
        _min = int(min(self.min_vals.data, other_min))
        _max_vals = max(
            (2 ** (_min ^ _max).bit_length()) - 1, (2 ** (_max).bit_length()) - 1
        )
        _min_vals = min(0, _min)

        return PhiTensor(
            child=child,
            data_subject=self.data_subject,
            min_vals=lazyrepeatarray(data=_min_vals, shape=self.shape),
            max_vals=lazyrepeatarray(data=_max_vals, shape=self.shape),
        )

    def searchsorted(self, v: Any) -> Union[PhiTensor, GammaTensor]:
        """
        https://numpy.org/doc/stable/reference/generated/numpy.searchsorted.html
        """
        raise NotImplementedError

    def __divmod__(
        self, other: Any
    ) -> Tuple[Union[PhiTensor, GammaTensor], Union[PhiTensor, GammaTensor]]:
        if is_acceptable_simple_type(other) or isinstance(
            other, (PhiTensor, GammaTensor)
        ):
            return self // other, self % other  # type: ignore
        else:
            raise NotImplementedError(
                f"PhiTensor divmod not supported for type: {other}"
            )

    def divmod(
        self, other: Any
    ) -> Tuple[Union[PhiTensor, GammaTensor], Union[PhiTensor, GammaTensor]]:
        return self.__divmod__(other)

    def __round__(self, n: int = 0) -> PhiTensor:
        return PhiTensor(
            child=self.child.round(n),
            data_subject=self.data_subject,
            min_vals=lazyrepeatarray(
                data=self.min_vals.data.round(n), shape=self.min_vals.shape
            ),
            max_vals=lazyrepeatarray(
                data=self.max_vals.data.round(n), shape=self.max_vals.shape
            ),
        )

    def round(self, n: int = 0) -> PhiTensor:
        return self.__round__(n)

    def __rmatmul__(
        self, other: Union[np.ndarray, PhiTensor]
    ) -> Union[PhiTensor, GammaTensor]:
        if not isinstance(other, (np.ndarray, PhiTensor, GammaTensor)):
            raise Exception(
                f"Matrix multiplication not yet implemented for type {type(other)}"
            )
        else:
            # Modify before merge, to know is broadcast is actually necessary
            if False:  # and not is_broadcastable(self.shape, other.shape):
                raise Exception(
                    f"Shapes not broadcastable: {self.shape} and {other.shape}"
                )
            else:
                if isinstance(other, np.ndarray):
                    data = self.child.__rmatmul__(other)
                    min_vals = self.min_vals.__rmatmul__(other)
                    max_vals = self.max_vals.__rmatmul__(other)
                elif isinstance(other, PhiTensor):
                    if self.data_subject != other.data_subject:
                        return self.gamma.__rmatmul__(other.gamma)
                    else:
                        data = self.child.__rmatmul__(other.child)
                        min_vals = self.min_vals.__rmatmul__(other.min_vals)
                        max_vals = self.max_vals.__rmatmul__(other.max_vals)

                else:
                    print("Type is unsupported:" + str(type(other)))
                    raise NotImplementedError

                return PhiTensor(
                    child=data,
                    max_vals=max_vals,
                    min_vals=min_vals,
                    data_subject=self.data_subject,
                )

    def clip(self, a_min: float, a_max: float) -> PhiTensor:
        output_data = np.clip(self.child, a_min, a_max)

        min_v = np.clip(self.min_vals.data, a_min, a_max)
        max_v = np.clip(self.max_vals.data, a_min, a_max)

        min_vals = lazyrepeatarray(data=min_v, shape=output_data.shape)
        max_vals = lazyrepeatarray(data=max_v, shape=output_data.shape)

        return PhiTensor(
            child=output_data,
            data_subject=self.data_subject,
            min_vals=min_vals,
            max_vals=max_vals,
        )

    def transpose(self, *args: Any, **kwargs: Any) -> PhiTensor:
        """Transposes self.child, min_vals, and max_vals if these can be transposed, otherwise doesn't change them."""
        
        output_data = self.child.transpose(*args, **kwargs)
        min_vals = lazyrepeatarray(data=self.min_vals.data, shape=output_data.shape)
        max_vals = lazyrepeatarray(data=self.max_vals.data, shape=output_data.shape)
        return PhiTensor(
            child=output_data,
            data_subject=self.data_subject,
            min_vals=min_vals,
            max_vals=max_vals,
        )

    def flatten(self, order: Optional[str] = "C") -> PhiTensor:
        """
        Return a copy of the array collapsed into one dimension.

        Parameters
            order{‘C’, ‘F’, ‘A’, ‘K’}, optional
                ‘C’ means to flatten in row-major (C-style) order.
                ‘F’ means to flatten in column-major (Fortran- style) order.
                ‘A’ means to flatten in column-major order if a is Fortran contiguous in memory,
                        row-major order otherwise.
                ‘K’ means to flatten a in the order the elements occur in memory. The default is ‘C’.
        Returns
            PhiTensor
                A copy of the input array, flattened to one dimension.
        """
        if order not in ["C", "F", "A", "K"]:
            raise NotImplementedError(f"Flatten is not implemented for order={order}")

        output_data = self.child.flatten(order=order)
        return PhiTensor(
            child=output_data,
            data_subject=self.data_subject,
            min_vals=lazyrepeatarray(data=self.min_vals.data, shape=output_data.shape),
            max_vals=lazyrepeatarray(data=self.max_vals.data, shape=output_data.shape),
        )

    def concatenate(
        self,
        other: Union[np.ndarray, PhiTensor],
        *args: Any,
        **kwargs: Any,
    ) -> Union[PhiTensor, GammaTensor]:

        # if the tensor being added is also private
        if isinstance(other, PhiTensor):
            if self.data_subject != other.data_subject:
                return self.gamma.concatenate(other.gamma, *args, **kwargs)

            return PhiTensor(
                child=self.child.concatenate(other.child, *args, **kwargs),
                min_vals=self.min_vals.concatenate(other.min_vals, *args, **kwargs),
                max_vals=self.max_vals.concatenate(other.max_vals, *args, **kwargs),
                data_subject=self.data_subject,
            )
        elif isinstance(other, GammaTensor):
            return self.gamma.concatenate(other, *args, **kwargs)

        elif is_acceptable_simple_type(other):
            raise NotImplementedError
        else:
            print("Type is unsupported:" + str(type(other)))
            raise NotImplementedError

    def __lt__(self, other: SupportedChainType) -> Union[PhiTensor, GammaTensor]:
        if isinstance(other, PhiTensor):
            if self.data_subject == other.data_subject:
                return PhiTensor(
                    child=(self.child < other.child) * 1,
                    data_subject=self.data_subject,
                    min_vals=lazyrepeatarray(data=0, shape=self.shape),
                    max_vals=lazyrepeatarray(data=1, shape=self.shape),
                )
            else:
                return self.gamma.__lt__(other.gamma)
        elif isinstance(other, GammaTensor):
            return self.gamma.__lt__(other)

        # if the tensor being compared is a public tensor / int / float / etc.
        elif is_acceptable_simple_type(other):

            data = self.child < other
            min_vals = self.min_vals * 0
            max_vals = (self.max_vals * 0) + 1
            
            return PhiTensor(
                child=data,
                data_subject=self.data_subject,
                min_vals=min_vals,
                max_vals=max_vals,
            )

        else:
            raise NotImplementedError

    def __le__(self, other: SupportedChainType) -> Union[PhiTensor, GammaTensor]:

        # if the tensor being compared is also private
        if isinstance(other, PhiTensor):
            if self.data_subject == other.data_subject:
                return PhiTensor(
                    child=(self.child <= other.child) * 1,
                    data_subject=self.data_subject,
                    min_vals=lazyrepeatarray(data=0, shape=self.shape),
                    max_vals=lazyrepeatarray(data=1, shape=self.shape),
                )
            else:
                return self.gamma.__le__(other.gamma)
        elif isinstance(other, GammaTensor):
            return self.gamma.__le__(other)

        # if the tensor being compared is a public tensor / int / float / etc.
        elif is_acceptable_simple_type(other):

            data = self.child <= other
            min_vals = self.min_vals * 0
            max_vals = (self.max_vals * 0) + 1
            
            return PhiTensor(
                child=data,
                data_subject=self.data_subject,
                min_vals=min_vals,
                max_vals=max_vals,
            )

        else:
            raise NotImplementedError

    def __gt__(self, other: SupportedChainType) -> Union[PhiTensor, GammaTensor]:

        # if the tensor being compared is also private
        if isinstance(other, PhiTensor):
            if self.data_subject == other.data_subject:
                return PhiTensor(
                    child=(self.child > other.child) * 1,
                    data_subject=self.data_subject,
                    min_vals=lazyrepeatarray(data=0, shape=self.shape),
                    max_vals=lazyrepeatarray(data=1, shape=self.shape),
                )
            else:
                return self.gamma.__gt__(other.gamma)
        elif isinstance(other, GammaTensor):
            return self.gamma.__gt__(other)

        # if the tensor being compared is a public tensor / int / float / etc.
        elif is_acceptable_simple_type(other):

            data = self.child > other
            min_vals = self.min_vals * 0
            max_vals = (self.max_vals * 0) + 1
            
            return PhiTensor(
                child=data,
                data_subject=self.data_subject,
                min_vals=min_vals,
                max_vals=max_vals,
            )
        else:
            raise NotImplementedError  # type: ignore

    def __ge__(self, other: SupportedChainType) -> Union[PhiTensor, GammaTensor]:

        # if the tensor being compared is also private
        if isinstance(other, PhiTensor):
            if self.data_subject == other.data_subject:
                return PhiTensor(
                    child=(self.child >= other.child) * 1,
                    data_subject=self.data_subject,
                    min_vals=lazyrepeatarray(data=0, shape=self.shape),
                    max_vals=lazyrepeatarray(data=1, shape=self.shape),
                )
            else:
                return self.gamma.__ge__(other.gamma)
        elif isinstance(other, GammaTensor):
            return self.gamma.__ge__(other)

        # if the tensor being compared is a public tensor / int / float / etc.
        elif is_acceptable_simple_type(other):

            data = self.child >= other
            min_vals = self.min_vals * 0
            max_vals = (self.max_vals * 0) + 1
            
            return PhiTensor(
                child=data,
                data_subject=self.data_subject,
                min_vals=min_vals,
                max_vals=max_vals,
            )

        else:
            return NotImplementedError  # type: ignore

    # Re enable after testing
    def dot(
        self, other: Union[PhiTensor, GammaTensor, np.ndarray]
    ) -> Union[PhiTensor, GammaTensor]:
        if isinstance(other, np.ndarray):
            return PhiTensor(
                child=np.dot(self.child, other),
                min_vals=np.dot(self.min_vals, other),
                max_vals=np.dot(self.max_vals, other),
                data_subject=self.data_subject,
            )
        elif isinstance(other, PhiTensor):
            if self.data_subject == other.data_subject:
                return PhiTensor(
                    child=np.dot(self.child, other.child),
                    min_vals=np.dot(self.min_vals, other.min_vals),
                    max_vals=np.dot(self.max_vals, other.max_vals),
                    data_subject=self.data_subject,
                )
            else:
                return self.gamma.dot(other.gamma)
        elif isinstance(other, GammaTensor):
            return self.gamma.dot(other)
        else:
            raise NotImplementedError

    def sum(
        self,
        axis: Optional[Union[int, Tuple[int, ...]]] = None,
        keepdims: Optional[bool] = False,
        initial: Optional[float] = None,
        where: Optional[ArrayLike] = None,
    ) -> PhiTensor:
        """
        Sum of array elements over a given axis.

        Parameters
            axis: None or int or tuple of ints, optional
                Axis or axes along which a sum is performed.
                The default, axis=None, will sum all of the elements of the input array.
                If axis is negative it counts from the last to the first axis.
                If axis is a tuple of ints, a sum is performed on all of the axes specified in the tuple instead of a
                single axis or all the axes as before.
            keepdims: bool, optional
                If this is set to True, the axes which are reduced are left in the result as dimensions with size one.
                With this option, the result will broadcast correctly against the input array.
                If the default value is passed, then keepdims will not be passed through to the sum method of
                sub-classes of ndarray, however any non-default value will be. If the sub-class’ method does not
                implement keepdims any exceptions will be raised.
            initial: scalar, optional
                Starting value for the sum. See reduce for details.
            where: array_like of bool, optional
                Elements to include in the sum. See reduce for details.
        """
        if where is None:
            result = np.array(self.child.sum(axis=axis, keepdims=keepdims))
            num = np.ones_like(self.child).sum(axis=axis, keepdims=keepdims)
        else:
            result = self.child.sum(axis=axis, keepdims=keepdims, where=where)
            num = np.ones_like(self.child).sum(
                axis=axis, keepdims=keepdims, initial=initial, where=where
            )

        return PhiTensor(
            child=result,
            data_subject=self.data_subject,
            min_vals=lazyrepeatarray(data=self.min_vals.data * num, shape=result.shape),
            max_vals=lazyrepeatarray(data=self.max_vals.data * num, shape=result.shape),
        )

    def __pow__(
        self, power: Union[float, int], modulo: Optional[int] = None
    ) -> PhiTensor:
        if modulo is None:
            if self.min_vals.data <= 0 <= self.max_vals.data:
                # If data is in range [-5, 5], it's possible the minimum is 0 and not (-5)^2
                minv = min(0, (self.min_vals.data**power).min())
            else:
                minv = self.min_vals.data**power

            return PhiTensor(
                child=self.child**power,
                data_subject=self.data_subject,
                min_vals=lazyrepeatarray(data=minv, shape=self.shape),
                max_vals=lazyrepeatarray(
                    data=self.max_vals.data**power, shape=self.shape
                ),
            )
        else:
            # This may be unnecessary- modulo is NotImplemented in ndarray.pow
            if self.min_vals.data <= 0 <= self.max_vals.data:
                # If data is in range [-5, 5], it's possible the minimum is 0 and not (-5)^2
                minv = min(0, (self.min_vals.data**power).min() % modulo)
            else:
                minv = (self.min_vals.data**power) % modulo
            return PhiTensor(
                child=self.child**power % modulo,
                data_subject=self.data_subject,
                min_vals=lazyrepeatarray(data=minv, shape=self.shape),
                max_vals=lazyrepeatarray(
                    data=(self.max_vals.data**power) % modulo, shape=self.shape
                ),
            )

    def expand_dims(self, axis: int) -> PhiTensor:
        result = np.expand_dims(self.child, axis=axis)
        minv = self.min_vals.copy()
        minv.shape = result.shape
        maxv = self.max_vals.copy()
        maxv.shape = result.shape

        return PhiTensor(
            child=result,
            min_vals=minv,
            max_vals=maxv,
            data_subject=self.data_subject,
        )

    def ones_like(
        self,
        *args: Any,
        **kwargs: Any,
    ) -> Union[PhiTensor, GammaTensor]:
        # TODO: Add support for axes arguments later
        min_vals = self.min_vals.ones_like(*args, **kwargs)
        max_vals = self.max_vals.ones_like(*args, **kwargs)

        child = (
            np.ones_like(self.child, *args, **kwargs)
            if isinstance(self.child, np.ndarray)
            else self.child.ones_like(*args, **kwargs)
        )

        return PhiTensor(
            child=child,
            min_vals=min_vals,
            max_vals=max_vals,
            data_subject=self.data_subject,
        )

    def __neg__(self) -> PhiTensor:

        return PhiTensor(
            child=self.child * -1,
            min_vals=self.max_vals * -1,
            max_vals=self.min_vals * -1,
            data_subject=self.data_subject,
        )

    def __pos__(self) -> PhiTensor:
        return PhiTensor(
            child=self.child,
            min_vals=self.min_vals,
            max_vals=self.max_vals,
            data_subject=self.data_subject,
        )

    def resize(
        self, new_shape: Union[int, Tuple[int, ...]], refcheck: bool = True
    ) -> PhiTensor:
        self.child.resize(new_shape, refcheck=refcheck)
        out_shape = self.child.shape
        return PhiTensor(
            child=self.child,
            min_vals=lazyrepeatarray(data=self.min_vals.data, shape=out_shape),
            max_vals=lazyrepeatarray(data=self.max_vals.data, shape=out_shape),
            data_subject=self.data_subject,
        )

    def compress(self, condition: List[bool], axis: Optional[int] = None) -> PhiTensor:
        out_child = self.child.compress(condition, axis)
        if 0 in out_child.shape:
            raise NotImplementedError
        return PhiTensor(
            child=out_child,
            min_vals=lazyrepeatarray(data=self.min_vals.data, shape=out_child.shape),
            max_vals=lazyrepeatarray(data=self.max_vals.data, shape=out_child.shape),
            data_subject=self.data_subject,
        )

    def squeeze(self, axis: Optional[Union[int, Tuple[int, ...]]] = None) -> PhiTensor:
        out_child = self.child.squeeze(axis)
        return PhiTensor(
            child=out_child,
            min_vals=lazyrepeatarray(data=self.min_vals.data, shape=out_child.shape),
            max_vals=lazyrepeatarray(data=self.max_vals.data, shape=out_child.shape),
            data_subject=self.data_subject,
        )

    def repeat(
        self, repeats: Union[int, Tuple[int, ...]], axis: Optional[int] = None
    ) -> PhiTensor:
        """
        Repeat elements of an array.

        Parameters
            repeats: int or array of ints

                The number of repetitions for each element. repeats is broadcasted to fit the shape of the given axis.
            axis: int, optional

                The axis along which to repeat values.
                By default, use the flattened input array, and return a flat output array.

        Returns

            repeated_array: PhiTensor

                Output array which has the same shape as a, except along the given axis.

        """

        result = self.child.repeat(repeats, axis)
        if isinstance(self.min_vals, lazyrepeatarray):
            minv = lazyrepeatarray(data=self.min_vals.data.min(), shape=result.shape)
            maxv = lazyrepeatarray(data=self.max_vals.data.max(), shape=result.shape)
        else:
            minv = self.min_vals
            maxv = self.max_vals

        return PhiTensor(
            child=result,
            data_subject=self.data_subject,
            min_vals=minv,
            max_vals=maxv,
        )

    def choose(
        self,
        choices: Union[Sequence, np.ndarray, PassthroughTensor],
        mode: Optional[str] = "raise",
    ) -> Union[PhiTensor, GammaTensor]:
        """
        Construct an array from an index array and a list of arrays to choose from.

        First of all, if confused or uncertain, definitely look at the Examples - in its full generality,
        this function is less simple than it might seem from the following code description
        (below ndi = numpy.lib.index_tricks):

        np.choose(a,c) == np.array([c[a[I]][I] for I in ndi.ndindex(a.shape)]).

        But this omits some subtleties. Here is a fully general summary:

        Given an “index” array (a) of integers and a sequence of n arrays (choices), a and each choice array are first
        broadcast, as necessary, to arrays of a common shape; calling these Ba and Bchoices[i], i = 0,…,n-1 we have that
         necessarily, Ba.shape == Bchoices[i].shape for each i. Then, a new array with shape Ba.shape is created
         as follows:

            if mode='raise' (the default), then, first of all, each element of a (and thus Ba) must be in the range
            [0, n-1]; now, suppose that i (in that range) is the value at the (j0, j1, ..., jm) position in Ba -
            then the value at the same position in the new array is the value in Bchoices[i] at that same position;

            if mode='wrap', values in a (and thus Ba) may be any (signed) integer; modular arithmetic is used to map
            integers outside the range [0, n-1] back into that range; and then the new array is constructed as above;

            if mode='clip', values in a (and thus Ba) may be any (signed) integer; negative integers are mapped to 0;
            values greater than n-1 are mapped to n-1; and then the new array is constructed as above.

        Parameters

            choices: sequence of arrays

                Choice arrays. a and all of the choices must be broadcastable to the same shape. If choices is itself an
                 array (not recommended), then its outermost dimension (i.e., the one corresponding to choices.shape[0])
                  is taken as defining the “sequence”.

            out: array, optional

                If provided, the result will be inserted into this array. It should be of the appropriate shape and
                dtype. Note that out is always buffered if mode='raise'; use other modes for better performance.

            mode{‘raise’ (default), ‘wrap’, ‘clip’}, optional

                Specifies how indices outside [0, n-1] will be treated:

                        ‘raise’ : an exception is raised

                        ‘wrap’ : value becomes value mod n

                        ‘clip’ : values < 0 are mapped to 0, values > n-1 are mapped to n-1

        Returns
            merged_array: PhiTensor
                The merged result.

        Raises
            ValueError: shape mismatch
                If a and each choice array are not all broadcastable to the same shape.

        """

        if isinstance(choices, PhiTensor):
            if self.data_subject != choices.data_subject:
                return self.gamma.choose(choices.gamma, mode=mode)
            else:
                result = self.child.choose(choices.child, mode=mode)
        elif isinstance(choices, GammaTensor):
            return self.gamma.choose(choices, mode=mode)
        else:
            raise NotImplementedError(
                f"Object type: {type(choices)} This leads to a data leak or side channel attack"
            )

        return PhiTensor(
            child=result,
            data_subject=self.data_subject,
            min_vals=lazyrepeatarray(
                data=choices.min_vals.data.min(), shape=result.shape
            ),
            max_vals=lazyrepeatarray(
                data=choices.max_vals.data.max(), shape=result.shape
            ),
        )

    def cumsum(
        self,
        axis: Optional[int] = None,
    ) -> PhiTensor:
        """
        Return the cumulative sum of the elements along a given axis.

        Parameters
            axis: int, optional
                Axis along which the cumulative sum is computed. The default (None) is to compute the cumsum over the
                flattened array.
        Returns
            cumsum_along_axis: PhiTensor
                A new array holding the result is returned. The result has the same size as input, and the same shape as
                 a if axis is not None or a is 1-d.
        """
        result = self.child.cumsum(axis=axis)
        num = np.ones_like(self.child).cumsum(axis=axis)
        return PhiTensor(
            child=result,
            data_subject=self.data_subject,
            min_vals=lazyrepeatarray(
                data=(self.min_vals.data * num).min(), shape=result.shape
            ),
            max_vals=lazyrepeatarray(
                data=(self.max_vals.data * num).max(), shape=result.shape
            ),
        )

    def cumprod(
        self,
        axis: Optional[int] = None,
    ) -> PhiTensor:
        """
        Return the cumulative product of the elements along a given axis.

        Parameters
            axis: int, optional
                Axis along which the cumulative product is computed. The default (None) is to compute the cumprod over
                the flattened array.
        Returns
            cumprod_along_axis: PhiTensor
                A new array holding the result is returned. The result has the same size as input, and the same shape as
                 a if axis is not None or a is 1-d.
        """
        result = self.child.cumprod(axis=axis)
        num = np.ones_like(self.child).cumsum(axis=axis)
        if abs(self.max_vals.data) >= (self.min_vals.data):
            highest = abs(self.max_vals.data)
        else:
            highest = abs(self.min_vals.data)

        return PhiTensor(
            child=result,
            data_subject=self.data_subject,
            min_vals=lazyrepeatarray(
                data=-((highest**num).max()), shape=result.shape
            ),
            max_vals=lazyrepeatarray(data=(highest**num).max(), shape=result.shape),
        )

    def prod(self, axis: Optional[Union[int, Tuple[int, ...]]] = None) -> PhiTensor:
        """
        Return the product of array elements over a given axis.

        Parameters
            axis: None or int or tuple of ints, optional
                Axis or axes along which a product is performed.
                The default, axis=None, will calculate the product of all the elements in the input array.
                If axis is negative it counts from the last to the first axis.

                If axis is a tuple of ints, a product is performed on all of the axes specified in the tuple instead of
                a single axis or all the axes as before.

            keepdims: bool, optional
                If this is set to True, the axes which are reduced are left in the result as dimensions with size one.
                With this option, the result will broadcast correctly against the input array.
                If the default value is passed, then keepdims will not be passed through to the prod method of
                sub-classes of ndarray, however any non-default value will be. If the sub-class’ method does not
                implement keepdims any exceptions will be raised.

            initial: scalar, optional
                The starting value for this product. See reduce for details.

            where: array_like of bool, optional
                Elements to include in the product. See reduce for details.
        """
        result = self.child.prod(axis=axis)
        return PhiTensor(
            child=result,
            data_subject=self.data_subject,
            min_vals=lazyrepeatarray(
                data=self.min_vals.data ** (self.child.size / result.size),
                shape=result.shape,
            ),
            max_vals=lazyrepeatarray(
                data=self.max_vals.data ** (self.child.size / result.size),
                shape=result.shape,
            ),
        )

    def __floordiv__(self, other: Any) -> Union[PhiTensor, GammaTensor]:
        """
        return self // value.
        """
        if isinstance(other, PhiTensor):
            if self.data_subject != other.data_subject:
                return self.gamma // other.gamma
            else:
                min_min = self.min_vals.data // other.min_vals.data
                min_max = self.min_vals.data // other.max_vals.data
                max_min = self.max_vals.data // other.min_vals.data
                max_max = self.max_vals.data // other.max_vals.data

                _min_vals = np.min([min_min, min_max, max_min, max_max], axis=0)  # type: ignore
                _max_vals = np.max([min_min, min_max, max_min, max_max], axis=0)  # type: ignore

                return PhiTensor(
                    child=self.child // other.child,
                    data_subject=self.data_subject,
                    min_vals=lazyrepeatarray(data=_min_vals, shape=self.shape),
                    max_vals=lazyrepeatarray(data=_max_vals, shape=self.shape),
                )
        elif isinstance(other, GammaTensor):
            return self.gamma // other
        elif is_acceptable_simple_type(other):
            return PhiTensor(
                child=self.child // other,
                data_subject=self.data_subject,
                min_vals=lazyrepeatarray(
                    data=self.min_vals.data // other, shape=self.min_vals.shape
                ),
                max_vals=lazyrepeatarray(
                    data=self.max_vals.data // other, shape=self.max_vals.shape
                ),
            )
        else:
            raise NotImplementedError(
                f"floordiv not supported between PhiTensor & {type(other)}"
            )

    def __rfloordiv__(self, other: SupportedChainType) -> Union[PhiTensor, GammaTensor]:
        if is_acceptable_simple_type(other):
            return PhiTensor(
                child=(other // self.child),
                min_vals=(other // self.min_vals),
                max_vals=(other // self.max_vals),
                data_subject=self.data_subject,
            )

        elif isinstance(other, GammaTensor):
            return other // self.gamma
        else:
            print("Type is unsupported:" + str(type(other)))
            raise NotImplementedError

    def trace(self, offset: int = 0, axis1: int = 0, axis2: int = 1) -> PhiTensor:
        """
        Return the sum along diagonals of the array.

        If a is 2-D, the sum along its diagonal with the given offset is returned, i.e., the sum of elements
        a[i,i+offset] for all i.

        If a has more than two dimensions, then the axes specified by axis1 and axis2 are used to determine the 2-D
        sub-arrays whose traces are returned. The shape of the resulting array is the same as that of a with axis1 and
        axis2 removed.

        Parameters

            offset: int, optional
                Offset of the diagonal from the main diagonal. Can be both positive and negative. Defaults to 0.

            axis1, axis2: int, optional
                Axes to be used as the first and second axis of the 2-D sub-arrays from which the diagonals should be
                taken. Defaults are the first two axes of a.

        Returns

            sum_along_diagonals: PhiTensor
                If a is 2-D, the sum along the diagonal is returned.
                If a has larger dimensions, then an array of sums along diagonals is returned.
        """
        result = self.child.trace(offset, axis1, axis2)

        # This is potentially expensive
        num = np.ones_like(self.child).trace(offset, axis1, axis2)
        return PhiTensor(
            child=result,
            data_subject=self.data_subject,
            min_vals=lazyrepeatarray(data=self.min_vals.data * num, shape=result.shape),
            max_vals=lazyrepeatarray(data=self.max_vals.data * num, shape=result.shape),
        )

    def diagonal(self, offset: int = 0, axis1: int = 0, axis2: int = 1) -> PhiTensor:

        result = self.child.diagonal(offset, axis1, axis2)

        return PhiTensor(
            child=result,
            data_subject=self.data_subject,
            min_vals=lazyrepeatarray(data=self.min_vals.data, shape=result.shape),
            max_vals=lazyrepeatarray(data=self.max_vals.data, shape=result.shape),
        )

    def _object2bytes(self) -> bytes:
        schema = get_capnp_schema(schema_file="phi_tensor.capnp")

        pt_struct: CapnpModule = schema.PT  # type: ignore
        pt_msg = pt_struct.new_message()
        # this is how we dispatch correct deserialization of bytes
        pt_msg.magicHeader = serde_magic_header(type(self))

        if isinstance(self.child, np.ndarray) or np.isscalar(self.child):
            chunk_bytes(capnp_serialize(np.array(self.child), to_bytes=True), "child", pt_msg)  # type: ignore
            pt_msg.isNumpy = True
        else:
            chunk_bytes(serialize(self.child, to_bytes=True), "child", pt_msg)  # type: ignore
            pt_msg.isNumpy = False

        pt_msg.minVals = serialize(self.min_vals, to_bytes=True)
        pt_msg.maxVals = serialize(self.max_vals, to_bytes=True)
        # TODO(Tudor): fix this 
        chunk_bytes(
            capnp_serialize(dslarraytonumpyutf8(self.data_subject), to_bytes=True),
            "dataSubjects",
            pt_msg,
        )
        # to pack or not to pack?
        # to_bytes = pt_msg.to_bytes()

        return pt_msg.to_bytes_packed()

    @staticmethod
    def _bytes2object(buf: bytes) -> PhiTensor:
        schema = get_capnp_schema(schema_file="phi_tensor.capnp")
        pt_struct: CapnpModule = schema.PT  # type: ignore
        # https://stackoverflow.com/questions/48458839/capnproto-maximum-filesize
        MAX_TRAVERSAL_LIMIT = 2**64 - 1
        # to pack or not to pack?
        # pt_msg = pt_struct.from_bytes(buf, traversal_limit_in_words=2 ** 64 - 1)
        pt_msg = pt_struct.from_bytes_packed(
            buf, traversal_limit_in_words=MAX_TRAVERSAL_LIMIT
        )

        if pt_msg.isNumpy:
            child = capnp_deserialize(combine_bytes(pt_msg.child), from_bytes=True)
        else:
            child = deserialize(combine_bytes(pt_msg.child), from_bytes=True)

        min_vals = deserialize(pt_msg.minVals, from_bytes=True)
        max_vals = deserialize(pt_msg.maxVals, from_bytes=True)
        # TODO(Tudor): fix this 
        data_subject = numpyutf8todslarray(
            capnp_deserialize(combine_bytes(pt_msg.dataSubjects), from_bytes=True)
        )

        return PhiTensor(
            child=child,
            min_vals=min_vals,
            max_vals=max_vals,
            data_subject=data_subject,
        )<|MERGE_RESOLUTION|>--- conflicted
+++ resolved
@@ -2024,16 +2024,6 @@
             out_child = np.array(
                 self.child.any(axis=axis, keepdims=keepdims, where=where)
             )
-<<<<<<< HEAD
-=======
-            new_data_subjects = np.add.reduce(
-                self.data_subjects,
-                axis=axis,
-                keepdims=keepdims,
-                initial=DataSubjectArray(),
-                where=where,
-            )
->>>>>>> 03e7d570
 
         return PhiTensor(
             child=out_child,
@@ -2055,16 +2045,6 @@
             out_child = np.array(
                 self.child.all(axis=axis, keepdims=keepdims, where=where)
             )
-<<<<<<< HEAD
-=======
-            new_data_subjects = np.add.reduce(
-                self.data_subjects,
-                axis=axis,
-                keepdims=keepdims,
-                initial=DataSubjectArray(),
-                where=where,
-            )
->>>>>>> 03e7d570
 
         return PhiTensor(
             child=out_child,
