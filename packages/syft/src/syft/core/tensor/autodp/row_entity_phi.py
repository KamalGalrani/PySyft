# future
from __future__ import annotations

# stdlib
from collections.abc import Sequence
from functools import reduce
import multiprocessing as mp
from typing import Any
from typing import Dict
from typing import List
from typing import Optional
from typing import Tuple
from typing import Union

# third party
from google.protobuf.reflection import GeneratedProtocolMessageType
import numpy as np
import numpy.typing as npt

# relative
from ....core.adp.entity import DataSubjectGroup as DSG
from ....core.adp.entity import Entity
from ....proto.core.adp.phi_tensor_pb2 import (
    RowEntityPhiTensor as RowEntityPhiTensor_PB,
)
from ....util import parallel_execution
from ...adp.vm_private_scalar_manager import (
    VirtualMachinePrivateScalarManager as TypeScalarManager,
)
from ...common.serde.deserialize import _deserialize as deserialize
from ...common.serde.serializable import serializable
from ...common.serde.serialize import _serialize as serialize
from ...common.serde.types import Deserializeable
from ..broadcastable import is_broadcastable
from ..passthrough import AcceptableSimpleType  # type: ignore
from ..passthrough import PassthroughTensor  # type: ignore
from ..passthrough import implements  # type: ignore
from ..passthrough import is_acceptable_simple_type  # type: ignore
from .adp_tensor import ADPTensor
from .initial_gamma import InitialGammaTensor
from .intermediate_gamma import IntermediateGammaTensor as IGT
from .single_entity_phi import SingleEntityPhiTensor


def row_serialize(*rows: Any) -> List[Deserializeable]:
    return [serialize(row, to_bytes=True) for row in rows]


def row_deserialize(*rows: Deserializeable) -> List[Any]:
    output = []
    for row in rows:
        output.append(deserialize(row, from_bytes=True))
    return output


def split_rows(rows: Sequence, cpu_count: int) -> List:
    n = len(rows)
    a, b = divmod(n, cpu_count)
    start = 0
    output = []
    for i in range(cpu_count):
        end = start + a + (1 if b - i - 1 >= 0 else 0)
        output.append(rows[start:end])
        start = end
    return output


@serializable()
class RowEntityPhiTensor(PassthroughTensor, ADPTensor):
    """This tensor is one of several tensors whose purpose is to carry metadata
    relevant to automatically tracking the privacy budgets of tensor operations. This
    tensor is called 'Phi' tensor because it assumes that each number in the tensor
    originates from a single entity (no numbers originate from multiple entities). This
    tensor is called 'RowEntity' because it additionally assumes that all entries in a row
    come from the same entity (note: multiple rows may also be from the same or different
    entities). The reason we have a tensor specifically for tracking row-organized entities
    is that data entity-linked by row is very common and specifically accommodating it offers
    significant performance benefits over other DP tracking tensors. Note that when
    we refer to the number of 'rows' we simply refer to the length of the first dimension. This
    tensor can have an arbitrary number of dimensions."""

    def __init__(self, rows: Sequence, check_shape: bool = True):
        """Initialize a RowEntityPhiTensor

        rows: the actual data organized as an iterable (can be any type of iterable)
        check_shape: whether or not we are already confident that the objects in iterable
            'rows' all have the same dimension (check if we're not sure).

        """
        # Container type heirachy: https://docs.python.org/3/library/collections.abc.html
        self.child: Sequence
        super().__init__(rows)

        self.serde_concurrency: int = 0
        # include this check because it's expensive to check and sometimes we can skip it when
        # we already know the rows are identically shaped.
        if check_shape:

            # shape of the first row we use for reference
            shape = rows[0].shape

            # check each row to make sure it's the same shape as the first
            for row in rows[1:]:
                if shape != row.shape:
                    raise Exception(
                        f"All rows in RowEntityPhiTensor must match: {shape} != {row.shape}"
                    )

        """Calculate the number of unique entities behind the REPT"""
        self.unique_entities: set[Entity] = set()
        self.n_entities = 0
        for entity in self.entities.flatten():
            if isinstance(entity, Entity):
                if entity not in self.unique_entities:
                    self.unique_entities.add(entity)
                    self.n_entities += 1
                else:
                    continue
            elif isinstance(entity, DSG):
                for e in entity.entity_set:
                    if e not in self.unique_entities:
                        self.unique_entities.add(e)
                        self.n_entities += 1
                    else:
                        continue
            else:
                raise Exception(f"{type(entity)}")

    @property
    def scalar_manager(self) -> TypeScalarManager:
        return self.child[0].scalar_manager

    @property
    def min_vals(self) -> np.ndarray:
        return np.concatenate([x.min_vals for x in self.child]).reshape(self.shape)

    @property
    def max_vals(self) -> np.ndarray:
        return np.concatenate([x.max_vals for x in self.child]).reshape(self.shape)

    @property
    def value(self) -> np.ndarray:
        return np.concatenate([x.child for x in self.child]).reshape(self.shape)

    @property
    def entities(self) -> np.ndarray:
        # we must cast the result of x.shape prod to an int because sometimes
        # it can be a float depending on the original type which fails to
        # multiply the [x.entity] array
        return np.array(
            [[x.entity] * int(np.array(x.shape).prod()) for x in self.child]
        ).reshape(self.shape)

    @property
    def gamma(self) -> InitialGammaTensor:
        return self.create_gamma()

    @property
    def dtype(self) -> np.dtype:
        # REPT child is a python List which does not have a np.dtype so we will return
        # the np.dtype of the first child in the row

        # TODO: We should decide what dtype an empty list has, numpy is float64
        if len(self.child) == 0:
            # we need to default to something
            return np.int32

        return self.child[0].dtype

    def astype(self, np_type: np.dtype) -> RowEntityPhiTensor:
        # RowEntityPhiTensor has a python List for its child
        return self.__class__(rows=[x.astype(np_type) for x in self.child])

    @staticmethod
    def convert_to_gamma(input_list: List) -> IGT:
        """This converts a REPT's data into a GammaTensor without having to initialize it. Used in comparison ops"""
        values = []
        entities = []
        mins = []
        maxes = []

        if len(input_list) > 1:
            target_shape = [len(input_list)] + list(input_list[0].shape)
        else:
            print(type(input_list), input_list)
            target_shape = input_list[0].shape

        for tensor in input_list:
            if isinstance(tensor, SingleEntityPhiTensor):
                values.append(tensor.child)
                entity_array = np.array(tensor.entity, dtype=object).repeat(
                    len(tensor.child.flatten())
                )
                entities.append(entity_array.reshape(tensor.shape))
                mins.append(tensor.min_vals)
                maxes.append(tensor.max_vals)
            elif isinstance(tensor, IGT):
                values.append(tensor._values())
                entities.append(tensor._entities())
                mins.append(tensor._min_values())
                maxes.append(tensor._max_values())
            else:
                raise Exception(f"Unknown type in REPT: {type(tensor)}")
        return InitialGammaTensor(
            values=np.concatenate(values).reshape(target_shape),
            entities=np.concatenate(entities).reshape(target_shape),
            min_vals=np.concatenate(mins).reshape(target_shape),
            max_vals=np.concatenate(maxes).reshape(target_shape),
            scalar_manager=input_list[0].scalar_manager,
        )

    def create_gamma(
        self, scalar_manager: Optional[TypeScalarManager] = None
    ) -> InitialGammaTensor:

        if scalar_manager is None:
            scalar_manager = self.scalar_manager

        return InitialGammaTensor(
            values=self.value,  # 5 x 10 data
            min_vals=self.min_vals,  # 5 x 10 minimum values
            max_vals=self.max_vals,  # 5 x 10 maximum values
            entities=self.entities,  # list of 5 entities
            scalar_manager=scalar_manager,
        )

    @property
    def shape(self) -> Tuple[Any, ...]:
        return tuple([len(self.child)] + list(self.child[0].shape))

    def __eq__(self, other: Any) -> Union[RowEntityPhiTensor, IGT]:

        if is_acceptable_simple_type(other) or len(self.child) == len(other.child):
            new_list = list()
            gamma_output = False
            for i in range(len(self.child)):
                if is_acceptable_simple_type(other):
                    new_list.append(self.child[i] == other)
                else:
                    result = self.child[i] == other.child[i]
                    if isinstance(result, InitialGammaTensor):
                        gamma_output = True
                    new_list.append(result)
            if not gamma_output:
                return RowEntityPhiTensor(rows=new_list, check_shape=False)
            else:
                return RowEntityPhiTensor.convert_to_gamma(new_list)
        else:
            raise Exception(
                f"Tensor dims do not match for __eq__: {len(self.child)} != {len(other.child)}"
            )

    def __ne__(self, other: Any) -> Union[RowEntityPhiTensor, IGT]:

        if is_acceptable_simple_type(other) or len(self.child) == len(other.child):
            new_list = list()
            gamma_output = False
            for i in range(len(self.child)):
                if is_acceptable_simple_type(other):
                    new_list.append(self.child[i] != other)
                else:
                    result = self.child[i] != other.child[i]
                    if isinstance(result, InitialGammaTensor):
                        gamma_output = True
                    new_list.append(result)
            if not gamma_output:
                return RowEntityPhiTensor(rows=new_list, check_shape=False)
            else:
                return RowEntityPhiTensor.convert_to_gamma(new_list)
        else:
            raise Exception(
                f"Tensor dims do not match for __ne__: {len(self.child)} != {len(other.child)}"
            )

    def __add__(
        self, other: Union[RowEntityPhiTensor, AcceptableSimpleType]
    ) -> RowEntityPhiTensor:
        # TODO: Catch unacceptable types (str, dict, etc) to avoid errors for other.child below
        if is_acceptable_simple_type(other) or len(self.child) == len(other.child):
            new_list = list()
            for i in range(len(self.child)):
                if is_acceptable_simple_type(other):
                    new_list.append(self.child[i] + other)
                else:
                    # Private/Public and Private/Private are handled by the underlying SEPT self.child objects.
                    new_list.append(self.child[i] + other.child[i])
            if len(new_list) != 1:
                return RowEntityPhiTensor(rows=new_list, check_shape=False)
            else:
                return new_list[0]

        else:
            # Broadcasting is possible, but we're skipping that for now.
            raise Exception(
                f"Tensor dims do not match for __add__: {len(self.child)} != {len(other.child)}"
            )

    def __sub__(
        self, other: Union[RowEntityPhiTensor, AcceptableSimpleType]
    ) -> RowEntityPhiTensor:
        # TODO: Catch unacceptable types (str, dict, etc) to avoid errors for other.child below
        if is_acceptable_simple_type(other) or len(self.child) == len(other.child):
            new_list = list()
            for i in range(len(self.child)):
                if is_acceptable_simple_type(other):
                    new_list.append(self.child[i] - other)
                else:
                    new_list.append(self.child[i] - other.child[i])
            return RowEntityPhiTensor(rows=new_list, check_shape=False)
        else:
            raise Exception(
                f"Tensor dims do not match for __sub__: {len(self.child)} != {len(other.child)}"
            )

    def __mul__(
        self, other: Union[RowEntityPhiTensor, AcceptableSimpleType]
    ) -> RowEntityPhiTensor:
        new_list = list()
        if is_acceptable_simple_type(other):
            if isinstance(other, np.ndarray):
                if is_broadcastable(self.shape, other.shape):
                    new_list.append(
                        [self.child[i] * other[i] for i in range(len(self.child))]
                    )
                else:
                    raise Exception(
                        f"Tensor dims do not match for __sub__: {getattr(self.child, 'shape', None)} != {other.shape}"
                    )
            else:  # int, float, bool, etc
                new_list = [child * other for child in self.child]
        elif isinstance(other, RowEntityPhiTensor):
            if is_broadcastable(self.shape, other.shape):
                for self_child, other_child in zip(self.child, other.child):
                    if len(self.child) != len(other.child):
                        raise ValueError(
                            "Zipping two different lengths will drop data. "
                            + f"{len(self.child)} vs {len(other.child)}"
                        )
                    new_list.append(self_child * other_child)
            else:
                raise Exception(
                    f"Tensor dims do not match for __sub__: {self.shape} != {other.shape}"
                )
        elif isinstance(other, SingleEntityPhiTensor):
            for child in self.child:
                # If even a single SEPT in the REPT isn't broadcastable, the multiplication operation doesn't work
                if not is_broadcastable(child.shape, other.shape):
                    raise Exception(
                        f"Tensor dims do not match for __sub__: {self.shape} != {other.shape}"
                    )
            new_list = [i * other for i in self.child]
        else:
            raise NotImplementedError
        return RowEntityPhiTensor(rows=new_list)

        # if is_acceptable_simple_type(other) or len(self.child) == len(other.child):
        #     new_list = list()
        #     for i in range(len(self.child)):
        #         if is_acceptable_simple_type(other):
        #             if isinstance(other, (int, bool, float)):
        #                 new_list.append(self.child[i] * other)
        #             else:
        #                 new_list.append(self.child[i] * other[i])
        #         else:
        #             if isinstance(other, RowEntityPhiTensor):
        #                 new_list.append(self.child[i] * other.child[i])
        #             elif isinstance(other, SingleEntityPhiTensor):
        #
        #                 new_list.append(self.child[i] * other)
        #     return RowEntityPhiTensor(rows=new_list, check_shape=False)
        # else:
        #     raise Exception(
        #         f"Tensor dims do not match for __mul__: {len(self.child)} != {len(other.child)}"
        #     )

    def __pos__(self) -> RowEntityPhiTensor:
        return RowEntityPhiTensor(rows=[+x for x in self.child], check_shape=False)

    def __neg__(self) -> RowEntityPhiTensor:
        return RowEntityPhiTensor(rows=[-x for x in self.child], check_shape=False)

    def __or__(self, other: Any) -> RowEntityPhiTensor:
        return RowEntityPhiTensor(
            rows=[x | other for x in self.child], check_shape=False
        )

    def __and__(self, other: Any) -> RowEntityPhiTensor:
        return RowEntityPhiTensor(
            rows=[x & other for x in self.child], check_shape=False
        )

    def __truediv__(
        self, other: Union[RowEntityPhiTensor, AcceptableSimpleType]
    ) -> RowEntityPhiTensor:

        if is_acceptable_simple_type(other) or len(self.child) == len(other.child):
            new_list = list()
            for i in range(len(self.child)):
                if is_acceptable_simple_type(other):
                    new_list.append(self.child[i] / other)
                else:
                    new_list.append(self.child[i] / other.child[i])
            return RowEntityPhiTensor(rows=new_list, check_shape=False)
        else:
            raise Exception(
                f"Tensor dims do not match for __truediv__: {len(self.child)} != {len(other.child)}"
            )

    def repeat(
        self, repeats: Union[int, List[int]], axis: Optional[int] = None
    ) -> RowEntityPhiTensor:

        if not isinstance(repeats, int):
            raise Exception(
                f"{type(self)}.repeat for repeats: List {repeats} not implemented yet"
            )

        if axis is None:
            raise Exception(
                "Conservatively, RowEntityPhiTensor doesn't yet support repeat(axis=None)"
            )

        if axis == 0 or axis == -len(self.shape):
            new_list = list()
            for _ in range(repeats):
                for row in self.child:
                    new_list.append(row)
            return RowEntityPhiTensor(rows=new_list, check_shape=False)

        elif axis > 0:
            new_list = list()
            for row in self.child:
                new_list.append(row.repeat(repeats, axis=axis - 1))
            return RowEntityPhiTensor(rows=new_list, check_shape=False)

        # axis is negative
        elif abs(axis) < len(self.shape):
            new_list = list()
            for row in self.child:
                new_list.append(row.repeat(repeats, axis=axis))
            return RowEntityPhiTensor(rows=new_list, check_shape=False)

        else:
            raise Exception(
                "'axis' arg is negative and strangely large... not sure what to do."
            )

    def flatten(self, order: Optional[str] = "C") -> RowEntityPhiTensor:
        new_list = list()
        for tensor in self.child:
            new_list.append(tensor.flatten(order))
        return RowEntityPhiTensor(rows=new_list, check_shape=False)

    def ravel(self, order: Optional[str] = "C") -> RowEntityPhiTensor:
        new_list = list()
        for tensor in self.child:
            new_list.append(tensor.ravel(order))
        return RowEntityPhiTensor(rows=new_list, check_shape=False)

    def swapaxes(self, axis1: int, axis2: int) -> RowEntityPhiTensor:
        if axis1 == 0 or axis2 == 0:
            raise Exception(
                "For now, you can't swap the first axis b/c that would "
                "probably create a Gamma Tensor. Sorry about that!"
            )
        new_list = list()
        for tensor in self.child:
            # Axis=0 for REPT.child is Axis=1 for REPT, so subtract 1
            new_list.append(tensor.swapaxes(axis1 - 1, axis2 - 1))
        return RowEntityPhiTensor(rows=new_list, check_shape=False)

    def squeeze(
        self, axis: Optional[Union[int, Tuple[int, ...]]] = None
    ) -> RowEntityPhiTensor:
        if axis == 0:
            # If the first axis can be squeezed then there is only one
            # tensor in the REPT, as such it might be a SEPT
            # TODO: Check if the output type is still a REPT
            # if isinstance(self.child[0], SEPT): return self.child[0]
            return RowEntityPhiTensor(rows=self.child[0])
        else:
            new_list = list()
            for tensor in self.child:
                new_list.append(tensor.squeeze(axis))
            self.child = new_list

        return RowEntityPhiTensor(rows=new_list, check_shape=False)

    def reshape(
        self,
        shape: Union[
            int,
            Union[Sequence[int], Sequence[Sequence[int]]],
        ],
    ) -> RowEntityPhiTensor:
        if isinstance(shape, int):
            raise Exception(
                f"{type(self)}.reshape for shape: int {shape} is not implemented"
            )
        # This is to fix the bug where shape = ([a, b, c], )
        if isinstance(shape[0], Sequence):
            shape = shape[0]

        if shape[0] != self.shape[0]:
            raise Exception(
                "For now, you can't reshape the first dimension because that would"
                + "probably require creating a gamma tensor."
                + str(shape)
                + " and "
                + str(self.shape)
            )

        new_list = list()
        for row in self.child:
            new_list.append(row.reshape(shape[1:]))

        return RowEntityPhiTensor(rows=new_list, check_shape=False)

    def resize(
        self,
        new_shape: Union[int, Tuple[int, ...]],
        refcheck: Optional[bool] = True,
    ) -> None:
        """This method is identical to reshape, but it modifies the Tensor in-place instead of returning a new one"""
        if isinstance(new_shape, int):
            raise Exception(f"new_shape: {new_shape} must be a Tuple for {type(self)}")
        if new_shape[0] != self.shape[0]:
            raise Exception(
                "For now, you can't reshape the first dimension because that would"
                + "probably require creating a gamma tensor."
            )

        new_list = list()
        for row in self.child:
            new_list.append(row.reshape(new_shape[1:]))

        # Modify the tensor data in-place instead of returning a new one.
        self.child = new_list

    def compress(
        self,
        condition: List[bool],
        axis: Optional[int] = None,
        out: Optional[np.ndarray] = None,
    ) -> RowEntityPhiTensor:
        # TODO: Could any conditions result in GammaTensors being formed?
        # TODO: Will min/max vals change upon filtering? I don't think so, since they're data independent
        new_list = list()
        for tensor in self.child:
            new_list.append(tensor.compress(condition, axis, out))
        return RowEntityPhiTensor(rows=new_list, check_shape=False)

    def partition(
        self,
        kth: Union[int, Tuple[int, ...]],
        axis: Optional[int] = -1,
        kind: Optional[str] = "introselect",
        order: Optional[Union[int, Tuple[int, ...]]] = None,
    ) -> RowEntityPhiTensor:
        if axis == 0:  # Unclear how to sort the SEPTs in a REPT
            raise NotImplementedError
        new_list = list()
        for tensor in self.child:
            new_list.append(tensor.partition(kth, axis, kind, order))
        return RowEntityPhiTensor(rows=new_list, check_shape=False)

    # Since this is being used differently compared to supertype, ignoring type annotation errors
    def sum(self, *args: Any, **kwargs: Any) -> RowEntityPhiTensor:
        # TODO: Check if this works if the number of dimensions/axes are passed as args/kwargs

        # pre-initialize result
        target_shape = self.child[0].shape

        output_values = 0
        output_min_vals = 0
        output_max_vals = 0
        output_entities = []
        scalar_manager = TypeScalarManager()

        for sept in self.child:
            value = sept.sum()
            min_vals = sept.min_vals.sum()
            max_vals = sept.max_vals.sum()

<<<<<<< HEAD
            output_values = output_values + value.child
            output_min_vals = output_min_vals + min_vals
            output_max_vals = output_max_vals + max_vals
            output_entities.append(sept.entity)
            scalar_manager.combine_(sept.scalar_manager)
=======
        # NOTE: for some reason the for loop based version of this is 10% faster
        # result_tensor =  reduce(list_sum, final_lst)

        # import sys
        result_tensor = final_lst[0]
        for i in range(len(final_lst) - 1):
        #     sys.stdout.write(str(i) + " ")
        #     sys.stdout.write(str(type(result_tensor)) + " " + str(type(final_lst[i+1])))
        #     print()
            result_tensor = result_tensor + final_lst[i+1]
>>>>>>> f56f2b6f

        return InitialGammaTensor(
            values=output_values,
            min_vals=output_min_vals,
            max_vals=output_max_vals,
            entities=output_entities,
            scalar_manager=scalar_manager,
    )

    # Since this is being used differently compared to supertype, ignoring type annotation errors
    def transpose(self, *dims: Optional[Any]) -> RowEntityPhiTensor:
        if dims:
            if dims[0] != 0:
                raise Exception("Can't move dim 0 in RowEntityPhiTensor at this time")

            new_dims = list(np.array(dims[1:]))

            new_list = list()
            for row in self.child:
                new_list.append(row.transpose(*new_dims))
        else:
            new_list = list()
            for row in self.child:
                new_list.append(row.transpose())
        return RowEntityPhiTensor(rows=new_list, check_shape=False)

    def __le__(self, other: Any) -> RowEntityPhiTensor:

        if is_acceptable_simple_type(other) or len(self.child) == len(other.child):
            new_list = list()
            gamma_output = False
            for i in range(len(self.child)):
                if is_acceptable_simple_type(other):
                    new_list.append(self.child[i] <= other)
                else:
                    result = self.child[i] <= other.child[i]
                    if isinstance(result, InitialGammaTensor):
                        gamma_output = True
                    new_list.append(result)
            if not gamma_output:
                return RowEntityPhiTensor(rows=new_list, check_shape=False)
            else:
                return RowEntityPhiTensor.convert_to_gamma(new_list)
        else:
            raise Exception(
                f"Tensor dims do not match for __le__: {len(self.child)} != {len(other.child)}"
            )

    def __lt__(self, other: Any) -> RowEntityPhiTensor:

        if is_acceptable_simple_type(other) or len(self.child) == len(other.child):
            new_list = list()
            gamma_output = False
            for i in range(len(self.child)):
                if is_acceptable_simple_type(other):
                    new_list.append(self.child[i] < other)
                else:
                    result = self.child[i] < other.child[i]
                    if isinstance(result, InitialGammaTensor):
                        gamma_output = True
                    new_list.append(result)
            if not gamma_output:
                return RowEntityPhiTensor(rows=new_list, check_shape=False)
            else:
                return RowEntityPhiTensor.convert_to_gamma(new_list)
        else:
            raise Exception(
                f"Tensor dims do not match for __lt__: {len(self.child)} != {len(other.child)}"
            )

    def __gt__(self, other: Any) -> RowEntityPhiTensor:

        if is_acceptable_simple_type(other) or len(self.child) == len(other.child):
            new_list = list()
            gamma_output = False
            for i in range(len(self.child)):
                if is_acceptable_simple_type(other):
                    new_list.append(self.child[i] > other)
                else:
                    result = self.child[i] > other.child[i]
                    if isinstance(result, InitialGammaTensor):
                        gamma_output = True
                    new_list.append(result)
            if not gamma_output:
                return RowEntityPhiTensor(rows=new_list, check_shape=False)
            else:
                return RowEntityPhiTensor.convert_to_gamma(new_list)
        else:
            raise Exception(
                f"Tensor dims do not match for __gt__: {len(self.child)} != {len(other.child)}"
            )

    def __ge__(self, other: Any) -> RowEntityPhiTensor:

        if is_acceptable_simple_type(other) or len(self.child) == len(other.child):
            new_list = list()
            gamma_output = False
            for i in range(len(self.child)):
                if is_acceptable_simple_type(other):
                    new_list.append(self.child[i] >= other)
                else:
                    result = self.child[i] >= other.child[i]
                    if isinstance(result, InitialGammaTensor):
                        gamma_output = True
                    new_list.append(result)
            if not gamma_output:
                return RowEntityPhiTensor(rows=new_list, check_shape=False)
            else:
                return RowEntityPhiTensor.convert_to_gamma(new_list)
        else:
            raise Exception(
                f"Tensor dims do not match for __ge__: {len(self.child)} != {len(other.child)}"
            )

    def cumprod(self, axis: Optional[int] = None) -> RowEntityPhiTensor:
        new_list = list()
        for tensor in self.child:
            new_list.append(tensor.cumprod(axis))
        return RowEntityPhiTensor(rows=new_list, check_shape=False)

    def cumsum(self, axis: Optional[int] = None) -> RowEntityPhiTensor:
        new_list = list()
        for tensor in self.child:
            new_list.append(tensor.cumsum(axis))
        return RowEntityPhiTensor(rows=new_list, check_shape=False)

    def clip(
        self, a_min: npt.ArrayLike, a_max: npt.ArrayLike, *args: Any
    ) -> RowEntityPhiTensor:

        if a_min is None and a_max is None:
            raise Exception("ValueError: clip: must set either max or min")

        new_list = list()
        for row in self.child:
            new_list.append(row.clip(a_min=a_min, a_max=a_max, *args))

        return RowEntityPhiTensor(rows=new_list, check_shape=False)

    def __floordiv__(
        self,
        other: Union[AcceptableSimpleType, SingleEntityPhiTensor, RowEntityPhiTensor],
    ) -> RowEntityPhiTensor:

        # We will let the underlying SingleEntityPhiTensor logic handle most of the errors/exceptions
        new_list = list()
        if is_acceptable_simple_type(other):
            for tensor in self.child:
                new_list.append(tensor // other)
        elif isinstance(other, SingleEntityPhiTensor):
            for tensor in self.child:
                new_list.append(tensor // other)
        elif isinstance(other, RowEntityPhiTensor):
            if not is_broadcastable(self.shape, other.shape):
                raise Exception(
                    f"Shapes not broadcastable: {self.shape}, {other.shape}"
                )
            else:
                if other.shape[0] == 1:
                    for tensor in self.child:
                        new_list.append(tensor // other.child[0])
                else:
                    if len(self.child) != len(other.child):
                        raise ValueError(
                            "Zipping two different lengths will drop data. "
                            + f"{len(self.child)} vs {len(other.child)}"
                        )
                    for self_tensors, other_tensors in zip(self.child, other.child):
                        new_list.append(self_tensors // other_tensors)
        else:
            raise NotImplementedError
        return RowEntityPhiTensor(rows=new_list, check_shape=False)

    def __mod__(
        self,
        other: Union[AcceptableSimpleType, SingleEntityPhiTensor, RowEntityPhiTensor],
    ) -> RowEntityPhiTensor:

        # We will let the underlying SingleEntityPhiTensor logic handle most of the errors/exceptions
        new_list = list()
        if is_acceptable_simple_type(other):
            for tensor in self.child:
                new_list.append(tensor % other)
        elif isinstance(other, SingleEntityPhiTensor):
            for tensor in self.child:
                new_list.append(tensor % other)
        elif isinstance(other, RowEntityPhiTensor):
            if not is_broadcastable(self.shape, other.shape):
                raise Exception(
                    f"Shapes not broadcastable: {self.shape}, {other.shape}"
                )
            else:
                if other.shape[0] == 1:
                    for tensor in self.child:
                        new_list.append(tensor % other.child[0])
                else:
                    if len(self.child) != len(other.child):
                        raise ValueError(
                            "Zipping two different lengths will drop data. "
                            + f"{len(self.child)} vs {len(other.child)}"
                        )
                    for self_tensors, other_tensors in zip(self.child, other.child):
                        new_list.append(self_tensors % other_tensors)
        else:
            raise NotImplementedError
        return RowEntityPhiTensor(rows=new_list, check_shape=False)

    def __divmod__(
        self,
        other: Union[AcceptableSimpleType, SingleEntityPhiTensor, RowEntityPhiTensor],
    ) -> Tuple:
        # Let logic written out in mod, floordiv and SEPT handle all exceptions
        return self // other, self % other

    def __matmul__(
        self,
        other: Union[AcceptableSimpleType, SingleEntityPhiTensor, RowEntityPhiTensor],
    ) -> RowEntityPhiTensor:
        new_list = list()
        if isinstance(other, np.ndarray):
            for tensor in self.child:
                new_list.append(tensor.__matmul__(other))
        elif isinstance(other, SingleEntityPhiTensor):
            # Whether the output of the matmul is SEPT or IGT, we let SEPT code determine that
            for tensor in self.child:
                new_list.append(tensor.__matmul__(other))
        elif isinstance(other, RowEntityPhiTensor):
            if len(self.child) != len(other.child):
                raise ValueError(
                    "Zipping two different lengths will drop data. "
                    + f"{len(self.child)} vs {len(other.child)}"
                )
            for self_tensor, other_tensor in zip(self.child, other.child):
                new_list.append(self_tensor.__matmul__(other_tensor))
        else:
            raise NotImplementedError
        return RowEntityPhiTensor(rows=new_list, check_shape=False)

    def trace(
        self,
        offset: int = 0,
        axis1: int = 1,
        axis2: int = 2,
        dtype: Optional[Any] = np.int32,
        out: Optional[np.ndarray] = None,
    ) -> RowEntityPhiTensor:
        if axis1 == 0 or axis2 == 0:
            raise NotImplementedError  # This would create a GammaTensor
        if dtype != np.int32:
            raise Exception(
                "We currently only support np.int32 dtypes for our tensors. "
                "We will be adding support for more dtypes soon! Sorry for the inconvenience."
            )

        # Axis #1 for REPT = Axis #0 for its SEPT child, etc
        axis1 -= 1
        axis2 -= 1
        new_list = list()
        for tensor in self.child:
            new_list.append(tensor.trace(offset, axis1, axis2, dtype, out))

        return RowEntityPhiTensor(rows=new_list, check_shape=False)

    def prod(
        self,
        axis: int = 1,  # might be bad that the default behaviour currently is not implemented...
        dtype: Optional[Any] = None,
        out: Optional[np.ndarray] = None,
        keepdims: Optional[bool] = False,
        initial: int = 1,
        where: Optional[bool] = True,
    ) -> RowEntityPhiTensor:
        if dtype and dtype != np.int32:
            raise Exception(
                "We currently only support np.int32 dtypes for our tensors. "
                "We will be adding support for more dtypes soon! Sorry for the inconvenience."
            )
        if axis == 0:
            raise NotImplementedError  # GammaTensor
        new_list = list()
        for tensor in self.child:
            new_list.append(tensor.prod(axis - 1, dtype, out, keepdims, initial, where))

        return RowEntityPhiTensor(rows=new_list, check_shape=False)

    def any(
        self,
        axis: Optional[int] = None,
        keepdims: Optional[bool] = False,
        where: Optional[bool] = True,
    ) -> RowEntityPhiTensor:
        """Test whether any element along a given axis evaluates to True"""

        new_list = list()
        for row in self.child:
            new_list.append(row.any(axis, keepdims, where))

        return RowEntityPhiTensor(rows=new_list, check_shape=False)

    def all(
        self,
        axis: Optional[int] = None,
        keepdims: Optional[bool] = False,
        where: Optional[bool] = True,
    ) -> RowEntityPhiTensor:
        """Test whether all elements along a given axis evaluates to True"""

        new_list = list()
        for row in self.child:
            new_list.append(row.all(axis, keepdims, where))

        return RowEntityPhiTensor(rows=new_list, check_shape=False)

    def abs(
        self,
        out: Optional[np.ndarray] = None,
    ) -> RowEntityPhiTensor:
        """Calculate the absolute value element-wise"""

        new_list = list()
        for row in self.child:
            new_list.append(row.abs(out))

        return RowEntityPhiTensor(rows=new_list, check_shape=False)

    def pow(
        self, value: Union[RowEntityPhiTensor, AcceptableSimpleType]
    ) -> RowEntityPhiTensor:
        """Return elements raised to powers from value, element-wise"""
        new_list = list()
        if is_acceptable_simple_type(value):
            if isinstance(value, np.ndarray):
                new_list.append(
                    [self.child[i].pow(value[i]) for i in range(len(self.child))]
                )
            else:  # int, float, bool, etc
                new_list = [child.pow(value) for child in self.child]
        elif isinstance(value, RowEntityPhiTensor):
            new_list = [
                self.child[i].pow(value.child[i]) for i in range(len(self.child))
            ]
        elif isinstance(value, SingleEntityPhiTensor):
            new_list = [i.pow(value) for i in self.child]
        else:
            raise NotImplementedError

        return RowEntityPhiTensor(rows=new_list)

    def copy(
        self, order: Optional[str] = "K", subok: Optional[bool] = True
    ) -> RowEntityPhiTensor:
        """Return copy of the given object"""
        new_list = list()
        for row in self.child:
            new_list.append(row.copy(order=order, subok=subok))

        return RowEntityPhiTensor(rows=new_list, check_shape=False)

    def take(
        self,
        indices: np.ArrayLike,
        axis: Optional[int] = None,
        mode: Optional[str] = "raise",
    ) -> RowEntityPhiTensor:
        """Take elements from an array along an axis"""
        new_list = list()
        for row in self.child:
            new_list.append(row.take(indices=indices, axis=axis, mode=mode))

        return RowEntityPhiTensor(rows=new_list, check_shape=False)

    def diagonal(
        self,
        offset: Optional[int] = 0,
        axis1: Optional[int] = 0,
        axis2: Optional[int] = 1,
    ) -> RowEntityPhiTensor:
        """Return specified diagonals"""
        new_list = list()
        for row in self.child:
            new_list.append(row.diagonal(offset=offset, axis1=axis1, axis2=axis2))

        return RowEntityPhiTensor(rows=new_list, check_shape=False)

    def round(self, decimals: int = 0) -> RowEntityPhiTensor:
        new_list = list()
        for tensor in self.child:
            new_list.append(tensor.round(decimals))

        return RowEntityPhiTensor(rows=new_list, check_shape=False)

    def _object2proto(self) -> RowEntityPhiTensor:
        entity_list = []
        entity_dict_index: Dict[Entity, int] = {}
        row_entity_index = []

        scalar_manager_list = []
        scalar_manager_dict_index: Dict[TypeScalarManager, int] = {}
        row_scalar_manager_index = []

        for i in self.child:
            entity = i.entity
            scalar_manager = i.scalar_manager

            if entity in entity_dict_index:
                index = entity_dict_index[entity]
            else:
                entity_list.append(entity)
                index = len(entity_list) - 1
                entity_dict_index[entity] = index
            row_entity_index.append(index)

            if scalar_manager in scalar_manager_dict_index:
                vm_index = scalar_manager_dict_index[scalar_manager]
            else:
                scalar_manager_list.append(scalar_manager)
                vm_index = len(scalar_manager_list) - 1
                scalar_manager_dict_index[scalar_manager] = vm_index
            row_scalar_manager_index.append(vm_index)
            i._remove_entity_scalar_manager = True

        if len(row_entity_index) != len(self.child):
            raise Exception("Length of entity index must match row length")

        if len(row_scalar_manager_index) != len(self.child):
            raise Exception("Length of scalar manager index must match row length")

        if self.serde_concurrency > 0:
            # serde_concurrency == 0 means off
            # serde_concurrency == 1 means auto detect cpu count
            # serde_concurrency >= 2 means manually set process count
            cpu_count = (
                self.serde_concurrency if self.serde_concurrency > 1 else mp.cpu_count()
            )
            print(
                "Serializing with proto.serde_concurrency == ",
                self.serde_concurrency,
                "cpu_count",
                cpu_count,
            )
            args = split_rows(self.child, cpu_count=cpu_count)
            rows = parallel_execution(row_serialize, cpu_bound=bool(cpu_count))(args)
            output_rows = []
            for row in rows:
                output_rows.extend(row)
        else:
            output_rows = [serialize(row, to_bytes=True) for row in self.child]

        rept_pb = RowEntityPhiTensor_PB(
            serde_concurrency=int(self.serde_concurrency),
            rows=output_rows,
            unique_entities=[serialize(x) for x in entity_list],
            unique_scalar_managers=[serialize(x) for x in scalar_manager_list],
            row_entity_index=serialize(np.array(row_entity_index)),
            row_scalar_manager_index=serialize(np.array(row_scalar_manager_index)),
        )

        for child in self.child:
            del child._remove_entity_scalar_manager

        return rept_pb

    @staticmethod
    def _proto2object(proto: RowEntityPhiTensor_PB) -> RowEntityPhiTensor:
        # get back our entities and scalar managers
        unique_entities = [deserialize(x) for x in proto.unique_entities]
        unique_scalar_managers = [deserialize(x) for x in proto.unique_scalar_managers]

        row_entity_index = deserialize(proto.row_entity_index)
        row_scalar_manager_index = deserialize(proto.row_scalar_manager_index)

        if proto.serde_concurrency > 0:
            # serde_concurrency == 0 means off
            # serde_concurrency == 1 means auto detect cpu count
            # serde_concurrency >= 2 means manually set process count
            cpu_count = (
                proto.serde_concurrency
                if proto.serde_concurrency > 1
                else mp.cpu_count()
            )
            print(
                "Serializing with proto.serde_concurrency == ",
                proto.serde_concurrency,
                "cpu_count",
                cpu_count,
            )
            args = split_rows(proto.rows, cpu_count)
            rows = parallel_execution(row_deserialize, cpu_bound=bool(cpu_count))(args)
            output_rows = []
            for row in rows:
                output_rows.extend(row)
        else:
            output_rows = [deserialize(row, from_bytes=True) for row in proto.rows]

        rows = []
        for i, row in enumerate(output_rows):
            row_index = row_entity_index[i]
            entity = unique_entities[row_index]
            scalar_manager_index = row_scalar_manager_index[i]
            scalar_manager = unique_scalar_managers[scalar_manager_index]

            # re-attach the original de-duplicated data before deserializing
            row.entity = entity
            row.scalar_manager = scalar_manager

            rows.append(row)

        rept = RowEntityPhiTensor(rows=rows)
        rept.serde_concurrency = proto.serde_concurrency
        return rept

    @staticmethod
    def get_protobuf_schema() -> GeneratedProtocolMessageType:
        return RowEntityPhiTensor_PB


@implements(RowEntityPhiTensor, np.expand_dims)
def expand_dims(a: np.typing.ArrayLike, axis: int) -> RowEntityPhiTensor:

    if axis == 0:
        raise Exception(
            "Currently, we don't have functionality for axis=0 but we could with a bit more work."
        )

    new_rows = list()
    for row in a.child:
        new_rows.append(np.expand_dims(row, axis - 1))

    return RowEntityPhiTensor(rows=new_rows, check_shape=False)<|MERGE_RESOLUTION|>--- conflicted
+++ resolved
@@ -582,24 +582,21 @@
             min_vals = sept.min_vals.sum()
             max_vals = sept.max_vals.sum()
 
-<<<<<<< HEAD
             output_values = output_values + value.child
             output_min_vals = output_min_vals + min_vals
             output_max_vals = output_max_vals + max_vals
             output_entities.append(sept.entity)
             scalar_manager.combine_(sept.scalar_manager)
-=======
         # NOTE: for some reason the for loop based version of this is 10% faster
         # result_tensor =  reduce(list_sum, final_lst)
 
         # import sys
-        result_tensor = final_lst[0]
-        for i in range(len(final_lst) - 1):
+        #result_tensor = final_lst[0]
+        #for i in range(len(final_lst) - 1):
         #     sys.stdout.write(str(i) + " ")
         #     sys.stdout.write(str(type(result_tensor)) + " " + str(type(final_lst[i+1])))
         #     print()
-            result_tensor = result_tensor + final_lst[i+1]
->>>>>>> f56f2b6f
+        #    result_tensor = result_tensor + final_lst[i+1]
 
         return InitialGammaTensor(
             values=output_values,
