--- conflicted
+++ resolved
@@ -178,17 +178,6 @@
     def __mul__(  # type: ignore
         self, other: Union[RowEntityPhiTensor, AcceptableSimpleType]
     ) -> RowEntityPhiTensor:
-<<<<<<< HEAD
-
-        if is_acceptable_simple_type(other) or len(self.child) == len(other.child):  # type: ignore
-            new_list = list()
-            for i in range(len(self.child)):  # type: ignore
-                if is_acceptable_simple_type(other):
-                    if isinstance(other, (int, bool, float)):
-                        new_list.append(self.child[i] * other)  # type: ignore
-                    else:
-                        new_list.append(self.child[i] * other[i])  # type: ignore
-=======
         new_list = list()
         if is_acceptable_simple_type(other):
             if isinstance(other, np.ndarray):
@@ -196,7 +185,6 @@
                     new_list.append(
                         [self.child[i] * other[i] for i in range(len(self.child))]
                     )
->>>>>>> beb95e84
                 else:
                     raise Exception(
                         f"Tensor dims do not match for __sub__: {self.child.shape} != {other.shape}"  # type: ignore
