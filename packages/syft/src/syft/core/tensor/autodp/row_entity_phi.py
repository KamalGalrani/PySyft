# future
from __future__ import annotations

# stdlib
from collections.abc import Sequence
from typing import Any
from typing import List
from typing import Optional
from typing import Tuple
from typing import Union

# third party
import numpy as np
import numpy.typing as npt

# relative
from ....core.adp.entity import DataSubjectGroup as DSG
from ....core.adp.entity import Entity
from ...adp.vm_private_scalar_manager import (
    VirtualMachinePrivateScalarManager as TypeScalarManager,
)
from ...common.serde.serializable import serializable
from ..broadcastable import is_broadcastable
from ..passthrough import PassthroughTensor  # type: ignore
from ..passthrough import implements  # type: ignore
from ..passthrough import is_acceptable_simple_type  # type: ignore
from ..types import AcceptableSimpleType
from .adp_tensor import ADPTensor
from .initial_gamma import InitialGammaTensor
from .single_entity_phi import SingleEntityPhiTensor


@serializable(recursive_serde=True)
class RowEntityPhiTensor(PassthroughTensor, ADPTensor):
    """This tensor is one of several tensors whose purpose is to carry metadata
    relevant to automatically tracking the privacy budgets of tensor operations. This
    tensor is called 'Phi' tensor because it assumes that each number in the tensor
    originates from a single entity (no numbers originate from multiple entities). This
    tensor is called 'RowEntity' because it additionally assumes that all entries in a row
    come from the same entity (note: multiple rows may also be from the same or different
    entities). The reason we have a tensor specifically for tracking row-organized entities
    is that data entity-linked by row is very common and specifically accommodating it offers
    significant performance benefits over other DP tracking tensors. Note that when
    we refer to the number of 'rows' we simply refer to the length of the first dimension. This
    tensor can have an arbitrary number of dimensions."""

    # a list of attributes needed for serialization using RecursiveSerde
    __attr_allowlist__ = ["child", "n_entities", "unique_entities"]

    def __init__(self, rows: Sequence, check_shape: bool = True):
        """Initialize a RowEntityPhiTensor

        rows: the actual data organized as an iterable (can be any type of iterable)
        check_shape: whether or not we are already confident that the objects in iterable
            'rows' all have the same dimension (check if we're not sure).

        """
        # Container type heirachy: https://docs.python.org/3/library/collections.abc.html
        self.child: Sequence
        super().__init__(rows)

        # include this check because it's expensvie to check and sometimes we can skip it when
        # we already know the rows are identically shaped.
        if check_shape:

            # shape of the first row we use for reference
            shape = rows[0].shape

            # check each row to make sure it's the same shape as the first
            for row in rows[1:]:
                if shape != row.shape:
                    raise Exception(
                        f"All rows in RowEntityPhiTensor must match: {shape} != {row.shape}"
                    )

        """Calculate the number of unique entities behind the REPT"""
        self.unique_entities: set[Entity] = set()
        self.n_entities = 0
        for entity in self.entities.flatten():
            if isinstance(entity, Entity):
                if entity not in self.unique_entities:
                    self.unique_entities.add(entity)
                    self.n_entities += 1
                else:
                    continue
            elif isinstance(entity, DSG):
                for e in entity.entity_set:
                    if e not in self.unique_entities:
                        self.unique_entities.add(e)
                        self.n_entities += 1
                    else:
                        continue
            else:
                raise Exception(f"{type(entity)}")

    @property
    def scalar_manager(self) -> TypeScalarManager:
        return self.child[0].scalar_manager

    @property
    def min_vals(self) -> np.ndarray:
        return np.concatenate([x.min_vals for x in self.child]).reshape(self.shape)

    @property
    def max_vals(self) -> np.ndarray:
        return np.concatenate([x.max_vals for x in self.child]).reshape(self.shape)

    @property
    def value(self) -> np.ndarray:
        return np.concatenate([x.child for x in self.child]).reshape(self.shape)

    @property
    def entities(self) -> np.ndarray:
        # we must cast the result of x.shape prod to an int because sometimes
        # it can be a float depending on the original type which fails to
        # multiply the [x.entity] array
        return np.array(
            [[x.entity] * int(np.array(x.shape).prod()) for x in self.child]
        ).reshape(self.shape)

    @property
    def gamma(self) -> InitialGammaTensor:
        return self.create_gamma()

    def create_gamma(
        self, scalar_manager: Optional[TypeScalarManager] = None
    ) -> InitialGammaTensor:

        if scalar_manager is None:
            scalar_manager = self.scalar_manager

        return InitialGammaTensor(
            values=self.value,  # 5 x 10 data
            min_vals=self.min_vals,  # 5 x 10 minimum values
            max_vals=self.max_vals,  # 5 x 10 maximum values
            entities=self.entities,  # list of 5 entities
            scalar_manager=scalar_manager,
        )

    @property
    def shape(self) -> Tuple[Any, ...]:
        return tuple([len(self.child)] + list(self.child[0].shape))

    def __eq__(self, other: Any) -> RowEntityPhiTensor:

        if is_acceptable_simple_type(other) or len(self.child) == len(other.child):
            new_list = list()
            for i in range(len(self.child)):
                if is_acceptable_simple_type(other):
                    new_list.append(self.child[i] == other)
                else:
                    new_list.append(self.child[i] == other.child[i])
            return RowEntityPhiTensor(rows=new_list, check_shape=False)
        else:
            raise Exception(
                f"Tensor dims do not match for __eq__: {len(self.child)} != {len(other.child)}"
            )

    def __ne__(self, other: Any) -> RowEntityPhiTensor:
        opposite_result = self.__eq__(other)

        # Normal inversion on (opposite_result.child) might not work on nested lists
        result = []
        for row in opposite_result.child:
            result.append(np.invert(row))

        return RowEntityPhiTensor(rows=result)

    def __add__(
        self, other: Union[RowEntityPhiTensor, AcceptableSimpleType]
    ) -> RowEntityPhiTensor:
        # TODO: Catch unacceptable types (str, dict, etc) to avoid errors for other.child below
        if is_acceptable_simple_type(other) or len(self.child) == len(other.child):
            new_list = list()
            for i in range(len(self.child)):
                if is_acceptable_simple_type(other):
                    new_list.append(self.child[i] + other)
                else:
                    # Private/Public and Private/Private are handled by the underlying SEPT self.child objects.
                    new_list.append(self.child[i] + other.child[i])
            return RowEntityPhiTensor(rows=new_list, check_shape=False)
        else:
            # Broadcasting is possible, but we're skipping that for now.
            raise Exception(
                f"Tensor dims do not match for __add__: {len(self.child)} != {len(other.child)}"
            )

    def __sub__(
        self, other: Union[RowEntityPhiTensor, AcceptableSimpleType]
    ) -> RowEntityPhiTensor:
        # TODO: Catch unacceptable types (str, dict, etc) to avoid errors for other.child below
        if is_acceptable_simple_type(other) or len(self.child) == len(other.child):
            new_list = list()
            for i in range(len(self.child)):
                if is_acceptable_simple_type(other):
                    new_list.append(self.child[i] - other)
                else:
                    new_list.append(self.child[i] - other.child[i])
            return RowEntityPhiTensor(rows=new_list, check_shape=False)
        else:
            raise Exception(
                f"Tensor dims do not match for __sub__: {len(self.child)} != {len(other.child)}"
            )

    def __mul__(
        self, other: Union[RowEntityPhiTensor, AcceptableSimpleType]
    ) -> RowEntityPhiTensor:
        new_list = list()
        if is_acceptable_simple_type(other):
            if isinstance(other, np.ndarray):
                if is_broadcastable(self.shape, other.shape):
                    new_list.append(
                        [self.child[i] * other[i] for i in range(len(self.child))]
                    )
                else:
                    raise Exception(
                        f"Tensor dims do not match for __sub__: {getattr(self.child, 'shape', None)} != {other.shape}"
                    )
            else:  # int, float, bool, etc
                new_list = [child * other for child in self.child]
        elif isinstance(other, RowEntityPhiTensor):
            if is_broadcastable(self.shape, other.shape):
                for self_child, other_child in zip(self.child, other.child):
<<<<<<< HEAD
=======
                    if len(self.child) != len(other.child):
                        raise ValueError(
                            "Zipping two different lengths will drop data. "
                            + f"{len(self.child)} vs {len(other.child)}"
                        )
>>>>>>> 4ff4854f
                    new_list.append(self_child * other_child)
            else:
                raise Exception(
                    f"Tensor dims do not match for __sub__: {self.shape} != {other.shape}"
                )
        elif isinstance(other, SingleEntityPhiTensor):
            for child in self.child:
                # If even a single SEPT in the REPT isn't broadcastable, the multiplication operation doesn't work
                if not is_broadcastable(child.shape, other.shape):
                    raise Exception(
                        f"Tensor dims do not match for __sub__: {self.shape} != {other.shape}"
                    )
            new_list = [i * other for i in self.child]
        else:
            raise NotImplementedError
        return RowEntityPhiTensor(rows=new_list)

        # if is_acceptable_simple_type(other) or len(self.child) == len(other.child):
        #     new_list = list()
        #     for i in range(len(self.child)):
        #         if is_acceptable_simple_type(other):
        #             if isinstance(other, (int, bool, float)):
        #                 new_list.append(self.child[i] * other)
        #             else:
        #                 new_list.append(self.child[i] * other[i])
        #         else:
        #             if isinstance(other, RowEntityPhiTensor):
        #                 new_list.append(self.child[i] * other.child[i])
        #             elif isinstance(other, SingleEntityPhiTensor):
        #
        #                 new_list.append(self.child[i] * other)
        #     return RowEntityPhiTensor(rows=new_list, check_shape=False)
        # else:
        #     raise Exception(
        #         f"Tensor dims do not match for __mul__: {len(self.child)} != {len(other.child)}"
        #     )

    def __pos__(self) -> RowEntityPhiTensor:
        return RowEntityPhiTensor(rows=[+x for x in self.child], check_shape=False)

    def __neg__(self) -> RowEntityPhiTensor:
        return RowEntityPhiTensor(rows=[-x for x in self.child], check_shape=False)

    def __or__(self, other: Any) -> RowEntityPhiTensor:
        return RowEntityPhiTensor(
            rows=[x | other for x in self.child], check_shape=False
        )

    def __and__(self, other: Any) -> RowEntityPhiTensor:
        return RowEntityPhiTensor(
            rows=[x & other for x in self.child], check_shape=False
        )

    def __truediv__(
        self, other: Union[RowEntityPhiTensor, AcceptableSimpleType]
    ) -> RowEntityPhiTensor:

        if is_acceptable_simple_type(other) or len(self.child) == len(other.child):
            new_list = list()
            for i in range(len(self.child)):
                if is_acceptable_simple_type(other):
                    new_list.append(self.child[i] / other)
                else:
                    new_list.append(self.child[i] / other.child[i])
            return RowEntityPhiTensor(rows=new_list, check_shape=False)
        else:
            raise Exception(
                f"Tensor dims do not match for __truediv__: {len(self.child)} != {len(other.child)}"
            )

    def repeat(
        self, repeats: Union[int, List[int]], axis: Optional[int] = None
    ) -> RowEntityPhiTensor:

        if not isinstance(repeats, int):
            raise Exception(
                f"{type(self)}.repeat for repeats: List {repeats} not implemented yet"
            )

        if axis is None:
            raise Exception(
                "Conservatively, RowEntityPhiTensor doesn't yet support repeat(axis=None)"
            )

        if axis == 0 or axis == -len(self.shape):
            new_list = list()
            for _ in range(repeats):
                for row in self.child:
                    new_list.append(row)
            return RowEntityPhiTensor(rows=new_list, check_shape=False)

        elif axis > 0:
            new_list = list()
            for row in self.child:
                new_list.append(row.repeat(repeats, axis=axis - 1))
            return RowEntityPhiTensor(rows=new_list, check_shape=False)

        # axis is negative
        elif abs(axis) < len(self.shape):
            new_list = list()
            for row in self.child:
                new_list.append(row.repeat(repeats, axis=axis))
            return RowEntityPhiTensor(rows=new_list, check_shape=False)

        else:
            raise Exception(
                "'axis' arg is negative and strangely large... not sure what to do."
            )

    def flatten(self, order: Optional[str] = "C") -> RowEntityPhiTensor:
        new_list = list()
        for tensor in self.child:
            new_list.append(tensor.flatten(order))
        return RowEntityPhiTensor(rows=new_list, check_shape=False)

    def ravel(self, order: Optional[str] = "C") -> RowEntityPhiTensor:
        new_list = list()
        for tensor in self.child:
            new_list.append(tensor.ravel(order))
        return RowEntityPhiTensor(rows=new_list, check_shape=False)

    def swapaxes(self, axis1: int, axis2: int) -> RowEntityPhiTensor:
        if axis1 == 0 or axis2 == 0:
            raise Exception(
                "For now, you can't swap the first axis b/c that would "
                "probably create a Gamma Tensor. Sorry about that!"
            )
        new_list = list()
        for tensor in self.child:
            # Axis=0 for REPT.child is Axis=1 for REPT, so subtract 1
            new_list.append(tensor.swapaxes(axis1 - 1, axis2 - 1))
        return RowEntityPhiTensor(rows=new_list, check_shape=False)

    def squeeze(
        self, axis: Optional[Union[int, Tuple[int, ...]]] = None
    ) -> RowEntityPhiTensor:
        if axis == 0:
            # If the first axis can be squeezed then there is only one
            # tensor in the REPT, as such it might be a SEPT
            # TODO: Check if the output type is still a REPT
            # if isinstance(self.child[0], SEPT): return self.child[0]
            return RowEntityPhiTensor(rows=self.child[0])
        else:
            new_list = list()
            for tensor in self.child:
                new_list.append(tensor.squeeze(axis))
            self.child = new_list

        return RowEntityPhiTensor(rows=new_list, check_shape=False)

    def reshape(
        self,
        shape: Union[
            int,
            Union[Sequence[int], Sequence[Sequence[int]]],
        ],
    ) -> RowEntityPhiTensor:
        if isinstance(shape, int):
            raise Exception(
                f"{type(self)}.reshape for shape: int {shape} is not implemented"
            )
        # This is to fix the bug where shape = ([a, b, c], )
        if isinstance(shape[0], Sequence):
            shape = shape[0]

        if shape[0] != self.shape[0]:
            raise Exception(
                "For now, you can't reshape the first dimension because that would"
                + "probably require creating a gamma tensor."
                + str(shape)
                + " and "
                + str(self.shape)
            )

        new_list = list()
        for row in self.child:
            new_list.append(row.reshape(shape[1:]))

        return RowEntityPhiTensor(rows=new_list, check_shape=False)

    def resize(
        self,
        new_shape: Union[int, Tuple[int, ...]],
        refcheck: Optional[bool] = True,
    ) -> None:
        """This method is identical to reshape, but it modifies the Tensor in-place instead of returning a new one"""
        if isinstance(new_shape, int):
            raise Exception(f"new_shape: {new_shape} must be a Tuple for {type(self)}")
        if new_shape[0] != self.shape[0]:
            raise Exception(
                "For now, you can't reshape the first dimension because that would"
                + "probably require creating a gamma tensor."
            )

        new_list = list()
        for row in self.child:
            new_list.append(row.reshape(new_shape[1:]))

        # Modify the tensor data in-place instead of returning a new one.
        self.child = new_list

    def compress(
        self,
        condition: List[bool],
        axis: Optional[int] = None,
        out: Optional[np.ndarray] = None,
    ) -> RowEntityPhiTensor:
        # TODO: Could any conditions result in GammaTensors being formed?
        # TODO: Will min/max vals change upon filtering? I don't think so, since they're data independent
        new_list = list()
        for tensor in self.child:
            new_list.append(tensor.compress(condition, axis, out))
        return RowEntityPhiTensor(rows=new_list, check_shape=False)

    def partition(
        self,
        kth: Union[int, Tuple[int, ...]],
        axis: Optional[int] = -1,
        kind: Optional[str] = "introselect",
        order: Optional[Union[int, Tuple[int, ...]]] = None,
    ) -> RowEntityPhiTensor:
        if axis == 0:  # Unclear how to sort the SEPTs in a REPT
            raise NotImplementedError
        new_list = list()
        for tensor in self.child:
            new_list.append(tensor.partition(kth, axis, kind, order))
        return RowEntityPhiTensor(rows=new_list, check_shape=False)

    # Since this is being used differently compared to supertype, ignoring type annotation errors
    def sum(self, *args: Any, **kwargs: Any) -> RowEntityPhiTensor:

        new_list = list()
        for row in self.child:
            new_list.append(row.sum(*args, **kwargs))

        return RowEntityPhiTensor(rows=new_list, check_shape=False)

    # Since this is being used differently compared to supertype, ignoring type annotation errors
    def transpose(self, *dims: Optional[Any]) -> RowEntityPhiTensor:
        if dims:
            if dims[0] != 0:
                raise Exception("Can't move dim 0 in RowEntityPhiTensor at this time")

            new_dims = list(np.array(dims[1:]))

            new_list = list()
            for row in self.child:
                new_list.append(row.transpose(*new_dims))
        else:
            new_list = list()
            for row in self.child:
                new_list.append(row.transpose())
        return RowEntityPhiTensor(rows=new_list, check_shape=False)

    def __le__(self, other: Any) -> RowEntityPhiTensor:

        # if the tensor being compared is a public tensor / int / float / etc.
        if is_acceptable_simple_type(other):
            new_list = list()
            for i in range(len(self.child)):
                new_list.append(self.child[i] <= other)

            return RowEntityPhiTensor(rows=new_list, check_shape=False)

        if len(self.child) == len(other.child):
            # tensors have different entities
            if not (self.entities == other.entities).all():
                raise Exception("Tensor owners do not match")

            new_list = list()
            for i in range(len(self.child)):
                new_list.append(self.child[i] <= other.child[i])

            return RowEntityPhiTensor(rows=new_list, check_shape=False)

        else:
            raise Exception(
                f"Tensor dims do not match for __le__: {len(self.child)} != {len(other.child)}"
            )

    def __lt__(self, other: Any) -> RowEntityPhiTensor:

        # if the tensor being compared is a public tensor / int / float / etc.
        if is_acceptable_simple_type(other):
            new_list = list()
            for i in range(len(self.child)):
                new_list.append(self.child[i] < other)

            return RowEntityPhiTensor(rows=new_list, check_shape=False)

        if len(self.child) == len(other.child):
            # tensors have different entities
            if not (self.entities == other.entities).all():
                raise Exception("Tensor owners do not match")

            new_list = list()
            for i in range(len(self.child)):
                new_list.append(self.child[i] < other.child[i])

            return RowEntityPhiTensor(rows=new_list, check_shape=False)

        else:
            raise Exception(
                f"Tensor dims do not match for __lt__: {len(self.child)} != {len(other.child)}"
            )

    def __gt__(self, other: Any) -> RowEntityPhiTensor:

        # if the tensor being compared is a public tensor / int / float / etc.
        if is_acceptable_simple_type(other):
            new_list = list()
            for i in range(len(self.child)):
                new_list.append(self.child[i] > other)

            return RowEntityPhiTensor(rows=new_list, check_shape=False)

        if len(self.child) == len(other.child):
            # tensors have different entities
            if not (self.entities == other.entities).all():
                raise Exception("Tensor owners do not match")

            new_list = list()
            for i in range(len(self.child)):
                new_list.append(self.child[i] > other.child[i])

            return RowEntityPhiTensor(rows=new_list, check_shape=False)

        else:
            raise Exception(
                f"Tensor dims do not match for __gt__: {len(self.child)} != {len(other.child)}"
            )

    def __ge__(self, other: Any) -> RowEntityPhiTensor:

        # if the tensor being compared is a public tensor / int / float / etc.
        if is_acceptable_simple_type(other):
            new_list = list()
            for i in range(len(self.child)):
                new_list.append(self.child[i] >= other)

            return RowEntityPhiTensor(rows=new_list, check_shape=False)

        if len(self.child) == len(other.child):
            # tensors have different entities
            if not (self.entities == other.entities).all():
                raise Exception("Tensor owners do not match")

            new_list = list()
            for i in range(len(self.child)):
                new_list.append(self.child[i] >= other.child[i])

            return RowEntityPhiTensor(rows=new_list, check_shape=False)

        else:
            raise Exception(
                f"Tensor dims do not match for __ge__: {len(self.child)} != {len(other.child)}"
            )

    def cumprod(self, axis: Optional[int] = None) -> RowEntityPhiTensor:
        new_list = list()
        for tensor in self.child:
            new_list.append(tensor.cumprod(axis))
        return RowEntityPhiTensor(rows=new_list, check_shape=False)

    def cumsum(self, axis: Optional[int] = None) -> RowEntityPhiTensor:
        new_list = list()
        for tensor in self.child:
            new_list.append(tensor.cumsum(axis))
        return RowEntityPhiTensor(rows=new_list, check_shape=False)

    def clip(
        self, a_min: npt.ArrayLike, a_max: npt.ArrayLike, *args: Any
    ) -> RowEntityPhiTensor:

        if a_min is None and a_max is None:
            raise Exception("ValueError: clip: must set either max or min")

        new_list = list()
        for row in self.child:
            new_list.append(row.clip(a_min=a_min, a_max=a_max, *args))

        return RowEntityPhiTensor(rows=new_list, check_shape=False)

    def __floordiv__(
        self,
        other: Union[AcceptableSimpleType, SingleEntityPhiTensor, RowEntityPhiTensor],
    ) -> RowEntityPhiTensor:

        # We will let the underlying SingleEntityPhiTensor logic handle most of the errors/exceptions
        new_list = list()
        if is_acceptable_simple_type(other):
            for tensor in self.child:
                new_list.append(tensor // other)
        elif isinstance(other, SingleEntityPhiTensor):
            for tensor in self.child:
                new_list.append(tensor // other)
        elif isinstance(other, RowEntityPhiTensor):
            if not is_broadcastable(self.shape, other.shape):
                raise Exception(
                    f"Shapes not broadcastable: {self.shape}, {other.shape}"
                )
            else:
                if other.shape[0] == 1:
                    for tensor in self.child:
                        new_list.append(tensor // other.child[0])
                else:
                    if len(self.child) != len(other.child):
                        raise ValueError(
                            "Zipping two different lengths will drop data. "
                            + f"{len(self.child)} vs {len(other.child)}"
                        )
                    for self_tensors, other_tensors in zip(self.child, other.child):
                        new_list.append(self_tensors // other_tensors)
        else:
            raise NotImplementedError
        return RowEntityPhiTensor(rows=new_list, check_shape=False)

    def __mod__(
        self,
        other: Union[AcceptableSimpleType, SingleEntityPhiTensor, RowEntityPhiTensor],
    ) -> RowEntityPhiTensor:

        # We will let the underlying SingleEntityPhiTensor logic handle most of the errors/exceptions
        new_list = list()
        if is_acceptable_simple_type(other):
            for tensor in self.child:
                new_list.append(tensor % other)
        elif isinstance(other, SingleEntityPhiTensor):
            for tensor in self.child:
                new_list.append(tensor % other)
        elif isinstance(other, RowEntityPhiTensor):
            if not is_broadcastable(self.shape, other.shape):
                raise Exception(
                    f"Shapes not broadcastable: {self.shape}, {other.shape}"
                )
            else:
                if other.shape[0] == 1:
                    for tensor in self.child:
                        new_list.append(tensor % other.child[0])
                else:
                    if len(self.child) != len(other.child):
                        raise ValueError(
                            "Zipping two different lengths will drop data. "
                            + f"{len(self.child)} vs {len(other.child)}"
                        )
                    for self_tensors, other_tensors in zip(self.child, other.child):
                        new_list.append(self_tensors % other_tensors)
        else:
            raise NotImplementedError
        return RowEntityPhiTensor(rows=new_list, check_shape=False)

    def __divmod__(
        self,
        other: Union[AcceptableSimpleType, SingleEntityPhiTensor, RowEntityPhiTensor],
    ) -> Tuple:
        # Let logic written out in mod, floordiv and SEPT handle all exceptions
        return self // other, self % other

    def __matmul__(
        self,
        other: Union[AcceptableSimpleType, SingleEntityPhiTensor, RowEntityPhiTensor],
    ) -> RowEntityPhiTensor:
        new_list = list()
        if isinstance(other, np.ndarray):
            for tensor in self.child:
                new_list.append(tensor.__matmul__(other))
        elif isinstance(other, SingleEntityPhiTensor):
            # Whether the output of the matmul is SEPT or IGT, we let SEPT code determine that
            for tensor in self.child:
                new_list.append(tensor.__matmul__(other))
        elif isinstance(other, RowEntityPhiTensor):
            if len(self.child) != len(other.child):
                raise ValueError(
                    "Zipping two different lengths will drop data. "
                    + f"{len(self.child)} vs {len(other.child)}"
                )
            for self_tensor, other_tensor in zip(self.child, other.child):
                new_list.append(self_tensor.__matmul__(other_tensor))
        else:
            raise NotImplementedError
        return RowEntityPhiTensor(rows=new_list, check_shape=False)

    def trace(
        self,
        offset: int = 0,
        axis1: int = 1,
        axis2: int = 2,
        dtype: Optional[Any] = np.int32,
        out: Optional[np.ndarray] = None,
    ) -> RowEntityPhiTensor:
        if axis1 == 0 or axis2 == 0:
            raise NotImplementedError  # This would create a GammaTensor
        if dtype != np.int32:
            raise Exception(
                "We currently only support np.int32 dtypes for our tensors. "
                "We will be adding support for more dtypes soon! Sorry for the inconvenience."
            )

        # Axis #1 for REPT = Axis #0 for its SEPT child, etc
        axis1 -= 1
        axis2 -= 1
        new_list = list()
        for tensor in self.child:
            new_list.append(tensor.trace(offset, axis1, axis2, dtype, out))

        return RowEntityPhiTensor(rows=new_list, check_shape=False)

    def prod(
        self,
        axis: int = 1,  # might be bad that the default behaviour currently is not implemented...
        dtype: Optional[Any] = None,
        out: Optional[np.ndarray] = None,
        keepdims: Optional[bool] = False,
        initial: int = 1,
        where: Optional[bool] = True,
    ) -> RowEntityPhiTensor:
        if dtype and dtype != np.int32:
            raise Exception(
                "We currently only support np.int32 dtypes for our tensors. "
                "We will be adding support for more dtypes soon! Sorry for the inconvenience."
            )
        if axis == 0:
            raise NotImplementedError  # GammaTensor
        new_list = list()
        for tensor in self.child:
            new_list.append(tensor.prod(axis - 1, dtype, out, keepdims, initial, where))

        return RowEntityPhiTensor(rows=new_list, check_shape=False)

    def any(
        self,
        axis: Optional[int] = None,
        keepdims: Optional[bool] = False,
        where: Optional[bool] = True,
    ) -> RowEntityPhiTensor:
        """Test whether any element along a given axis evaluates to True"""

        new_list = list()
        for row in self.child:
            new_list.append(row.any(axis, keepdims, where))

        return RowEntityPhiTensor(rows=new_list, check_shape=False)

    def all(
        self,
        axis: Optional[int] = None,
        keepdims: Optional[bool] = False,
        where: Optional[bool] = True,
    ) -> RowEntityPhiTensor:
        """Test whether all elements along a given axis evaluates to True"""

        new_list = list()
        for row in self.child:
            new_list.append(row.all(axis, keepdims, where))

        return RowEntityPhiTensor(rows=new_list, check_shape=False)

    def abs(
        self,
        out: Optional[np.ndarray] = None,
    ) -> RowEntityPhiTensor:
        """Calculate the absolute value element-wise"""

        new_list = list()
        for row in self.child:
            new_list.append(row.abs(out))

        return RowEntityPhiTensor(rows=new_list, check_shape=False)

    def pow(
        self, value: Union[RowEntityPhiTensor, AcceptableSimpleType]
    ) -> RowEntityPhiTensor:
        """Return elements raised to powers from value, element-wise"""
        new_list = list()
        if is_acceptable_simple_type(value):
            if isinstance(value, np.ndarray):
                new_list.append(
                    [self.child[i].pow(value[i]) for i in range(len(self.child))]
                )
            else:  # int, float, bool, etc
                new_list = [child.pow(value) for child in self.child]
        elif isinstance(value, RowEntityPhiTensor):
            new_list = [
                self.child[i].pow(value.child[i]) for i in range(len(self.child))
            ]
        elif isinstance(value, SingleEntityPhiTensor):
            new_list = [i.pow(value) for i in self.child]
        else:
            raise NotImplementedError

        return RowEntityPhiTensor(rows=new_list)

    def copy(
        self, order: Optional[str] = "K", subok: Optional[bool] = True
    ) -> RowEntityPhiTensor:
        """Return copy of the given object"""
        new_list = list()
        for row in self.child:
            new_list.append(row.copy(order=order, subok=subok))

        return RowEntityPhiTensor(rows=new_list, check_shape=False)

    def take(
        self,
        indices: np.ArrayLike,
        axis: Optional[int] = None,
        mode: Optional[str] = "raise",
    ) -> RowEntityPhiTensor:
        """Take elements from an array along an axis"""
        new_list = list()
        for row in self.child:
            new_list.append(row.take(indices=indices, axis=axis, mode=mode))

        return RowEntityPhiTensor(rows=new_list, check_shape=False)

    def diagonal(
        self,
        offset: Optional[int] = 0,
        axis1: Optional[int] = 0,
        axis2: Optional[int] = 1,
    ) -> RowEntityPhiTensor:
        """Return specified diagonals"""
        new_list = list()
        for row in self.child:
            new_list.append(row.diagonal(offset=offset, axis1=axis1, axis2=axis2))

        return RowEntityPhiTensor(rows=new_list, check_shape=False)

    def round(self, decimals: int = 0) -> RowEntityPhiTensor:
        new_list = list()
        for tensor in self.child:
            new_list.append(tensor.round(decimals))

        return RowEntityPhiTensor(rows=new_list, check_shape=False)


@implements(RowEntityPhiTensor, np.expand_dims)
def expand_dims(a: np.typing.ArrayLike, axis: int) -> RowEntityPhiTensor:

    if axis == 0:
        raise Exception(
            "Currently, we don't have functionality for axis=0 but we could with a bit more work."
        )

    new_rows = list()
    for row in a.child:
        new_rows.append(np.expand_dims(row, axis - 1))

    return RowEntityPhiTensor(rows=new_rows, check_shape=False)<|MERGE_RESOLUTION|>--- conflicted
+++ resolved
@@ -221,14 +221,11 @@
         elif isinstance(other, RowEntityPhiTensor):
             if is_broadcastable(self.shape, other.shape):
                 for self_child, other_child in zip(self.child, other.child):
-<<<<<<< HEAD
-=======
                     if len(self.child) != len(other.child):
                         raise ValueError(
                             "Zipping two different lengths will drop data. "
                             + f"{len(self.child)} vs {len(other.child)}"
                         )
->>>>>>> 4ff4854f
                     new_list.append(self_child * other_child)
             else:
                 raise Exception(
