# future
from __future__ import annotations

# stdlib
from typing import Any
from typing import Dict
from typing import Iterable
from typing import Optional
from typing import TYPE_CHECKING
from typing import Tuple
from typing import Union

# third party
import numpy as np
from scipy.ndimage.interpolation import rotate

# relative
from ..common.serde.serializable import serializable
from .broadcastable import is_broadcastable
from .config import DEFAULT_FLOAT_NUMPY_TYPE
from .config import DEFAULT_INT_NUMPY_TYPE
from .passthrough import is_acceptable_simple_type  # type: ignore
from .smpc.utils import get_shape

if TYPE_CHECKING:
    # relative
    from .autodp.phi_tensor import PhiTensor


@serializable(recursive_serde=True)
class lazyrepeatarray:
    """
    A class representing Differential Privacy metadata (minimum and maximum values) in a way that saves RAM/CPU.

    We store large arrays of a single repeating value as a single tuple (shape) and a single value (int/float/etc)
    e.g. np.array([8,8,8,8,8,8]) = lazyrepeatarray(data=8, shape=(6,))

    Think like the opposite of np.broadcast, repeated values along an axis are collapsed but the .shape
    attribute of the higher dimensional projection is retained for operations.

    ...

    Attributes:
        data: int/float
            the actual value that is repeating.
        shape: tuple
            the shape that the fully expanded array would be.

    Methods:
        to_numpy():
            expands the lazyrepeatarray into the full sized numpy array it was representing.

    """

    __attr_allowlist__ = ["data", "shape"]

    def __init__(self, data: np.ndarray, shape: Tuple[int, ...]) -> None:
        """
        data: the raw data values without repeats
        shape: the shape of 'data' if repeats were included
        """

        # NOTE: all additional arguments are assumed to be broadcast if dims are shorter
        # than that of data. Example: if data.shape == (2,3,4) and
        # min_vals.shape == (2,3), then it's assumed that the full min_vals.shape is
        # actually (2,3,4) where the last dim is simply copied.
        # Example2: if data.shape == (2,3,4) and min_vals.shape == (2,1,4), then the
        # middle dimension is supposed to be copied to be min_vals.shape == (2,3,4)
        # if necessary. This is just to keep the memory footprint (and computation)
        # as small as possible.

        if isinstance(data, (bool, int, float)):
            data = np.array(data)
            if isinstance(data, int):
                data = data.astype(DEFAULT_INT_NUMPY_TYPE)  # type: ignore
            if isinstance(data, float):
                data = data.astype(DEFAULT_FLOAT_NUMPY_TYPE)  # type: ignore

        # verify broadcasting works on shapes
        if -1 not in shape:
            np.broadcast_shapes(data.shape, shape)

        self.data = data
        self.shape = shape
        if isinstance(shape, Iterable):
            for val in shape:
                if val < 0:
                    raise ValueError(f"Invalid shape: {shape}")

    def __getitem__(self, item: Union[str, int, slice]) -> lazyrepeatarray:
        if self.data.shape == self.shape:
            output = self.data[item]
            return lazyrepeatarray(data=output, shape=output.shape)
        elif self.data.size == 1:
            test_arr = np.ones(self.shape)[
                item
            ]  # TODO: Is there a better way to determine output shape?
            return lazyrepeatarray(data=self.data, shape=test_arr.shape)
        else:
            raise NotImplementedError

    def __add__(self, other: Any) -> lazyrepeatarray:
        """
        THIS MIGHT LOOK LIKE COPY-PASTED CODE!
        Don't touch it. It's going to get more complicated.
        """
        if is_acceptable_simple_type(other):
            return self.__class__(data=self.data + other, shape=self.shape)

        if not is_broadcastable(self.shape, other.shape):
            raise Exception(
                f"Cannot broadcast arrays with shapes: {self.shape} & {other.shape}"
            )

        if self.data.shape == other.data.shape:
            return self.__class__(data=self.data + other.data, shape=self.shape)
        else:
            return self.__class__(data=self.data + other.data, shape=self.shape)

    def __sub__(self, other: Any) -> lazyrepeatarray:
        """
        THIS MIGHT LOOK LIKE COPY-PASTED CODE!
        Don't touch it. It's going to get more complicated.
        """
        if is_acceptable_simple_type(other):
            res = self.data - other
            return self.__class__(data=res, shape=self.shape)

        if not is_broadcastable(self.shape, other.shape):
            raise Exception(
                f"Cannot broadcast arrays with shapes: {self.shape} & {other.shape}"
            )

        if self.data.shape == other.data.shape:
            return self.__class__(data=self.data - other.data, shape=self.shape)
        else:
            return self.__class__(data=self.data - other.data, shape=self.shape)

    def __mul__(self, other: Any) -> lazyrepeatarray:
        """
        THIS MIGHT LOOK LIKE COPY-PASTED CODE!
        Don't touch it. It's going to get more complicated.
        """
        if is_acceptable_simple_type(other):
            return self.__class__(data=self.data * other, shape=self.shape)

        if not is_broadcastable(self.shape, other.shape):
            raise Exception(
                "Cannot broadcast arrays with shapes for LazyRepeatArray Multiplication:"
                + f" {self.shape} & {other.shape}"
            )
        else:
            return self.__class__(data=self.data * other.data, shape=self.shape)

    def __matmul__(self, other: Any) -> lazyrepeatarray:
        """
        THIS MIGHT LOOK LIKE COPY-PASTED CODE!
        Don't touch it. It's going to get more complicated.
        """
        if is_acceptable_simple_type(other):
            new_shape = get_shape("__matmul__", self.shape, other.shape)

            if self.data.size == 1:
                return self.__class__(
                    data=np.matmul(np.ones(self.shape), other * self.data),
                    shape=new_shape,
                )
            return self.__class__(data=self.data.__matmul__(other), shape=new_shape)

        if self.shape[-1] != other.shape[-2]:
            raise Exception(
                f"cannot matrix multiply tensors with different shapes: {self.shape} and {other.shape}"
            )

        result = self.to_numpy() @ other.to_numpy()
        return self.__class__(data=result, shape=result.shape)

    def __lshift__(self, other: Any) -> lazyrepeatarray:
        if is_acceptable_simple_type(other):
            return self.__class__(data=self.data << other, shape=self.shape)

        if not is_broadcastable(self.shape, other.shape):
            raise Exception(
                f"Cannot broadcast arrays with shapes: {self.shape} & {other.shape}"
            )
        return self.__class__(data=self.data << other.data, shape=self.shape)

    def __rshift__(self, other: Any) -> lazyrepeatarray:
        if is_acceptable_simple_type(other):
            return self.__class__(data=self.data >> other, shape=self.shape)

        if not is_broadcastable(self.shape, other.shape):
            raise Exception(
                f"Cannot broadcast arrays with shapes: {self.shape} & {other.shape}"
            )
        return self.__class__(data=self.data >> other.data, shape=self.shape)

    def zeros_like(self, *args: Any, **kwargs: Any) -> lazyrepeatarray:
        res = np.array(np.zeros_like(self.to_numpy(), *args, **kwargs))
        return lazyrepeatarray(data=res, shape=res.shape)

    def __rtruediv__(self, other: Any) -> lazyrepeatarray:
        res = (1 / self.data) * other
        return lazyrepeatarray(data=res, shape=self.shape)

    def __truediv__(self, other: Any) -> lazyrepeatarray:
        if is_acceptable_simple_type(other):
            return self.__class__(data=self.data / other, shape=self.shape)

        if not is_broadcastable(self.shape, other.shape):
            raise Exception(
                "Cannot broadcast arrays with shapes for LazyRepeatArray FloorDiv:"
                + f" {self.shape} & {other.shape}"
            )
        else:
            return self.__class__(data=self.data / other.data, shape=self.shape)

    def __floordiv__(self, other: Any) -> lazyrepeatarray:
        if is_acceptable_simple_type(other):
            return self.__class__(data=self.data // other, shape=self.shape)

        if not is_broadcastable(self.shape, other.shape):
            raise Exception(
                "Cannot broadcast arrays with shapes for LazyRepeatArray FloorDiv:"
                + f" {self.shape} & {other.shape}"
            )
        else:
            return self.__class__(data=self.data // other.data, shape=self.shape)

    def __rmatmul__(self, other: Any) -> lazyrepeatarray:
        """
        THIS MIGHT LOOK LIKE COPY-PASTED CODE!
        Don't touch it. It's going to get more complicated.
        """
        if is_acceptable_simple_type(other):
            new_shape = get_shape("__matmul__", other.shape, self.shape)

            if other.size == 1:
                return self.__class__(
                    data=np.matmul(np.ones(other.shape), other * self.data),
                    shape=new_shape,
                )
            return self.__class__(
                data=self.to_numpy().__rmatmul__(other), shape=new_shape
            )

        if other.shape[-1] != self.shape[0]:
            raise Exception(
                "cannot matrix multiply tensors with different shapes: {self.shape} and {other.shape}"
            )

        result = self.to_numpy().__rmatmul__(other.to_numpy())
        return self.__class__(data=result, shape=result.shape)

    def __pow__(self, exponent: int) -> lazyrepeatarray:
        if exponent == 2:
            return self * self
        raise Exception("not sure how to do this yet")

    def pad(self, pad_width: int, mode: str = "reflect") -> lazyrepeatarray:
        if mode == "reflect":
            new_shape = tuple([i + pad_width * 2 for i in self.shape])
            if self.data.shape == self.shape:
                return lazyrepeatarray(
                    data=np.pad(self.data, pad_width=pad_width, mode="reflect"),
                    shape=new_shape,
                )
            elif self.data.size == 1:
                return lazyrepeatarray(data=self.data, shape=new_shape)
            else:
                raise NotImplementedError
        else:
            raise NotImplementedError

    def horizontal_flip(self) -> lazyrepeatarray:
        if self.data.shape == self.shape:
            return lazyrepeatarray(data=np.fliplr(self.data), shape=self.shape)
        elif self.data.size == 1:
            return lazyrepeatarray(data=self.data, shape=self.shape)
        else:
            raise NotImplementedError

    def vertical_flip(self) -> lazyrepeatarray:
        if self.data.shape == self.shape:
            return lazyrepeatarray(data=np.flipud(self.data), shape=self.shape)
        elif self.data.size == 1:
            return lazyrepeatarray(data=self.data, shape=self.shape)
        else:
            raise NotImplementedError

    def rotate(self, angle: int) -> lazyrepeatarray:
        if self.data.shape == self.shape:
            return lazyrepeatarray(data=rotate(self.data, angle), shape=self.shape)
        elif self.data.size == 1:
            # TODO: This is almost certainly incorrect
            return lazyrepeatarray(data=self.data, shape=self.shape)
        else:
            raise NotImplementedError

    def reshape(self, target_shape: Tuple) -> lazyrepeatarray:
        # TODO: Can we reshape without creating new objects
        if self.data.shape == self.shape:
            return lazyrepeatarray(
                data=self.data.reshape(target_shape), shape=target_shape
            )
        elif self.data.size == 1:
            return lazyrepeatarray(data=self.data, shape=target_shape)
        else:
            if not np.broadcast_shapes(self.data.shape, target_shape):
                raise NotImplementedError(
                    f"data= {self.data.shape}, shape: {self.shape}"
                )
            else:
                return lazyrepeatarray(data=self.data, shape=target_shape)

    def copy(self, order: Optional[str] = "K") -> lazyrepeatarray:
        return self.__class__(data=self.data.copy(order=order), shape=self.shape)

    @property
    def size(self) -> int:
        return np.prod(self.shape)

    def sum(self, *args: Any, **kwargs: Any) -> lazyrepeatarray:
        res = np.array(self.to_numpy().sum(*args, **kwargs))
        return lazyrepeatarray(data=res, shape=res.shape)

    def ones_like(self, *args: Any, **kwargs: Any) -> lazyrepeatarray:
        res = np.array(np.ones_like(self.to_numpy(), *args, **kwargs))
        return lazyrepeatarray(data=res, shape=res.shape)

    def __eq__(self, other: Any) -> lazyrepeatarray:  # type: ignore
        if isinstance(other, lazyrepeatarray):
            if self.shape == other.shape:
                return lazyrepeatarray(data=self.data == other.data, shape=self.shape)
            else:
                result = (self.to_numpy() == other.to_numpy()).all()
                return lazyrepeatarray(data=np.array([result]), shape=result.shape)
        if isinstance(other, np.ndarray):
            try:
                _ = np.broadcast_shapes(self.shape, other.shape)
                result = (self.to_numpy() == other).all()
                return lazyrepeatarray(data=np.array([result]), shape=other.shape)
            except Exception as e:
                print(
                    "Failed to compare lazyrepeatarray with "
                    + f"{self.shape} == {other.shape} to numpy by broadcasting. {e}"
                )
                raise e

        return self == other

    def __le__(self, other: Any) -> lazyrepeatarray:  # type: ignore
        if isinstance(other, lazyrepeatarray):
            if self.shape == other.shape:
                return lazyrepeatarray(data=self.data <= other.data, shape=self.shape)
            else:
                result = (self.to_numpy() <= other.to_numpy()).all()
                return lazyrepeatarray(data=np.array([result]), shape=result.shape)
        if isinstance(other, np.ndarray):
            try:
                _ = np.broadcast_shapes(self.shape, other.shape)
                result = (self.to_numpy() <= other).all()
                return lazyrepeatarray(data=np.array([result]), shape=other.shape)
            except Exception as e:
                print(
                    "Failed to compare lazyrepeatarray with "
                    + f"{self.shape} == {other.shape} to numpy by broadcasting. {e}"
                )
                raise e

        return self <= other

    def concatenate(
        self, other: lazyrepeatarray, *args: Any, **kwargs: Any
    ) -> lazyrepeatarray:
        if not isinstance(other, lazyrepeatarray):
            raise NotImplementedError

        dummy_res = np.concatenate(
            (np.empty(self.shape), np.empty(other.shape)), *args, **kwargs
        )
        return lazyrepeatarray(data=self.data, shape=dummy_res.shape)

    @property
    def dtype(self) -> np.dtype:
        return self.data.dtype

    def astype(self, np_type: np.dtype) -> lazyrepeatarray:
        return self.__class__(self.data.astype(np_type), self.shape)

    def to_numpy(self) -> np.ndarray:

        # FIX: shape is not set sometimes
        if not self.shape:
            self.shape = self.data.shape

        return np.broadcast_to(self.data, self.shape)

    def __repr__(self) -> str:
        return f"<lazyrepeatarray data: {self.data} -> shape: {self.shape}>"

    def __bool__(self) -> bool:
        return self.data.__bool__()

    def all(self) -> bool:
        return self.data.all()

    def any(self) -> bool:
        return self.data.any()

    def transpose(self, *args: Any, **kwargs: Any) -> lazyrepeatarray:
        dummy_res = self.to_numpy().transpose(*args, **kwargs)
        return lazyrepeatarray(
            data=self.data.transpose(*args, **kwargs), shape=dummy_res.shape
        )


# As the min and max values calculation is the same regardless of the tensor type,
# We centralize this method as baseline for calculation for min/max values
def compute_min_max(
    x_min_vals: lazyrepeatarray,
    x_max_vals: lazyrepeatarray,
    other: Union[PhiTensor, int, float, np.ndarray],
    op_str: str,
    *args: Any,
    **kwargs: Dict[Any, Any],
) -> Tuple[lazyrepeatarray, lazyrepeatarray]:
    min_vals: lazyrepeatarray
    max_vals: lazyrepeatarray

    if op_str in [
        "__add__",
        "__matmul__",
        "__rmatmul__",
        "__truediv__",
        "__floordiv__",
    ]:
        if is_acceptable_simple_type(other):
            min_vals = getattr(x_min_vals, op_str)(other)
            max_vals = getattr(x_max_vals, op_str)(other)
        elif hasattr(other, "min_vals") and hasattr(other, "max_vals"):
            min_vals = getattr(x_min_vals, op_str)(other.min_vals)  # type: ignore
            max_vals = getattr(x_max_vals, op_str)(other.max_vals)  # type: ignore
        else:
            raise ValueError(
                f"Not supported type for lazy repeat array computation: {type(other)}"
            )

    elif op_str in ["__sub__", "__mul__"]:
        if is_acceptable_simple_type(other):
            min_vals = getattr(x_min_vals, op_str)(other)
            max_vals = getattr(x_max_vals, op_str)(other)
        elif hasattr(other, "min_vals") and hasattr(other, "max_vals"):
            min_min = getattr(x_min_vals.data, op_str)(other.min_vals.data)  # type: ignore
            min_max = getattr(x_min_vals.data, op_str)(other.max_vals.data)  # type: ignore
            max_min = getattr(x_max_vals.data, op_str)(other.min_vals.data)  # type: ignore
            max_max = getattr(x_max_vals.data, op_str)(other.max_vals.data)  # type: ignore
            _min_vals = np.minimum.reduce([min_min, min_max, max_min, max_max])
            _max_vals = np.maximum.reduce([min_min, min_max, max_min, max_max])
            min_vals = x_min_vals.copy()
            min_vals.data = _min_vals
            max_vals = x_max_vals.copy()
            max_vals.data = _max_vals
        else:
            raise ValueError(
                f"Not supported type for lazy repeat array computation: {type(other)}"
            )

    elif op_str in [
        "__gt__",
        "__lt__",
        "__le__",
        "__ge__",
        "__eq__",
        "__ne__",
    ]:
        min_vals = x_min_vals * 0
        max_vals = (x_max_vals * 0) + 1
    elif op_str == "sum":
        min_vals = x_min_vals.sum(*args, **kwargs)
        max_vals = x_max_vals.sum(*args, **kwargs)
    elif op_str in ["__pos__", "sort"]:
        min_vals = x_min_vals
        max_vals = x_max_vals
    elif op_str == "trace":
        # NOTE: This is potentially expensive
        min_val_data = x_min_vals.to_numpy().trace(*args, **kwargs)
        min_vals = lazyrepeatarray(data=min_val_data, shape=min_val_data.shape)
        max_val_data = x_max_vals.to_numpy().trace(*args, **kwargs)
        max_vals = lazyrepeatarray(data=max_val_data, shape=max_val_data.shape)
    elif op_str == "repeat":
        dummy_res = np.empty(x_min_vals.shape).repeat(*args, **kwargs)
        min_vals = lazyrepeatarray(data=x_min_vals.data.min(), shape=dummy_res.shape)
        max_vals = lazyrepeatarray(data=x_max_vals.data.max(), shape=dummy_res.shape)
    elif op_str == "diagonal":
        dummy_res = np.empty(x_min_vals.shape).diagonal(*args, **kwargs)
        min_vals = lazyrepeatarray(data=x_min_vals.data.min(), shape=dummy_res.shape)
        max_vals = lazyrepeatarray(data=x_max_vals.data.max(), shape=dummy_res.shape)
    elif op_str == "min":
        dummy_res = np.empty(x_min_vals.shape).min(*args, **kwargs)
        min_vals = lazyrepeatarray(data=x_min_vals.data, shape=dummy_res.shape)
        max_vals = lazyrepeatarray(data=x_max_vals.data, shape=dummy_res.shape)
    elif op_str == "max":
        dummy_res = np.empty(x_min_vals.shape).max(*args, **kwargs)
        min_vals = lazyrepeatarray(data=x_min_vals.data, shape=dummy_res.shape)
        max_vals = lazyrepeatarray(data=x_max_vals.data, shape=dummy_res.shape)
    elif op_str == "ones_like":
        min_vals = x_min_vals.ones_like(*args, **kwargs)
        max_vals = x_max_vals.ones_like(*args, **kwargs)
    elif op_str == "copy":
        min_vals = x_min_vals.copy(*args, **kwargs)  # type: ignore
        max_vals = x_max_vals.copy(*args, **kwargs)  # type: ignore
    elif op_str == "round":
        min_vals = lazyrepeatarray(
            data=x_min_vals.data.round(*args, **kwargs), shape=x_min_vals.shape
        )
        max_vals = lazyrepeatarray(
            data=x_max_vals.data.round(*args, **kwargs), shape=x_max_vals.shape
        )
    elif op_str == "__pow__":
        if x_min_vals.data <= 0 <= x_max_vals.data:
            # If data is in range [-5, 5], it's possible the minimum is 0 and not (-5)^2
            min_data = min(0, (x_min_vals.data.__pow__(*args, **kwargs)).min())
        else:
            min_data = x_min_vals.data.__pow__(*args, **kwargs)
        min_vals = lazyrepeatarray(data=min_data, shape=x_min_vals.shape)
        max_vals = lazyrepeatarray(
            data=x_max_vals.data.__pow__(*args, **kwargs), shape=x_max_vals.shape
        )
    elif op_str == "argsort":
        min_vals = x_min_vals * 0
        max_vals = x_max_vals * 0 + np.prod(x_max_vals.shape)
    elif op_str == "cumsum":
        dummy_res = np.empty(x_min_vals.shape).cumsum(*args, **kwargs)
        num = np.ones(x_min_vals.shape).cumsum(*args, **kwargs)
        min_vals = lazyrepeatarray(data=x_min_vals.data * num, shape=dummy_res.shape)
        max_vals = lazyrepeatarray(data=x_max_vals.data * num, shape=dummy_res.shape)
    elif op_str == "cumprod":
        dummy_res = np.empty(x_min_vals.shape).cumprod(*args, **kwargs)
        num = np.ones(x_min_vals.shape).cumsum(*args, **kwargs)
        if abs(x_max_vals.data) >= abs(x_min_vals.data):
            highest = abs(x_max_vals.data)
        else:
            highest = abs(x_min_vals.data)

        min_vals = lazyrepeatarray(
            data=-((highest**num).max()), shape=dummy_res.shape
        )
        max_vals = lazyrepeatarray(data=(highest**num).max(), shape=dummy_res.shape)
    elif op_str == "prod":
        dummy_res = np.empty(x_min_vals.shape).prod(*args, **kwargs)
        min_vals = lazyrepeatarray(
            data=x_min_vals.data ** (np.prod(x_min_vals.shape) / dummy_res.size),
            shape=dummy_res.shape,
        )
        max_vals = lazyrepeatarray(
            data=x_max_vals.data ** (np.prod(x_max_vals.shape) / dummy_res.size),
            shape=dummy_res.shape,
        )
    elif op_str == "var":
        dummy_res = np.empty(x_min_vals.shape).var(*args, **kwargs)
        min_vals = lazyrepeatarray(data=0, shape=dummy_res.shape)
        max_vals = lazyrepeatarray(
            data=0.25 * (x_max_vals.data - x_min_vals.data) ** 2,
            shape=dummy_res.shape,
        )
<<<<<<< HEAD
    elif op_str  == "take":
        dummy_res = np.empty(x_min_vals.shape).take(*args, **kwargs)
        min_vals = lazyrepeatarray(data=x_min_vals.data, shape=dummy_res.shape)
        max_vals = lazyrepeatarray(data=x_max_vals.data, shape=dummy_res.shape)
    elif op_str  == "flatten":
        dummy_res = np.empty(x_min_vals.shape).flatten(*args, **kwargs)
        min_vals = lazyrepeatarray(data=x_min_vals.data, shape=dummy_res.shape)
        max_vals = lazyrepeatarray(data=x_max_vals.data, shape=dummy_res.shape)
    elif op_str  == "ravel":
        dummy_res = np.empty(x_min_vals.shape).ravel(*args, **kwargs)
        min_vals = lazyrepeatarray(data=x_min_vals.data, shape=dummy_res.shape)
        max_vals = lazyrepeatarray(data=x_max_vals.data, shape=dummy_res.shape)
    elif op_str  == "compress":
        dummy_res = np.empty(x_min_vals.shape).compress(*args, **kwargs)
        min_vals = lazyrepeatarray(data=x_min_vals.data, shape=dummy_res.shape)
        max_vals = lazyrepeatarray(data=x_max_vals.data, shape=dummy_res.shape)
    elif op_str == "squeeze":
        dummy_res = np.empty(x_min_vals.shape).squeeze(*args, **kwargs)
        min_vals = lazyrepeatarray(data=x_min_vals.data, shape=dummy_res.shape)
        max_vals = lazyrepeatarray(data=x_max_vals.data, shape=dummy_res.shape)
        
=======
    elif op_str == "resize":
        dummy_res = np.empty(x_min_vals.shape)
        dummy_res.resize(*args, **kwargs)
        min_vals = lazyrepeatarray(data=x_min_vals.data, shape=dummy_res.shape)
        max_vals = lazyrepeatarray(data=x_max_vals.data, shape=dummy_res.shape)
    elif op_str == "transpose":
        dummy_res = np.empty(x_min_vals.shape).transpose(*args, **kwargs)
        min_vals = lazyrepeatarray(data=x_min_vals.data, shape=dummy_res.shape)
        max_vals = lazyrepeatarray(data=x_max_vals.data, shape=dummy_res.shape)
    elif op_str == "reshape":
        dummy_res = np.empty(x_min_vals.shape).reshape(*args, **kwargs)
        min_vals = lazyrepeatarray(data=x_min_vals.data, shape=dummy_res.shape)
        max_vals = lazyrepeatarray(data=x_max_vals.data, shape=dummy_res.shape)
    elif op_str == "__mod__":
        if is_acceptable_simple_type(other):
            if isinstance(other, np.ndarray):
                maxv = other.max()
            else:
                maxv = other
        else:
            if hasattr(other, "min_vals") and hasattr(other, "max_vals"):
                maxv = other.max_vals.data  # type: ignore
            else:
                raise ValueError(
                    f"Not supported type for lazy repeat array computation: {type(other)}"
                )
        min_vals = lazyrepeatarray(data=0, shape=x_min_vals.shape)
        max_vals = lazyrepeatarray(data=maxv, shape=x_max_vals.shape)
    elif op_str in ["__lshift__", "__rshift__"]:
        if is_acceptable_simple_type(other):
            if isinstance(other, np.ndarray):
                other_max, other_min = other.max(), other.min()
            else:
                other_max, other_min = other, other
        elif hasattr(other, "min_vals") and hasattr(other, "max_vals"):
            other_max = other.max_vals.data  # type: ignore
            other_min = other.min_vals.data  # type: ignore
        else:
            raise NotImplementedError(
                f"{op_str} not implemented in LazyRepeatArray for {type(other)}."
            )

        min_min = x_min_vals.data << other_min
        min_max = x_min_vals.data << other_max
        max_min = x_max_vals.data << other_min
        max_max = x_max_vals.data << other_max

        _min_vals = np.min([min_min, min_max, max_min, max_max], axis=0)  # type: ignore
        _max_vals = np.max([min_min, min_max, max_min, max_max], axis=0)  # type: ignore

        min_vals = lazyrepeatarray(data=_min_vals, shape=x_min_vals.shape)
        max_vals = lazyrepeatarray(data=_max_vals, shape=x_max_vals.shape)

    elif op_str == "__xor__":
        if is_acceptable_simple_type(other):
            if isinstance(other, np.ndarray):
                other_max, other_min = other.max(), other.min()
            else:
                other_max, other_min = other, other
        elif hasattr(other, "min_vals") and hasattr(other, "max_vals"):
            other_max = other.max_vals.data  # type: ignore
            other_min = other.min_vals.data  # type: ignore
        else:
            raise NotImplementedError(
                f"{op_str} not implemented in LazyRepeatArray for {type(other)}."
            )

        # TODO: should modify for a tighter found for xor
        _max = int(max(x_max_vals.data, other_max))
        _min = int(min(x_min_vals.data, other_min))
        _max_vals = (2 ** (_min ^ _max).bit_length()) - 1
        _min_vals = min(0, _min)

        min_vals = lazyrepeatarray(data=_min_vals, shape=x_min_vals.shape)
        max_vals = lazyrepeatarray(data=_max_vals, shape=x_max_vals.shape)

    elif op_str == "ptp":
        dummy_res = np.empty(x_min_vals.shape).ptp(*args, **kwargs)
        min_vals = lazyrepeatarray(data=0, shape=dummy_res.shape)
        max_vals = lazyrepeatarray(
            data=x_max_vals.data - x_min_vals.data, shape=dummy_res.shape
        )

    elif op_str in ["argmax", "argmin"]:
        dummy_res = np.empty(x_min_vals.shape)
        if len(args) or "axis" in kwargs:
            max_value = np.size(dummy_res, *args, **kwargs) - 1
        else:
            max_value = dummy_res.size - 1
        min_vals = lazyrepeatarray(data=0, shape=x_min_vals.shape)
        max_vals = lazyrepeatarray(data=max_value, shape=x_min_vals.shape)
    elif op_str == "__abs__":
        min_val = abs(x_min_vals.data)
        max_val = abs(x_max_vals.data)

        new_min_val = min(min_val, max_val)
        new_max_val = max(min_val, max_val)
        min_vals = lazyrepeatarray(data=new_min_val, shape=x_min_vals.shape)
        max_vals = lazyrepeatarray(data=new_max_val, shape=x_max_vals.shape)
    elif op_str in ["all", "any"]:
        dummy_res = getattr(np.empty(x_min_vals.shape), op_str)(*args, **kwargs)
        min_vals = lazyrepeatarray(data=0, shape=dummy_res.shape)
        max_vals = lazyrepeatarray(data=1, shape=dummy_res.shape)
>>>>>>> bcbfeff8
    else:
        raise ValueError(f"Invaid Operation for LazyRepeatArray: {op_str}")

    return (min_vals, max_vals)<|MERGE_RESOLUTION|>--- conflicted
+++ resolved
@@ -564,7 +564,6 @@
             data=0.25 * (x_max_vals.data - x_min_vals.data) ** 2,
             shape=dummy_res.shape,
         )
-<<<<<<< HEAD
     elif op_str  == "take":
         dummy_res = np.empty(x_min_vals.shape).take(*args, **kwargs)
         min_vals = lazyrepeatarray(data=x_min_vals.data, shape=dummy_res.shape)
@@ -585,8 +584,6 @@
         dummy_res = np.empty(x_min_vals.shape).squeeze(*args, **kwargs)
         min_vals = lazyrepeatarray(data=x_min_vals.data, shape=dummy_res.shape)
         max_vals = lazyrepeatarray(data=x_max_vals.data, shape=dummy_res.shape)
-        
-=======
     elif op_str == "resize":
         dummy_res = np.empty(x_min_vals.shape)
         dummy_res.resize(*args, **kwargs)
@@ -690,7 +687,6 @@
         dummy_res = getattr(np.empty(x_min_vals.shape), op_str)(*args, **kwargs)
         min_vals = lazyrepeatarray(data=0, shape=dummy_res.shape)
         max_vals = lazyrepeatarray(data=1, shape=dummy_res.shape)
->>>>>>> bcbfeff8
     else:
         raise ValueError(f"Invaid Operation for LazyRepeatArray: {op_str}")
 
