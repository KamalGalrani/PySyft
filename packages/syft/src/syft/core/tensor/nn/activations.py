<<<<<<< HEAD
# stdlib
from typing import Dict
from typing import Optional
from typing import Sequence
from typing import Type
from typing import Union

# relative
from ...common.serde.serializable import serializable
from ..autodp.gamma_tensor import GammaTensor
from ..autodp.phi_tensor import PhiTensor


@serializable(recursive_serde=True)
class Activation(object):
    """Base class for activations."""

    __attr_allowlist__: Sequence[str] = ("last_forward",)

    def __init__(self) -> None:
        self.last_forward: Optional[Union[PhiTensor, GammaTensor]] = None

    def forward(
        self, input: Union[PhiTensor, GammaTensor]
    ) -> Union[PhiTensor, GammaTensor]:
        """Forward Step.

        Args:
            input (PhiTensor or GammaTensor): the input matrix
        """

        raise NotImplementedError

    def derivative(
        self, input: Optional[Union[PhiTensor, GammaTensor]] = None
    ) -> Union[PhiTensor, GammaTensor]:
        """Backward Step.

        _extended_summary_

        Args:
            input (Optional[PhiTensor, GammaTensor], optional): If provide `input`,
            this function will not use `last_forward`. Defaults to None.
        """

        raise NotImplementedError

    def __str__(self) -> str:
        return self.__class__.__name__


@serializable(recursive_serde=True)
class leaky_ReLU(Activation):
    __attr_allowlist__ = (
        "slope",
        "last_forward",
    )

    def __init__(self, slope: float = 0.01) -> None:
        super(leaky_ReLU, self).__init__()
        self.slope = slope

    def forward(
        self, input_array: Union[PhiTensor, GammaTensor]
    ) -> Union[PhiTensor, GammaTensor]:
        # Last image that has been forward passed through this activation function
        self.last_forward = input_array

        gt = input_array > 0

        return input_array * gt + input_array * ((gt * -1) + 1) * self.slope

    def derivative(
        self, input_array: Optional[Union[PhiTensor, GammaTensor]] = None
    ) -> Union[PhiTensor, GammaTensor]:
        last_forward = input_array if input_array else self.last_forward

        if last_forward is None:
            raise ValueError(
                "last forward layer is None. Please provide an input to the derivative method."
            )

        res = (last_forward > 0).child * 1 + (last_forward <= 0).child * self.slope

        if isinstance(input_array, PhiTensor):
            return PhiTensor(
                child=res,
                data_subjects=last_forward.data_subjects,
                min_vals=last_forward.min_vals * 0,
                max_vals=last_forward.max_vals * 1,
            )
        elif isinstance(input_array, GammaTensor):
            return GammaTensor(
                child=res,
                data_subjects=last_forward.data_subjects,
                min_vals=last_forward.min_vals * 0,
                max_vals=last_forward.max_vals * 1,
            )
        else:
            raise NotImplementedError(
                f"Undefined behavior for type {type(input_array)}"
            )


def get(activation_name: Optional[str]) -> Optional[Activation]:

    activation_name_map: Dict[str, Type[Activation]] = {
        "leaky_relu": leaky_ReLU,
    }

    if activation_name is None:
        return None
    elif isinstance(activation_name, str):
        if activation_name not in activation_name_map:
            raise NotImplementedError(
                f"Activation {activation_name} is not current supported in PySyft."
            )
        else:
            activation_func = activation_name_map[activation_name]
            return activation_func()
    else:
        raise TypeError(
            f"Could not interpret activation function identifier: {activation_name}"
        )
=======
# # stdlib
# from typing import Dict
# from typing import Optional
# from typing import Tuple
# from typing import Type
# from typing import Union
#
# # relative
# from ...common.serde.serializable import serializable
# from ..autodp.gamma_tensor import GammaTensor
# from ..autodp.phi_tensor import PhiTensor
#
#
# @serializable(recursive_serde=True)
# class Activation(object):
#     """Base class for activations."""
#
#     __attr_allowlist__: Tuple[str, ...] = ("last_forward",)
#
#     def __init__(self) -> None:
#         self.last_forward: Optional[Union[PhiTensor, GammaTensor]] = None
#
#     def forward(
#         self, input: Union[PhiTensor, GammaTensor]
#     ) -> Union[PhiTensor, GammaTensor]:
#         """Forward Step.
#
#         Args:
#             input (PhiTensor or GammaTensor): the input matrix
#         """
#
#         raise NotImplementedError
#
#     def derivative(
#         self, input: Optional[Union[PhiTensor, GammaTensor]] = None
#     ) -> Union[PhiTensor, GammaTensor]:
#         """Backward Step.
#
#         _extended_summary_
#
#         Args:
#             input (Optional[PhiTensor, GammaTensor], optional): If provide `input`,
#             this function will not use `last_forward`. Defaults to None.
#         """
#
#         raise NotImplementedError
#
#     def __str__(self) -> str:
#         return self.__class__.__name__
#
#
# @serializable(recursive_serde=True)
# class leaky_ReLU(Activation):
#     __attr_allowlist__ = (
#         "slope",
#         "last_forward",
#     )
#
#     def __init__(self, slope: float = 0.01) -> None:
#         super(leaky_ReLU, self).__init__()
#         self.slope = slope
#
#     def forward(
#         self, input_array: Union[PhiTensor, GammaTensor]
#     ) -> Union[PhiTensor, GammaTensor]:
#         # Last image that has been forward passed through this activation function
#         self.last_forward = input_array
#
#         gt = input_array > 0
#
#         return input_array * gt + input_array * ((gt * -1) + 1) * self.slope
#
#     def derivative(
#         self, input_array: Optional[Union[PhiTensor, GammaTensor]] = None
#     ) -> Union[PhiTensor, GammaTensor]:
#         last_forward = input_array if input_array else self.last_forward
#
#         if last_forward is None:
#             raise ValueError(
#                 "last forward layer is None. Please provide an input to the derivative method."
#             )
#
#         res = (last_forward > 0).child * 1 + (last_forward <= 0).child * self.slope
#
#         if isinstance(input_array, PhiTensor):
#             return PhiTensor(
#                 child=res,
#                 data_subjects=last_forward.data_subjects,
#                 min_vals=last_forward.min_vals * 0,
#                 max_vals=last_forward.max_vals * 1,
#             )
#         elif isinstance(input_array, GammaTensor):
#             return GammaTensor(
#                 child=res,
#                 data_subjects=last_forward.data_subjects,
#                 min_vals=last_forward.min_vals * 0,
#                 max_vals=last_forward.max_vals * 1,
#             )
#         else:
#             raise NotImplementedError(
#                 f"Undefined behavior for type {type(input_array)}"
#             )
#
#
# def get(activation_name: Optional[str]) -> Optional[Activation]:
#
#     activation_name_map: Dict[str, Type[Activation]] = {
#         "leaky_relu": leaky_ReLU,
#     }
#
#     if activation_name is None:
#         return None
#     elif isinstance(activation_name, str):
#         if activation_name not in activation_name_map:
#             raise NotImplementedError(
#                 f"Activation {activation_name} is not current supported in PySyft."
#             )
#         else:
#             activation_func = activation_name_map[activation_name]
#             return activation_func()
#     else:
#         raise TypeError(
#             f"Could not interpret activation function identifier: {activation_name}"
#         )
>>>>>>> b7afe2f6
<|MERGE_RESOLUTION|>--- conflicted
+++ resolved
@@ -1,129 +1,3 @@
-<<<<<<< HEAD
-# stdlib
-from typing import Dict
-from typing import Optional
-from typing import Sequence
-from typing import Type
-from typing import Union
-
-# relative
-from ...common.serde.serializable import serializable
-from ..autodp.gamma_tensor import GammaTensor
-from ..autodp.phi_tensor import PhiTensor
-
-
-@serializable(recursive_serde=True)
-class Activation(object):
-    """Base class for activations."""
-
-    __attr_allowlist__: Sequence[str] = ("last_forward",)
-
-    def __init__(self) -> None:
-        self.last_forward: Optional[Union[PhiTensor, GammaTensor]] = None
-
-    def forward(
-        self, input: Union[PhiTensor, GammaTensor]
-    ) -> Union[PhiTensor, GammaTensor]:
-        """Forward Step.
-
-        Args:
-            input (PhiTensor or GammaTensor): the input matrix
-        """
-
-        raise NotImplementedError
-
-    def derivative(
-        self, input: Optional[Union[PhiTensor, GammaTensor]] = None
-    ) -> Union[PhiTensor, GammaTensor]:
-        """Backward Step.
-
-        _extended_summary_
-
-        Args:
-            input (Optional[PhiTensor, GammaTensor], optional): If provide `input`,
-            this function will not use `last_forward`. Defaults to None.
-        """
-
-        raise NotImplementedError
-
-    def __str__(self) -> str:
-        return self.__class__.__name__
-
-
-@serializable(recursive_serde=True)
-class leaky_ReLU(Activation):
-    __attr_allowlist__ = (
-        "slope",
-        "last_forward",
-    )
-
-    def __init__(self, slope: float = 0.01) -> None:
-        super(leaky_ReLU, self).__init__()
-        self.slope = slope
-
-    def forward(
-        self, input_array: Union[PhiTensor, GammaTensor]
-    ) -> Union[PhiTensor, GammaTensor]:
-        # Last image that has been forward passed through this activation function
-        self.last_forward = input_array
-
-        gt = input_array > 0
-
-        return input_array * gt + input_array * ((gt * -1) + 1) * self.slope
-
-    def derivative(
-        self, input_array: Optional[Union[PhiTensor, GammaTensor]] = None
-    ) -> Union[PhiTensor, GammaTensor]:
-        last_forward = input_array if input_array else self.last_forward
-
-        if last_forward is None:
-            raise ValueError(
-                "last forward layer is None. Please provide an input to the derivative method."
-            )
-
-        res = (last_forward > 0).child * 1 + (last_forward <= 0).child * self.slope
-
-        if isinstance(input_array, PhiTensor):
-            return PhiTensor(
-                child=res,
-                data_subjects=last_forward.data_subjects,
-                min_vals=last_forward.min_vals * 0,
-                max_vals=last_forward.max_vals * 1,
-            )
-        elif isinstance(input_array, GammaTensor):
-            return GammaTensor(
-                child=res,
-                data_subjects=last_forward.data_subjects,
-                min_vals=last_forward.min_vals * 0,
-                max_vals=last_forward.max_vals * 1,
-            )
-        else:
-            raise NotImplementedError(
-                f"Undefined behavior for type {type(input_array)}"
-            )
-
-
-def get(activation_name: Optional[str]) -> Optional[Activation]:
-
-    activation_name_map: Dict[str, Type[Activation]] = {
-        "leaky_relu": leaky_ReLU,
-    }
-
-    if activation_name is None:
-        return None
-    elif isinstance(activation_name, str):
-        if activation_name not in activation_name_map:
-            raise NotImplementedError(
-                f"Activation {activation_name} is not current supported in PySyft."
-            )
-        else:
-            activation_func = activation_name_map[activation_name]
-            return activation_func()
-    else:
-        raise TypeError(
-            f"Could not interpret activation function identifier: {activation_name}"
-        )
-=======
 # # stdlib
 # from typing import Dict
 # from typing import Optional
@@ -247,5 +121,4 @@
 #     else:
 #         raise TypeError(
 #             f"Could not interpret activation function identifier: {activation_name}"
-#         )
->>>>>>> b7afe2f6
+#         )