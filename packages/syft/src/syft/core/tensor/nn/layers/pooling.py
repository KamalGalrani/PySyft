--- conflicted
+++ resolved
@@ -1,262 +1,3 @@
-<<<<<<< HEAD
-# stdlib
-from typing import Any
-from typing import Optional
-from typing import Tuple
-from typing import Union
-
-# third party
-import numpy as np
-from numpy.typing import NDArray
-
-# relative
-from ....common.serde.serializable import serializable
-from ...autodp.gamma_tensor import GammaTensor
-from ...autodp.phi_tensor import PhiTensor
-from ..utils import col2im_indices
-from ..utils import im2col_indices
-from .base import Layer
-
-
-@serializable(recursive_serde=True)
-class AvgPool(Layer):
-    """Average pooling operation for spatial data.
-    Parameters
-    ----------
-    pool_size : tuple of 2 integers,
-        factors by which to downscale (vertical, horizontal).
-        (2, 2) will halve the image in each dimension.
-    Returns
-    -------
-    4D numpy.array
-        with shape `(nb_samples, channels, pooled_rows, pooled_cols)` if dim_ordering='th'
-        or 4D tensor with shape:
-        `(samples, pooled_rows, pooled_cols, channels)` if dim_ordering='tf'.
-    """
-
-    __attr_allowlist__ = (
-        "stride",
-        "pool_size",
-        "input_shape",
-        "out_shape",
-        "X_col",
-    )
-
-    def __init__(self, pool_size: Union[Tuple[int, ...], int], stride: int = 1) -> None:
-        if isinstance(pool_size, tuple):
-            self.pool_size = pool_size
-        elif isinstance(pool_size, int):
-            self.pool_size = pool_size, pool_size
-        else:
-            raise TypeError("Pool size can be either int or Tuple")
-
-        self.stride = stride
-
-        self.input_shape: Optional[Tuple[int, ...]] = None
-        self.out_shape: Optional[Tuple[int, ...]] = None
-        self.X_col: Optional[Union[PhiTensor, GammaTensor]] = None
-
-    def connect_to(self, prev_layer: Layer) -> None:
-
-        if not (5 > len(prev_layer.out_shape) >= 3):  # type: ignore
-            raise ValueError(
-                f"Input layer shape:{prev_layer.out_shape} dimension should be between [3,5)"  # type: ignore
-            )
-
-        old_h, old_w = prev_layer.out_shape[-2:]  # type: ignore
-        pool_h, pool_w = self.pool_size
-
-        new_h = (old_h - pool_h) // self.stride + 1
-        new_w = (old_w - pool_w) // self.stride + 1
-
-        self.out_shape = prev_layer.out_shape[:-2] + (new_h, new_w)  # type: ignore
-
-    def forward(
-        self, input: Union[PhiTensor, GammaTensor], *args: Any, **kwargs: Any
-    ) -> Union[GammaTensor, PhiTensor]:
-        # shape
-        self.input_shape = input.shape
-        pool_h, pool_w = self.pool_size
-
-        if self.out_shape is None:
-            raise ValueError(
-                "`self.out_shape` is None. Please check the out_shape is correctly initialized."
-            )
-
-        h_out, w_out = self.out_shape[-2:]
-
-        # forward
-
-        n, d, h, w = input.shape
-        input_reshaped = input.reshape((n * d, 1, h, w))
-
-        self.X_col = im2col_indices(
-            input_reshaped, pool_h, pool_w, padding=0, stride=self.stride
-        )
-        outputs = self.X_col.mean(axis=0)
-        outputs = outputs.reshape((h_out, w_out, n, d))
-        outputs = outputs.transpose((2, 3, 0, 1))
-        # print("Done with AvgPool forward pass")
-        return outputs
-
-    def backward(
-        self, pre_grad: Union[PhiTensor, GammaTensor], *args: Any, **kwargs: Any
-    ) -> Union[GammaTensor, PhiTensor]:
-
-        if self.input_shape is None:
-            raise ValueError(
-                "Input shape is None. \
-                Please check if the input shape is correctly initialized from the prev_layer."
-            )
-
-        if self.X_col is None:
-            raise ValueError(
-                "X_col is None. \
-                Please check if the input shape is correctly initialized from the prev_layer."
-            )
-
-        n, d, w, h = self.input_shape
-        pool_h, pool_w = self.pool_size
-
-        dX_col = self.X_col.zeros_like()
-
-        dout_col = pre_grad.transpose(2, 3, 0, 1).ravel()
-
-        dout_col_size = np.prod(dout_col.shape)
-
-        dX_col[:, range(dout_col_size)] = dout_col * (1.0 / dX_col.shape[0])  # type: ignore
-
-        dX = col2im_indices(
-            dX_col, (n * d, 1, h, w), pool_h, pool_w, padding=0, stride=self.stride
-        )
-
-        dX = dX.reshape(self.input_shape)
-
-        return dX
-
-
-@serializable(recursive_serde=True)
-class MaxPool(Layer):
-    """Max pooling operation for spatial data.
-    Parameters
-    ----------
-    pool_size : tuple of 2 integers,
-        factors by which to downscale (vertical, horizontal).
-        (2, 2) will halve the image in each dimension.
-    Returns
-    -------
-    4D numpy.array
-        with shape `(nb_samples, channels, pooled_rows, pooled_cols)` if dim_ordering='th'
-        or 4D tensor with shape:
-        `(samples, pooled_rows, pooled_cols, channels)` if dim_ordering='tf'.
-    """
-
-    __attr_allowlist__ = (
-        "stride",
-        "X_col",
-        "max_idx",
-        "pool_size",
-        "input_shape",
-        "out_shape",
-    )
-
-    def __init__(self, pool_size: Union[Tuple[int, ...], int], stride: int = 1) -> None:
-        if isinstance(pool_size, tuple):
-            self.pool_size = pool_size
-        elif isinstance(pool_size, int):
-            self.pool_size = pool_size, pool_size
-        else:
-            raise TypeError("Pool size can be either int or Tuple")
-
-        self.stride = stride
-
-        self.input_shape: Optional[Tuple[int, ...]] = None
-        self.out_shape: Optional[Tuple[int, ...]] = None
-        self.X_col: Optional[Union[GammaTensor, PhiTensor]] = None
-        self.max_idx: Optional[Union[int, slice, range, NDArray]] = None
-
-    def connect_to(self, prev_layer: Layer) -> None:
-        # prev_layer.out_shape: (nb_batch, ..., height, width)
-        if len(prev_layer.out_shape) < 3:  # type: ignore
-            raise ValueError(
-                f"Input layer shape should have at least \
-                three dimensions:{prev_layer.out_shape} for MaxPool"  # type: ignore
-            )
-
-        old_h, old_w = prev_layer.out_shape[-2:]  # type: ignore
-        pool_h, pool_w = self.pool_size
-        new_h = (old_h - pool_h) // self.stride + 1
-        new_w = (old_w - pool_w) // self.stride + 1
-
-        self.input_shape = prev_layer.out_shape  # type: ignore
-        self.out_shape = prev_layer.out_shape[:-2] + (new_h, new_w)  # type: ignore
-
-    def forward(
-        self, input: Union[PhiTensor, GammaTensor], *args: Any, **kwargs: Any
-    ) -> Union[GammaTensor, PhiTensor]:
-        # shape
-
-        self.input_shape = input.shape
-        pool_h, pool_w = self.pool_size
-
-        if self.out_shape is None:
-            raise ValueError(
-                "`self.out_shape` is None. Please check the out_shape is correctly initialized."
-            )
-
-        h_out, w_out = self.out_shape[-2:]
-
-        # forward
-
-        n, d, h, w = input.shape
-        input_reshaped = input.reshape((n * d, 1, h, w))
-        self.X_col = im2col_indices(
-            input_reshaped, pool_h, pool_w, padding=0, stride=self.stride
-        )
-
-        self.max_idx = self.X_col._argmax(axis=0)
-        outputs = self.X_col[self.max_idx, range(self.max_idx.size)]
-
-        outputs = outputs.reshape((h_out, w_out, n, d))
-
-        outputs = outputs.transpose((2, 3, 0, 1))
-
-        return outputs
-
-    def backward(
-        self, pre_grad: Union[PhiTensor, GammaTensor], *args: Any, **kwargs: Any
-    ) -> Union[GammaTensor, PhiTensor]:
-
-        if self.input_shape is None:
-            raise ValueError(
-                "Input shape is None. \
-                Please check if the input shape is correctly initialized from the prev_layer."
-            )
-
-        n, d, w, h = self.input_shape
-        pool_h, pool_w = self.pool_size
-
-        if self.X_col is None or self.max_idx is None:
-            raise ValueError(
-                "X_col or max_idx is not initialized. Please call .forward before calling .backward."
-            )
-
-        dX_col = self.X_col.zeros_like()
-
-        dout_col = pre_grad.transpose((2, 3, 0, 1)).ravel()
-
-        dout_col_size = np.prod(dout_col.shape)
-
-        dX_col[self.max_idx, range(dout_col_size)] = dout_col  # type: ignore
-
-        dX = col2im_indices(
-            dX_col, (n * d, 1, h, w), pool_h, pool_w, padding=0, stride=self.stride
-        )
-
-        dX = dX.reshape(self.input_shape)
-
-        return dX
-=======
 # # stdlib
 # from typing import Any
 # from typing import Optional
@@ -506,5 +247,4 @@
 #
 #         dX = dX.reshape(self.input_shape)
 #
-#         return dX
->>>>>>> b7afe2f6
+#         return dX