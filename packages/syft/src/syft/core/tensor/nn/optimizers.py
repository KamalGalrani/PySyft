<<<<<<< HEAD
# stdlib
from typing import Dict
from typing import List
from typing import Optional
from typing import Sequence
from typing import Tuple
from typing import Union

# third party
import numpy as np
from numpy.typing import NDArray

# relative
from ...common.serde.serializable import serializable
from ..autodp.gamma_tensor import GammaTensor
from ..autodp.phi_tensor import PhiTensor
from .layers.base import Layer
from .utils import dp_maximum


@serializable(recursive_serde=True)
class Optimizer:
    """Abstract optimizer base class.

    Parameters
    ----------
    clip : float
        If smaller than 0, do not apply parameter clip.
    lr : float
        The learning rate controlling the size of update steps
    decay : float
        Decay parameter for the moving average. Must lie in [0, 1) where
        lower numbers means a shorter “memory”.
    lr_min : float
        When adapting step rates, do not move below this value. Default is 0.
    lr_max : float
        When adapting step rates, do not move above this value. Default is inf.
    """

    __attr_allowlist__: Sequence[str] = (
        "lr",
        "clip",
        "decay",
        "lr_min",
        "lr_max",
        "iterations",
    )

    def __init__(
        self,
        lr: float = 0.001,
        clip: int = -1,
        decay: float = 0.0,
        lr_min: float = 0.0,
        lr_max: float = np.inf,
        *args: Tuple,
        **kwargs: Dict,
    ):
        self.lr = lr
        self.clip = clip
        self.decay = decay
        self.lr_min = lr_min
        self.lr_max = lr_max

        self.iterations: int = 0

    def update(self, layers: List[Layer]) -> None:
        self.iterations += 1

        self.lr *= 1.0 / 1 + self.decay * self.iterations
        self.lr = np.clip(self.lr, self.lr_min, self.lr_max)

    def __str__(self) -> str:
        return self.__class__.__name__


@serializable(recursive_serde=True)
class Adamax(Optimizer):
    """
    Parameters
    ----------
    beta1 : float
        Exponential decay rate for the first moment estimates.
    beta2 : float
        Exponential decay rate for the second moment estimates.
    epsilon : float
        Constant for numerical stability.
    References
    ----------
    .. [1] Kingma, Diederik, and Jimmy Ba (2014):
           Adam: A Method for Stochastic Optimization.
           arXiv preprint arXiv:1412.6980.
    """

    __attr_allowlist__ = (
        "beta1",
        "beta2",
        "epsilon",
        "ms",
        "vs",
        "lr",
        "iterations",
    )

    def __init__(
        self,
        beta1: float = 0.9,
        beta2: float = 0.999,
        epsilon: float = 1e-8,
        *args: Tuple,
        **kwargs: Dict,
    ):
        super(Adamax, self).__init__(args=args, kwargs=kwargs)

        self.beta1 = beta1
        self.beta2 = beta2
        self.epsilon = epsilon

        self.ms: Optional[List[NDArray]] = None
        self.vs: Optional[List[NDArray]] = None

    def update(self, layers: List[Layer]) -> None:

        # init
        self.iterations += 1
        a_t = self.lr / (1 - np.power(self.beta1, self.iterations))

        params: List[Union[np.ndarray, PhiTensor, GammaTensor]] = []
        grads: List[Union[np.ndarray, PhiTensor, GammaTensor]] = []
        for layer in layers:
            params += layer.params
            grads += layer.grads

        if self.ms is None:
            self.ms = [np.zeros(p.shape) for p in params]
        if self.vs is None:
            self.vs = [np.zeros(p.shape) for p in params]

        idx = 0
        for layer in layers:
            new_params: List[Layer] = []

            for p, g in zip(layer.params, layer.grads):
                m = self.ms[idx]
                v = self.vs[idx]
                m = g * (1 - self.beta1) + m * self.beta1
                v = dp_maximum(x=g.abs(), y=(v * self.beta2))  # type: ignore
                p = (m * (-1.0 / (v + self.epsilon)) * a_t) + p
                new_params.append(p)

                self.ms[idx] = m
                self.vs[idx] = v
                idx += 1
            if new_params:
                layer.params = new_params  # type: ignore
=======
# # stdlib
# from typing import Dict
# from typing import List
# from typing import Optional
# from typing import Tuple
# from typing import Union
#
# # third party
# import numpy as np
# from numpy.typing import NDArray
#
# # relative
# from ...common.serde.serializable import serializable
# from ..autodp.gamma_tensor import GammaTensor
# from ..autodp.phi_tensor import PhiTensor
# from .layers.base import Layer
# from .utils import dp_maximum
#
#
# @serializable(recursive_serde=True)
# class Optimizer:
#     """Abstract optimizer base class.
#
#     Parameters
#     ----------
#     clip : float
#         If smaller than 0, do not apply parameter clip.
#     lr : float
#         The learning rate controlling the size of update steps
#     decay : float
#         Decay parameter for the moving average. Must lie in [0, 1) where
#         lower numbers means a shorter “memory”.
#     lr_min : float
#         When adapting step rates, do not move below this value. Default is 0.
#     lr_max : float
#         When adapting step rates, do not move above this value. Default is inf.
#     """
#
#     __attr_allowlist__: Tuple[str, ...] = (
#         "lr",
#         "clip",
#         "decay",
#         "lr_min",
#         "lr_max",
#         "iterations",
#     )
#
#     def __init__(
#         self,
#         lr: float = 0.001,
#         clip: int = -1,
#         decay: float = 0.0,
#         lr_min: float = 0.0,
#         lr_max: float = np.inf,
#         *args: Tuple,
#         **kwargs: Dict,
#     ):
#         self.lr = lr
#         self.clip = clip
#         self.decay = decay
#         self.lr_min = lr_min
#         self.lr_max = lr_max
#
#         self.iterations: int = 0
#
#     def update(self, layers: List[Layer]) -> None:
#         self.iterations += 1
#
#         self.lr *= 1.0 / 1 + self.decay * self.iterations
#         self.lr = np.clip(self.lr, self.lr_min, self.lr_max)
#
#     def __str__(self) -> str:
#         return self.__class__.__name__
#
#
# @serializable(recursive_serde=True)
# class Adamax(Optimizer):
#     """
#     Parameters
#     ----------
#     beta1 : float
#         Exponential decay rate for the first moment estimates.
#     beta2 : float
#         Exponential decay rate for the second moment estimates.
#     epsilon : float
#         Constant for numerical stability.
#     References
#     ----------
#     .. [1] Kingma, Diederik, and Jimmy Ba (2014):
#            Adam: A Method for Stochastic Optimization.
#            arXiv preprint arXiv:1412.6980.
#     """
#
#     __attr_allowlist__ = (
#         "beta1",
#         "beta2",
#         "epsilon",
#         "ms",
#         "vs",
#         "lr",
#         "iterations",
#     )
#
#     def __init__(
#         self,
#         beta1: float = 0.9,
#         beta2: float = 0.999,
#         epsilon: float = 1e-8,
#         *args: Tuple,
#         **kwargs: Dict,
#     ):
#         super(Adamax, self).__init__(args=args, kwargs=kwargs)
#
#         self.beta1 = beta1
#         self.beta2 = beta2
#         self.epsilon = epsilon
#
#         self.ms: Optional[List[NDArray]] = None
#         self.vs: Optional[List[NDArray]] = None
#
#     def update(self, layers: List[Layer]) -> None:
#
#         # init
#         self.iterations += 1
#         a_t = self.lr / (1 - np.power(self.beta1, self.iterations))
#
#         params: List[Union[np.ndarray, PhiTensor, GammaTensor]] = []
#         grads: List[Union[np.ndarray, PhiTensor, GammaTensor]] = []
#         for layer in layers:
#             params += layer.params
#             grads += layer.grads
#
#         if self.ms is None:
#             self.ms = [np.zeros(p.shape) for p in params]
#         if self.vs is None:
#             self.vs = [np.zeros(p.shape) for p in params]
#
#         idx = 0
#         for layer in layers:
#             new_params: List[Layer] = []
#
#             for p, g in zip(layer.params, layer.grads):
#                 m = self.ms[idx]
#                 v = self.vs[idx]
#                 m = g * (1 - self.beta1) + m * self.beta1
#                 v = dp_maximum(x=g.abs(), y=(v * self.beta2))  # type: ignore
#                 p = (m * (-1.0 / (v + self.epsilon)) * a_t) + p
#                 new_params.append(p)
#
#                 self.ms[idx] = m
#                 self.vs[idx] = v
#                 idx += 1
#             if new_params:
#                 layer.params = new_params  # type: ignore
>>>>>>> b7afe2f6
<|MERGE_RESOLUTION|>--- conflicted
+++ resolved
@@ -1,160 +1,3 @@
-<<<<<<< HEAD
-# stdlib
-from typing import Dict
-from typing import List
-from typing import Optional
-from typing import Sequence
-from typing import Tuple
-from typing import Union
-
-# third party
-import numpy as np
-from numpy.typing import NDArray
-
-# relative
-from ...common.serde.serializable import serializable
-from ..autodp.gamma_tensor import GammaTensor
-from ..autodp.phi_tensor import PhiTensor
-from .layers.base import Layer
-from .utils import dp_maximum
-
-
-@serializable(recursive_serde=True)
-class Optimizer:
-    """Abstract optimizer base class.
-
-    Parameters
-    ----------
-    clip : float
-        If smaller than 0, do not apply parameter clip.
-    lr : float
-        The learning rate controlling the size of update steps
-    decay : float
-        Decay parameter for the moving average. Must lie in [0, 1) where
-        lower numbers means a shorter “memory”.
-    lr_min : float
-        When adapting step rates, do not move below this value. Default is 0.
-    lr_max : float
-        When adapting step rates, do not move above this value. Default is inf.
-    """
-
-    __attr_allowlist__: Sequence[str] = (
-        "lr",
-        "clip",
-        "decay",
-        "lr_min",
-        "lr_max",
-        "iterations",
-    )
-
-    def __init__(
-        self,
-        lr: float = 0.001,
-        clip: int = -1,
-        decay: float = 0.0,
-        lr_min: float = 0.0,
-        lr_max: float = np.inf,
-        *args: Tuple,
-        **kwargs: Dict,
-    ):
-        self.lr = lr
-        self.clip = clip
-        self.decay = decay
-        self.lr_min = lr_min
-        self.lr_max = lr_max
-
-        self.iterations: int = 0
-
-    def update(self, layers: List[Layer]) -> None:
-        self.iterations += 1
-
-        self.lr *= 1.0 / 1 + self.decay * self.iterations
-        self.lr = np.clip(self.lr, self.lr_min, self.lr_max)
-
-    def __str__(self) -> str:
-        return self.__class__.__name__
-
-
-@serializable(recursive_serde=True)
-class Adamax(Optimizer):
-    """
-    Parameters
-    ----------
-    beta1 : float
-        Exponential decay rate for the first moment estimates.
-    beta2 : float
-        Exponential decay rate for the second moment estimates.
-    epsilon : float
-        Constant for numerical stability.
-    References
-    ----------
-    .. [1] Kingma, Diederik, and Jimmy Ba (2014):
-           Adam: A Method for Stochastic Optimization.
-           arXiv preprint arXiv:1412.6980.
-    """
-
-    __attr_allowlist__ = (
-        "beta1",
-        "beta2",
-        "epsilon",
-        "ms",
-        "vs",
-        "lr",
-        "iterations",
-    )
-
-    def __init__(
-        self,
-        beta1: float = 0.9,
-        beta2: float = 0.999,
-        epsilon: float = 1e-8,
-        *args: Tuple,
-        **kwargs: Dict,
-    ):
-        super(Adamax, self).__init__(args=args, kwargs=kwargs)
-
-        self.beta1 = beta1
-        self.beta2 = beta2
-        self.epsilon = epsilon
-
-        self.ms: Optional[List[NDArray]] = None
-        self.vs: Optional[List[NDArray]] = None
-
-    def update(self, layers: List[Layer]) -> None:
-
-        # init
-        self.iterations += 1
-        a_t = self.lr / (1 - np.power(self.beta1, self.iterations))
-
-        params: List[Union[np.ndarray, PhiTensor, GammaTensor]] = []
-        grads: List[Union[np.ndarray, PhiTensor, GammaTensor]] = []
-        for layer in layers:
-            params += layer.params
-            grads += layer.grads
-
-        if self.ms is None:
-            self.ms = [np.zeros(p.shape) for p in params]
-        if self.vs is None:
-            self.vs = [np.zeros(p.shape) for p in params]
-
-        idx = 0
-        for layer in layers:
-            new_params: List[Layer] = []
-
-            for p, g in zip(layer.params, layer.grads):
-                m = self.ms[idx]
-                v = self.vs[idx]
-                m = g * (1 - self.beta1) + m * self.beta1
-                v = dp_maximum(x=g.abs(), y=(v * self.beta2))  # type: ignore
-                p = (m * (-1.0 / (v + self.epsilon)) * a_t) + p
-                new_params.append(p)
-
-                self.ms[idx] = m
-                self.vs[idx] = v
-                idx += 1
-            if new_params:
-                layer.params = new_params  # type: ignore
-=======
 # # stdlib
 # from typing import Dict
 # from typing import List
@@ -308,5 +151,4 @@
 #                 self.vs[idx] = v
 #                 idx += 1
 #             if new_params:
-#                 layer.params = new_params  # type: ignore
->>>>>>> b7afe2f6
+#                 layer.params = new_params  # type: ignore