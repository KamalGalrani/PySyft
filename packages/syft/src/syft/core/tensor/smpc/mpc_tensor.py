--- conflicted
+++ resolved
@@ -517,25 +517,19 @@
 
         return mpc_tensor, other
 
-<<<<<<< HEAD
-    def __apply_private_op(self, other: MPCTensor, op_str: str) -> List[ShareTensor]:
-        op = getattr(operator, op_str)
-        if isinstance(other, MPCTensor):
+    def __apply_private_op(
+        self, other: MPCTensor, op_str: str, **kwargs: Dict[Any, Any]
+    ) -> List[ShareTensor]:
+        # relative
+        from ..tensor import TensorPointer
+
+        op_method = f"__{op_str}__"
+        if op_str in {"add", "sub"}:
             if len(self.child) != len(other.child):
                 raise ValueError(
                     "Zipping two different lengths will drop data. "
                     + f"{len(self.child)} vs {len(other.child)}"
                 )
-            res_shares = [op(a, b) for a, b in zip(self.child, other.child)]
-=======
-    def __apply_private_op(
-        self, other: MPCTensor, op_str: str, **kwargs: Dict[Any, Any]
-    ) -> List[ShareTensor]:
-        # relative
-        from ..tensor import TensorPointer
-
-        op_method = f"__{op_str}__"
-        if op_str in {"add", "sub"}:
             if not isinstance(self.child[0], TensorPointer):
                 res_shares = [
                     getattr(a, op_method)(a, b, **kwargs)
@@ -545,7 +539,6 @@
                 op: Callable[..., Any] = getattr(operator, op_str)
                 res_shares = [op(a, b) for a, b in zip(self.child, other.child)]
 
->>>>>>> e72c5098
         else:
             raise ValueError(f"MPCTensor Private {op_str} not supported")
         return res_shares
