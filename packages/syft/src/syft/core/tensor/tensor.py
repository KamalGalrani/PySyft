# future
from __future__ import annotations

# stdlib
import operator
import secrets
from typing import Any
from typing import Dict
from typing import List
from typing import Optional
from typing import Tuple
from typing import Union

# third party
import numpy as np
import pandas as pd
import torch as th

# syft absolute
import syft as sy

# relative
from ... import lib
from ...ast.klass import pointerize_args_and_kwargs
from ...util import inherit_tags
from ..common.serde.capnp import CapnpModule
from ..common.serde.capnp import chunk_bytes
from ..common.serde.capnp import combine_bytes
from ..common.serde.capnp import get_capnp_schema
from ..common.serde.capnp import serde_magic_header
from ..common.serde.serializable import serializable
from ..common.uid import UID
from ..node.abstract.node import AbstractNodeClient
from ..node.common.action import smpc_action_functions
from ..node.common.action.run_class_method_smpc_action import RunClassMethodSMPCAction

# from ..node.domain.client import DomainClient
from ..pointer.pointer import Pointer
from .ancestors import PhiTensorAncestor
from .autodp.gamma_tensor import GammaTensor
from .autodp.phi_tensor import PhiTensor
from .autodp.phi_tensor import TensorWrappedPhiTensorPointer
from .config import DEFAULT_FLOAT_NUMPY_TYPE
from .config import DEFAULT_INT_NUMPY_TYPE
from .fixed_precision_tensor_ancestor import FixedPrecisionTensorAncestor
from .passthrough import PassthroughTensor  # type: ignore
from .smpc import context
from .smpc import utils
from .smpc.mpc_tensor import MPCTensor


class TensorPointer(Pointer):

    # Must set these at class init time despite
    # the fact that klass.Class tries to override them (unsuccessfully)
    __name__ = "TensorPointer"
    __module__ = "syft.core.tensor.tensor"

    def __init__(
        self,
        client: Any,
        id_at_location: Optional[UID] = None,
        object_type: str = "",
        tags: Optional[List[str]] = None,
        description: str = "",
        public_shape: Optional[Tuple[int, ...]] = None,
        public_dtype: Optional[Union[str, np.dtype]] = None,
    ):

        super().__init__(
            client=client,
            id_at_location=id_at_location,
            object_type=object_type,
            tags=tags,
            description=description,
        )

        self.public_shape = public_shape

        if isinstance(public_dtype, str):
            self.public_dtype = np.dtype(public_dtype)
        else:
            self.public_dtype = public_dtype

    def share(self, *parties: Tuple[AbstractNodeClient, ...]) -> MPCTensor:
        all_parties = list(parties) + [self.client]
        ring_size = utils.TYPE_TO_RING_SIZE.get(self.public_dtype, None)
        self_mpc = MPCTensor(
            secret=self,
            shape=self.public_shape,
            parties=all_parties,
            ring_size=ring_size,
        )
        return self_mpc

    def _apply_tensor_op(
        self,
        other: Any,
        op_str: str,
        *args: Tuple[Any, ...],
        **kwargs: Any,
    ) -> Any:
        # we want to get the return type which matches the attr_path_and_name
        # so we ask lib_ast for the return type name that matches out
        # attr_path_and_name and then use that to get the actual pointer klass
        # then set the result to that pointer klass

        op = f"__{op_str}__" if op_str != "concatenate" else "concatenate"
        # remove this to dunder method before merge.
        attr_path_and_name = f"syft.core.tensor.tensor.Tensor.{op}"
        seed_id_locations = kwargs.pop("seed_id_locations", None)
        if seed_id_locations is None:
            seed_id_locations = secrets.randbits(64)

        id_at_location = smpc_action_functions.get_id_at_location_from_op(
            seed_id_locations, op
        )

        # QUESTION can the id_at_location be None?
        result_id_at_location = id_at_location

        result = TensorPointer(client=self.client)
        result.id_at_location = result_id_at_location

        if result_id_at_location is not None:
            # first downcast anything primitive which is not already PyPrimitive
            (
                downcast_args,
                downcast_kwargs,
            ) = lib.python.util.downcast_args_and_kwargs(
                args=[self, other], kwargs=kwargs
            )

            # then we convert anything which isnt a pointer into a pointer
            pointer_args, pointer_kwargs = pointerize_args_and_kwargs(
                args=downcast_args,
                kwargs=downcast_kwargs,
                client=self.client,
                gc_enabled=False,
            )

            cmd = RunClassMethodSMPCAction(
                path=attr_path_and_name,
                _self=self,
                args=pointer_args,
                kwargs=pointer_kwargs,
                id_at_location=result_id_at_location,
                seed_id_locations=seed_id_locations,
                address=self.client.address,
            )
            self.client.send_immediate_msg_without_reply(msg=cmd)

        inherit_tags(
            attr_path_and_name=attr_path_and_name,
            result=result,
            self_obj=self,
            args=[other],
            kwargs={},
        )

        result_public_shape = None
        result_public_dtype = None

        if isinstance(other, TensorPointer):
            other_shape = other.public_shape
            other_dtype = other.public_dtype
        elif isinstance(other, (int, float)):
            other_shape = (1,)
            other_dtype = np.int32
        elif isinstance(other, bool):
            other_shape = (1,)
            other_dtype = np.dtype("bool")
        elif isinstance(other, np.ndarray):
            other_shape = other.shape
            other_dtype = other.dtype

        else:
            raise ValueError(f"Invalid Type for TensorPointer:{type(other)}")

        if self.public_shape is not None and other_shape is not None:
            result_public_shape = utils.get_shape(
                op_str, self.public_shape, other_shape
            )

        if self.public_dtype is not None and other_dtype is not None:
            if self.public_dtype != other_dtype:
                raise ValueError(
                    f"Type for self and other do not match ({self.public_dtype} vs {other_dtype})"
                )
            result_public_dtype = self.public_dtype

        result.public_shape = result_public_shape
        result.public_dtype = result_public_dtype

        return result

    @staticmethod
    def _apply_op(
        self: TensorPointer,
        other: Union[TensorPointer, MPCTensor, int, float, np.ndarray],
        op_str: str,
        **kwargs: Dict[str, Any],
    ) -> Union[MPCTensor, TensorPointer]:
        """Performs the operation based on op_str

        Args:
            other (Union[TensorPointer,MPCTensor,int,float,np.ndarray]): second operand.

        Returns:
            Tuple[MPCTensor,Union[MPCTensor,int,float,np.ndarray]] : Result of the operation
        """

        if isinstance(other, TensorPointer) and self.client != other.client:

            parties = [self.client, other.client]
            self_mpc = MPCTensor(secret=self, shape=self.public_shape, parties=parties)
            other_mpc = MPCTensor(
                secret=other, shape=other.public_shape, parties=parties
            )
            if op_str != "concatenate":
                op = getattr(operator, op_str)
                return op(self_mpc, other_mpc)
            else:
                return self_mpc.concatenate(other_mpc)

        elif isinstance(other, MPCTensor):
            if op_str != "concatenate":
                op = getattr(operator, op_str)
                return op(other, self)
            else:
                return other.concatenate(self)

        return self._apply_tensor_op(other=other, op_str=op_str, **kwargs)

    def __add__(
        self,
        other: Union[TensorPointer, MPCTensor, int, float, np.ndarray],
        **kwargs: Dict[str, Any],
    ) -> Union[TensorPointer, MPCTensor]:
        """Apply the "add" operation between "self" and "other"

        Args:
            y (Union[TensorPointer,MPCTensor,int,float,np.ndarray]) : second operand.

        Returns:
            Union[TensorPointer,MPCTensor] : Result of the operation.
        """
        return TensorPointer._apply_op(self, other, "add", **kwargs)

    def __sub__(
        self,
        other: Union[TensorPointer, MPCTensor, int, float, np.ndarray],
        **kwargs: Dict[str, Any],
    ) -> Union[TensorPointer, MPCTensor]:
        """Apply the "sub" operation between "self" and "other"

        Args:
            y (Union[TensorPointer,MPCTensor,int,float,np.ndarray]) : second operand.

        Returns:
            Union[TensorPointer,MPCTensor] : Result of the operation.
        """
        return TensorPointer._apply_op(self, other, "sub", **kwargs)

    def __mul__(
        self,
        other: Union[TensorPointer, MPCTensor, int, float, np.ndarray],
        **kwargs: Dict[str, Any],
    ) -> Union[TensorPointer, MPCTensor]:
        """Apply the "mul" operation between "self" and "other"

        Args:
            y (Union[TensorPointer,MPCTensor,int,float,np.ndarray]) : second operand.

        Returns:
            Union[TensorPointer,MPCTensor] : Result of the operation.
        """
        return TensorPointer._apply_op(self, other, "mul", **kwargs)

    def __matmul__(
        self,
        other: Union[TensorPointer, MPCTensor, int, float, np.ndarray],
        **kwargs: Dict[str, Any],
    ) -> Union[TensorPointer, MPCTensor]:
        """Apply the "matmul" operation between "self" and "other"

        Args:
            y (Union[TensorPointer,MPCTensor,int,float,np.ndarray]) : second operand.

        Returns:
            Union[TensorPointer,MPCTensor] : Result of the operation.
        """
        return TensorPointer._apply_op(self, other, "matmul", **kwargs)

    def __truediv__(
        self,
        other: Union[TensorPointer, MPCTensor, int, float, np.ndarray],
        **kwargs: Dict[str, Any],
    ) -> Union[TensorPointer, MPCTensor]:
        """Apply the "mul" operation between "self" and "other"

        Args:
            y (Union[TensorPointer,MPCTensor,int,float,np.ndarray]) : second operand.

        Returns:
            Union[TensorPointer,MPCTensor] : Result of the operation.
        """
        return TensorPointer._apply_op(self, other, "truediv", **kwargs)

    def __rtruediv__(
        self,
        other: Union[TensorPointer, MPCTensor, int, float, np.ndarray],
        **kwargs: Dict[str, Any],
    ) -> Union[TensorPointer, MPCTensor]:
        """Apply the "mul" operation between "self" and "other"

        Args:
            y (Union[TensorPointer,MPCTensor,int,float,np.ndarray]) : second operand.

        Returns:
            Union[TensorPointer,MPCTensor] : Result of the operation.
        """
        raise NotImplementedError

    def __lt__(
        self, other: Union[TensorPointer, MPCTensor, int, float, np.ndarray]
    ) -> Union[TensorPointer, MPCTensor]:
        """Apply the "lt" operation between "self" and "other"

        Args:
            y (Union[TensorPointer,MPCTensor,int,float,np.ndarray]) : second operand.

        Returns:
            Union[TensorPointer,MPCTensor] : Result of the operation.
        """

        return TensorPointer._apply_op(self, other, "lt")

    def __gt__(
        self, other: Union[TensorPointer, MPCTensor, int, float, np.ndarray]
    ) -> Union[TensorPointer, MPCTensor]:
        """Apply the "gt" operation between "self" and "other"

        Args:
            y (Union[TensorPointer,MPCTensor,int,float,np.ndarray]) : second operand.

        Returns:
            Union[TensorPointer,MPCTensor] : Result of the operation.
        """

        return TensorPointer._apply_op(self, other, "gt")

    def __ge__(
        self, other: Union[TensorPointer, MPCTensor, int, float, np.ndarray]
    ) -> Union[TensorPointer, MPCTensor]:
        """Apply the "ge" operation between "self" and "other"

        Args:
            y (Union[TensorPointer,MPCTensor,int,float,np.ndarray]) : second operand.

        Returns:
            Union[TensorPointer,MPCTensor] : Result of the operation.
        """

        return TensorPointer._apply_op(self, other, "ge")

    def __le__(
        self, other: Union[TensorPointer, MPCTensor, int, float, np.ndarray]
    ) -> Union[TensorPointer, MPCTensor]:
        """Apply the "le" operation between "self" and "other"

        Args:
            y (Union[TensorPointer,MPCTensor,int,float,np.ndarray]) : second operand.

        Returns:
            Union[TensorPointer,MPCTensor] : Result of the operation.
        """

        return TensorPointer._apply_op(self, other, "le")

    def __eq__(  # type: ignore
        self, other: Union[TensorPointer, MPCTensor, int, float, np.ndarray]
    ) -> Union[TensorPointer, MPCTensor]:
        """Apply the "eq" operation between "self" and "other"

        Args:
            y (Union[TensorPointer,MPCTensor,int,float,np.ndarray]) : second operand.

        Returns:
            Union[TensorPointer,MPCTensor] : Result of the operation.
        """

        return TensorPointer._apply_op(self, other, "eq")

    def __ne__(  # type: ignore
        self, other: Union[TensorPointer, MPCTensor, int, float, np.ndarray]
    ) -> Union[TensorPointer, MPCTensor]:
        """Apply the "ne" operation between "self" and "other"

        Args:
            y (Union[TensorPointer,MPCTensor,int,float,np.ndarray]) : second operand.

        Returns:
            Union[TensorPointer,MPCTensor] : Result of the operation.
        """

        return TensorPointer._apply_op(self, other, "ne")

    def concatenate(
        self,
        other: TensorPointer,
        *args: List[Any],
        **kwargs: Dict[str, Any],
    ) -> Union[TensorPointer, MPCTensor]:
        """Apply the "add" operation between "self" and "other"

        Args:
            y (Union[TensorPointer,MPCTensor,int,float,np.ndarray]) : second operand.

        Returns:
            Union[TensorPointer,MPCTensor] : Result of the operation.
        """
        return TensorPointer._apply_op(self, other, "concatenate")


def to32bit(np_array: np.ndarray, verbose: bool = True) -> np.ndarray:

    if np_array.dtype == np.int64:
        if verbose:
            print("Casting internal tensor to int32")
        out = np_array.astype(np.int32)

    elif np_array.dtype == np.float64:

        if verbose:
            print("Casting internal tensor to float32")
        out = np_array.astype(np.float32)

    else:
        out = np_array

    return out


@serializable(capnp_bytes=True)
class Tensor(
    PassthroughTensor,
    PhiTensorAncestor,
    FixedPrecisionTensorAncestor,
    # MPCTensorAncestor,
):

    # __attr_allowlist__ = ["child", "tag_name", "public_shape", "public_dtype"]

    PointerClassOverride = TensorPointer

    def __init__(
        self,
        child: Any,
        public_shape: Optional[Tuple[int, ...]] = None,
        public_dtype: Optional[str] = None,
    ) -> None:
        """data must be a list of numpy array"""

        if isinstance(child, list) or np.isscalar(child):
            child = np.array(child)

        if isinstance(child, th.Tensor):
            print(
                "Converting PyTorch tensor to numpy tensor for internal representation..."
            )
            child = child.numpy()

        # Added for convenience- might need to double check if dtype changes?
        if isinstance(child, pd.Series):
            child = child.to_numpy()

        if (
            not isinstance(child, PassthroughTensor)
            and not isinstance(child, np.ndarray)
            and not isinstance(child, GammaTensor)
        ):

            raise Exception(
                f"Data: {child} ,type: {type(child)} must be list or nd.array "
            )

        if not isinstance(child, (np.ndarray, PassthroughTensor, GammaTensor)) or (
            getattr(child, "dtype", None)
            not in [DEFAULT_INT_NUMPY_TYPE, DEFAULT_FLOAT_NUMPY_TYPE, np.bool]
            and getattr(child, "dtype", None) is not None
        ):
            raise TypeError(
                "You tried to pass an a tensor of type:"
                + str(type(child))
                + " with child.dtype == "
                + str(getattr(child, "dtype", None))
                + ". Syft tensor objects only supports numpy objects of "
                + f"{DEFAULT_INT_NUMPY_TYPE,DEFAULT_FLOAT_NUMPY_TYPE,np.bool_}. "
                + "Please pass in either the supported types or change the default types in syft/core/tensor/config.py "
            )

        kwargs = {"child": child}
        super().__init__(**kwargs)

        # set public shape to be the shape of the data since we have access to it at present
        if public_shape is None:
            public_shape = tuple(self.shape)

        # set public dtype to be the dtype of the data since we have access to it at present
        if public_dtype is None:
            public_dtype = str(self.dtype)

        self.tag_name: str = ""
        self.public_shape = public_shape
        self.public_dtype = public_dtype

    def tag(self, name: str) -> Tensor:
        self.tag_name = name
        return self

<<<<<<< HEAD
    def exp(self) -> Tensor:
        # syft absolute
        from syft.core.smpc.approximations import exp

        res = exp(self)
        return res

    def reciprocal(self) -> Tensor:
        # syft absolute
        from syft.core.smpc.approximations import reciprocal

        res = reciprocal(self)
        return res
=======
    @property
    def shape(self) -> Tuple[Any, ...]:
        try:
            return self.child.shape
        except Exception:  # nosec
            return self.public_shape

    @property
    def proxy_public_kwargs(self) -> Dict[str, Any]:
        return {"public_shape": self.public_shape, "public_dtype": self.public_dtype}
>>>>>>> 504b8aa9

    def init_pointer(
        self,
        client: Any,
        id_at_location: Optional[UID] = None,
        object_type: str = "",
        tags: Optional[List[str]] = None,
        description: str = "",
    ) -> Pointer:
        # relative

        if isinstance(self.child, PhiTensor):
            return TensorWrappedPhiTensorPointer(
                data_subjects=self.child.data_subjects,
                client=client,
                id_at_location=id_at_location,
                object_type=object_type,
                tags=tags,
                description=description,
                min_vals=self.child.min_vals,
                max_vals=self.child.max_vals,
                public_shape=getattr(self, "public_shape", None),
                public_dtype=getattr(self, "public_dtype", None),
            )
        else:
            return TensorPointer(
                client=client,
                id_at_location=id_at_location,
                object_type=object_type,
                tags=tags,
                description=description,
                public_shape=getattr(self, "public_shape", None),
                public_dtype=getattr(self, "public_dtype", None),
            )

    # TODO: remove after moving private compare to sharetensor level
    def bit_decomposition(self, ring_size: Union[int, str], bitwise: bool) -> None:
        context.tensor_values = self
        if isinstance(self.child, PhiTensor):
            self.child.child.child.bit_decomposition(ring_size, bitwise)
        else:
            self.child.bit_decomposition(ring_size, bitwise)

        return None

    def mpc_swap(self, other: Tensor) -> Tensor:
        self.child.child = other.child.child
        return self

    def _object2bytes(self) -> bytes:
        schema = get_capnp_schema(schema_file="tensor.capnp")
        tensor_struct: CapnpModule = schema.Tensor  # type: ignore
        tensor_msg = tensor_struct.new_message()

        # this is how we dispatch correct deserialization of bytes
        tensor_msg.magicHeader = serde_magic_header(type(self))

        chunk_bytes(sy.serialize(self.child, to_bytes=True), "child", tensor_msg)

        tensor_msg.publicShape = sy.serialize(self.public_shape, to_bytes=True)

        # upcast the String class before setting to capnp
        public_dtype_func = getattr(
            self.public_dtype, "upcast", lambda: self.public_dtype
        )
        tensor_msg.publicDtype = public_dtype_func()
        tensor_msg.tagName = self.tag_name

        return tensor_msg.to_bytes_packed()

    @staticmethod
    def _bytes2object(buf: bytes) -> Tensor:
        schema = get_capnp_schema(schema_file="tensor.capnp")
        tensor_struct: CapnpModule = schema.Tensor  # type: ignore
        # https://stackoverflow.com/questions/48458839/capnproto-maximum-filesize
        MAX_TRAVERSAL_LIMIT = 2**64 - 1
        tensor_msg = tensor_struct.from_bytes_packed(
            buf, traversal_limit_in_words=MAX_TRAVERSAL_LIMIT
        )

        tensor = Tensor(
            child=sy.deserialize(combine_bytes(tensor_msg.child), from_bytes=True),
            public_shape=sy.deserialize(tensor_msg.publicShape, from_bytes=True),
            public_dtype=tensor_msg.publicDtype,
        )
        tensor.tag_name = tensor_msg.tagName

        return tensor<|MERGE_RESOLUTION|>--- conflicted
+++ resolved
@@ -519,7 +519,6 @@
         self.tag_name = name
         return self
 
-<<<<<<< HEAD
     def exp(self) -> Tensor:
         # syft absolute
         from syft.core.smpc.approximations import exp
@@ -533,7 +532,7 @@
 
         res = reciprocal(self)
         return res
-=======
+      
     @property
     def shape(self) -> Tuple[Any, ...]:
         try:
@@ -544,7 +543,6 @@
     @property
     def proxy_public_kwargs(self) -> Dict[str, Any]:
         return {"public_shape": self.public_shape, "public_dtype": self.public_dtype}
->>>>>>> 504b8aa9
 
     def init_pointer(
         self,
