<<<<<<< HEAD
# relative
from .passthrough import AcceptableSimpleType  # noqa: 401  # type: ignore
from .passthrough import PassthroughTensor  # noqa: 401 # type: ignore
from .passthrough import SupportedChainType  # noqa: 401 # type: ignore
=======
from .passthrough import AcceptableSimpleType  # type: ignore # NOQA
from .passthrough import PassthroughTensor  # type: ignore # NOQA
from .passthrough import SupportedChainType  # type: ignore # NOQA
>>>>>>> 9ee21984
<|MERGE_RESOLUTION|>--- conflicted
+++ resolved
@@ -1,10 +1,4 @@
-<<<<<<< HEAD
 # relative
 from .passthrough import AcceptableSimpleType  # noqa: 401  # type: ignore
 from .passthrough import PassthroughTensor  # noqa: 401 # type: ignore
 from .passthrough import SupportedChainType  # noqa: 401 # type: ignore
-=======
-from .passthrough import AcceptableSimpleType  # type: ignore # NOQA
-from .passthrough import PassthroughTensor  # type: ignore # NOQA
-from .passthrough import SupportedChainType  # type: ignore # NOQA
->>>>>>> 9ee21984
