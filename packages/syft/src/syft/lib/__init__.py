# stdlib
import importlib
import sys
from types import ModuleType
from typing import Any
from typing import Any as TypeAny
from typing import Dict as TypeDict
from typing import Iterable
from typing import List as TypeList
from typing import Optional
from typing import Set as TypeSet
from typing import Tuple as TypeTuple
from typing import Union as TypeUnion
import warnings

# third party
from cachetools import cached
from cachetools.keys import hashkey
from packaging import version

# relative
from ..ast.globals import Globals
from ..core.adp import create_adp_ast
from ..core.node.abstract.node import AbstractNodeClient
from ..core.node.common import create_client_ast
from ..core.smpc import create_smpc_ast
from ..core.tensor import create_tensor_ast
from ..logger import critical
from ..logger import traceback_and_raise
from ..logger import warning
from .misc import create_union_ast
from .numpy import create_ast
from .python import create_python_ast
from .torch import create_torch_ast


class VendorLibraryImportException(Exception):
    pass


def vendor_requirements_available(vendor_requirements: TypeDict[str, TypeAny]) -> bool:
    """
    Check whether torch or python version is supported

    Args:
        vendor_requirements: dictionary containing version of python or torch to be supported

    Returns:
        True if system supports all vendor requirements

    """
    # see if python version is supported
    if "python" in vendor_requirements:
        python_reqs = vendor_requirements["python"]

        PYTHON_VERSION = sys.version_info
        min_version = python_reqs.get("min_version", None)
        if min_version is not None:
            if PYTHON_VERSION < min_version:
                traceback_and_raise(
                    VendorLibraryImportException(
                        f"Unable to load {vendor_requirements['lib']}."
                        + f"Python: {PYTHON_VERSION} < {min_version}"
                    )
                )
        max_version = python_reqs.get("max_version", None)
        if max_version is not None:
            if PYTHON_VERSION > max_version:
                traceback_and_raise(
                    VendorLibraryImportException(
                        f"Unable to load {vendor_requirements['lib']}."
                        + f"Python: {PYTHON_VERSION} > {max_version}"
                    )
                )

    # see if torch version is supported
    if "torch" in vendor_requirements:
        torch_reqs = vendor_requirements["torch"]
        # third party
        import torch

        TORCH_VERSION = version.parse(torch.__version__.split("+")[0])
        min_version = torch_reqs.get("min_version", None)
        if min_version is not None:
            if TORCH_VERSION < version.parse(min_version):
                traceback_and_raise(
                    VendorLibraryImportException(
                        f"Unable to load {vendor_requirements['lib']}."
                        + f"Torch: {TORCH_VERSION} < {min_version}"
                    )
                )

        max_version = torch_reqs.get("max_version", None)
        if max_version is not None:
            if TORCH_VERSION > version.parse(max_version):
                traceback_and_raise(
                    VendorLibraryImportException(
                        f"Unable to load {vendor_requirements['lib']}."
                        + f"Torch: {TORCH_VERSION} > {max_version}"
                    )
                )

    return True


def _add_lib(
    *, vendor_ast: ModuleType, ast_or_client: TypeUnion[Globals, AbstractNodeClient]
) -> None:
    update_ast = getattr(vendor_ast, "update_ast", None)
    if update_ast is not None:
        update_ast(ast_or_client=ast_or_client)


def _regenerate_unions(*, lib_ast: Globals, client: TypeAny = None) -> None:
    union_misc_ast = getattr(
        getattr(create_union_ast(lib_ast=lib_ast, client=client), "syft", None),
        "lib",
        None,
    )
    if union_misc_ast is None:
        return
    elif client is not None:
        client.syft.lib.add_attr(attr_name="misc", attr=union_misc_ast.attrs["misc"])
    else:
        lib_ast.syft.lib.add_attr(attr_name="misc", attr=union_misc_ast.attrs["misc"])


def get_cache() -> TypeDict:
    return dict()


@cached(get_cache(), lambda *, lib, options=None: hashkey(lib))
def _load_lib(*, lib: str, options: Optional[TypeDict[str, TypeAny]] = None) -> None:
    """
    Load and Update Node with given library module

    Args:
        lib: name of library to load and update Node with
        options: external requirements for loading library successfully
    """
    global lib_ast
    _options = {} if options is None else options

    _ = importlib.import_module(lib)
    vendor_ast = importlib.import_module(f"syft.lib.{lib}")
    PACKAGE_SUPPORT = getattr(vendor_ast, "PACKAGE_SUPPORT", None)
    if PACKAGE_SUPPORT is None:
        raise Exception(f"Unable to load package: {lib}. Missing PACKAGE_SUPPORT.")
    PACKAGE_SUPPORT.update(_options)
    if PACKAGE_SUPPORT is not None and vendor_requirements_available(
        vendor_requirements=PACKAGE_SUPPORT
    ):
        _add_lib(vendor_ast=vendor_ast, ast_or_client=lib_ast)
        # cache the constructor for future created clients
        update_ast_func = getattr(vendor_ast, "update_ast", None)
        if update_ast_func is None:
            raise Exception(f"Unable to load package: {lib}. Missing update_ast func")
        lib_ast.loaded_lib_constructors[lib] = update_ast_func
        _regenerate_unions(lib_ast=lib_ast)

        for _, client in lib_ast.registered_clients.items():
            _add_lib(vendor_ast=vendor_ast, ast_or_client=client)
            _regenerate_unions(lib_ast=lib_ast, client=client)


def load(
    *libs: TypeUnion[TypeList[str], TypeTuple[str], TypeSet[str], str],
<<<<<<< HEAD
=======
    options: Optional[TypeDict[str, TypeAny]] = None,
>>>>>>> 879510f3
    ignore_warning: bool = False,
    options: Optional[TypeDict[str, TypeAny]] = None,
    **kwargs: str,
) -> None:
    """
    Load and Update Node with given library module

    Args:
        *libs: names of libraries to load and update Node with (can be variadic, tuple, list, set)
        options: external requirements for loading library successfully
        **kwargs: for backward compatibility with calls like `syft.load(lib = "opacus")`
    """
    # For backward compatibility with calls like `syft.load(lib = "opacus")`
    # Note: syft.load(lib = "opacus") doesnot work as it iterates the string, syft.load('opacus') works
    options = options if options is not None else {}

    options = options if options else {}

    if not ignore_warning:
        msg = "sy.load() is deprecated and not needed anymore"
        warning(msg, print=True)
        warnings.warn(msg, DeprecationWarning)

    if "lib" in kwargs.keys():
        libs += tuple(kwargs["lib"])

    if isinstance(libs[0], Iterable):
        if not isinstance(libs[0], str):
            libs = tuple(libs[0])
        for lib in libs:
            if isinstance(lib, str):
                try:
                    _load_lib(lib=str(lib), options=options)
                except VendorLibraryImportException as e:
                    warning(e)
                except Exception as e:
                    warning(f"Unable to load package support for: {lib}. {e}")
            else:
                warning(
                    f"Unable to load package support for: {lib}. Pass lib name as string object."
                )
    else:
        critical(
            "Unable to load package support for any library. Iterable object not found."
        )


def load_lib(lib: str, options: Optional[TypeDict[str, TypeAny]] = None) -> None:
    """
    Load and Update Node with given library module
    _load_lib() is deprecated please use load() in the future

    Args:
        lib: name of library to load and update Node with
        options: external requirements for loading library successfully

    """
<<<<<<< HEAD
    options = options if options else {}
=======
    options = options if options is not None else {}
>>>>>>> 879510f3
    msg = "sy._load_lib() is deprecated and not needed anymore"
    warning(msg, print=True)
    warnings.warn(msg, DeprecationWarning)
    load(lib=lib, options=options)


# now we need to load the relevant frameworks onto the node
def create_lib_ast(client: Optional[Any] = None) -> Globals:
    """
    Create AST and load the relevant frameworks onto the node

    Args:
        client: VM client onto whom the frameworks need to be loaded

    Returns:
        AST for client of type Globals

    """
    python_ast = create_python_ast(client=client)
    torch_ast = create_torch_ast(client=client)
    numpy_ast = create_ast(client=client)
    adp_ast = create_adp_ast(client=client)
    client_ast = create_client_ast(client=client)
    tensor_ast = create_tensor_ast(client=client)
    smpc_ast = create_smpc_ast(client=client)

    lib_ast = Globals(client=client)
    lib_ast.add_attr(attr_name="syft", attr=python_ast.attrs["syft"])
    lib_ast.add_attr(attr_name="torch", attr=torch_ast.attrs["torch"])
    lib_ast.add_attr(attr_name="numpy", attr=numpy_ast.attrs["numpy"])
    lib_ast.syft.add_attr("core", attr=adp_ast.syft.core)
    lib_ast.syft.core.add_attr("node", attr=client_ast.syft.core.node)
    lib_ast.syft.core.add_attr("common", attr=client_ast.syft.core.common)
    lib_ast.syft.core.add_attr("tensor", attr=tensor_ast.syft.core.tensor)
    lib_ast.syft.core.add_attr("smpc", attr=smpc_ast.syft.core.smpc)

    # let the misc creation be always the last, as it needs the full ast solved
    # to properly generated unions
    union_misc_ast = getattr(
        getattr(create_union_ast(lib_ast, client), "syft", None), "lib", None
    )
    if union_misc_ast:
        lib_ast.syft.lib.add_attr(attr_name="misc", attr=union_misc_ast.attrs["misc"])

    return lib_ast


lib_ast = create_lib_ast(None)


# @wrapt.when_imported("numpy")
# def post_import_hook_third_party(module: TypeAny) -> None:
#     """
#     Note: This needs to be after `lib_ast` because code above uses lib-ast
#     """
#     # msg = f"inside post_import_hook_third_party module_name {module.__name__}"
#     # warning(msg, print=True)
#     # warnings.warn(msg, DeprecationWarning)
#     load(module.__name__, ignore_warning=True)<|MERGE_RESOLUTION|>--- conflicted
+++ resolved
@@ -165,12 +165,8 @@
 
 def load(
     *libs: TypeUnion[TypeList[str], TypeTuple[str], TypeSet[str], str],
-<<<<<<< HEAD
-=======
     options: Optional[TypeDict[str, TypeAny]] = None,
->>>>>>> 879510f3
     ignore_warning: bool = False,
-    options: Optional[TypeDict[str, TypeAny]] = None,
     **kwargs: str,
 ) -> None:
     """
@@ -184,8 +180,6 @@
     # For backward compatibility with calls like `syft.load(lib = "opacus")`
     # Note: syft.load(lib = "opacus") doesnot work as it iterates the string, syft.load('opacus') works
     options = options if options is not None else {}
-
-    options = options if options else {}
 
     if not ignore_warning:
         msg = "sy.load() is deprecated and not needed anymore"
@@ -226,11 +220,7 @@
         options: external requirements for loading library successfully
 
     """
-<<<<<<< HEAD
-    options = options if options else {}
-=======
     options = options if options is not None else {}
->>>>>>> 879510f3
     msg = "sy._load_lib() is deprecated and not needed anymore"
     warning(msg, print=True)
     warnings.warn(msg, DeprecationWarning)
