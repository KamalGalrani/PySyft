# stdlib
from datetime import date
from datetime import datetime
from datetime import time
from io import BytesIO

# third party
from dateutil import parser
import flax
from flax.core.frozen_dict import FrozenDict
from jax import numpy as jnp
from jaxlib.xla_extension import DeviceArray
from nacl.signing import SigningKey
from nacl.signing import VerifyKey
import numpy as np
from pandas import DataFrame
from pandas import Series
from pandas._libs.tslibs.timestamps import Timestamp
import pyarrow as pa
import pyarrow.parquet as pq
import pydantic
from pymongo.collection import Collection
from result import Err
from result import Ok
from result import Result

# relative
from .deserialize import _deserialize as deserialize
from .recursive_primitives import recursive_serde_register
from .recursive_primitives import recursive_serde_register_type
from .serialize import _serialize as serialize

recursive_serde_register(
    SigningKey,
    serialize=lambda x: bytes(x),
    deserialize=lambda x: SigningKey(x),
)

recursive_serde_register(
    VerifyKey,
    serialize=lambda x: bytes(x),
    deserialize=lambda x: VerifyKey(x),
)


# result Ok and Err
recursive_serde_register(Ok, serialize_attrs=["_value"])
recursive_serde_register(Err, serialize_attrs=["_value"])

recursive_serde_register_type(pydantic.main.ModelMetaclass)
recursive_serde_register(Result)

# exceptions
recursive_serde_register(cls=TypeError)

# mongo collection
recursive_serde_register_type(Collection)


def serialize_dataframe(df: DataFrame) -> bytes:
    table = pa.Table.from_pandas(df)
    sink = pa.BufferOutputStream()
    # 🟡 TODO 37: Should we warn about this?
    parquet_args = {
        "coerce_timestamps": "us",
        "allow_truncated_timestamps": True,
    }
    pq.write_table(table, sink, **parquet_args)
    buffer = sink.getvalue()
    numpy_bytes = buffer.to_pybytes()
    return numpy_bytes


def deserialize_dataframe(buf: bytes) -> DataFrame:
    reader = pa.BufferReader(buf)
    numpy_bytes = reader.read_buffer()
    result = pq.read_table(numpy_bytes)
    df = result.to_pandas()
    return df


# pandas
recursive_serde_register(
    DataFrame,
    serialize=serialize_dataframe,
    deserialize=deserialize_dataframe,
)


def deserialize_series(blob: bytes) -> Series:
    df = DataFrame.from_dict(deserialize(blob, from_bytes=True))
    return df[df.columns[0]]


recursive_serde_register(
    Series,
    serialize=lambda x: serialize(DataFrame(x).to_dict(), to_bytes=True),
    deserialize=deserialize_series,
)


recursive_serde_register(
    datetime,
    serialize=lambda x: serialize(x.isoformat(), to_bytes=True),
    deserialize=lambda x: parser.isoparse(deserialize(x, from_bytes=True)),
)

recursive_serde_register(
    time,
    serialize=lambda x: serialize(x.isoformat(), to_bytes=True),
    deserialize=lambda x: parser.parse(deserialize(x, from_bytes=True)).time(),
)

recursive_serde_register(
    date,
    serialize=lambda x: serialize(x.isoformat(), to_bytes=True),
    deserialize=lambda x: parser.parse(deserialize(x, from_bytes=True)).date(),
)

recursive_serde_register(
    Timestamp,
    serialize=lambda x: serialize(x.value, to_bytes=True),
    deserialize=lambda x: Timestamp(deserialize(x, from_bytes=True)),
)


def serialize_bytes_io(io: BytesIO) -> bytes:
    io.seek(0)
    return serialize(io.read(), to_bytes=True)


recursive_serde_register(
    BytesIO,
    serialize=serialize_bytes_io,
    deserialize=lambda x: BytesIO(deserialize(x, from_bytes=True)),
)

try:
    # third party
    from IPython.display import Image

    recursive_serde_register(Image)

except Exception:  # nosec
    pass

# jax
recursive_serde_register(
    DeviceArray,
    serialize=lambda x: serialize(np.array(x), to_bytes=True),
    deserialize=lambda x: jnp.array(deserialize(x, from_bytes=True)),
)


recursive_serde_register(
    FrozenDict,
    serialize=lambda x: serialize(flax.serialization.to_state_dict(x), to_bytes=True),
    deserialize=lambda x: FrozenDict(
        flax.serialization.from_state_dict(FrozenDict, deserialize(x, from_bytes=True))
    ),
)

<<<<<<< HEAD
recursive_serde_register(
    pydantic.networks.EmailStr,
    serialize=lambda x: x.encode(),
    deserialize=lambda x: pydantic.networks.EmailStr(x.decode()),
)
=======
# unsure why we have to register the object not the type but this works
recursive_serde_register(np.core._ufunc_config._unspecified())
>>>>>>> 92ab26a1

# how else do you import a relative file to execute it?
NOTHING = None<|MERGE_RESOLUTION|>--- conflicted
+++ resolved
@@ -160,16 +160,14 @@
     ),
 )
 
-<<<<<<< HEAD
+# unsure why we have to register the object not the type but this works
+recursive_serde_register(np.core._ufunc_config._unspecified())
+
 recursive_serde_register(
     pydantic.networks.EmailStr,
     serialize=lambda x: x.encode(),
     deserialize=lambda x: pydantic.networks.EmailStr(x.decode()),
 )
-=======
-# unsure why we have to register the object not the type but this works
-recursive_serde_register(np.core._ufunc_config._unspecified())
->>>>>>> 92ab26a1
 
 # how else do you import a relative file to execute it?
 NOTHING = None