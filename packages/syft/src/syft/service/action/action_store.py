# future
from __future__ import annotations

# stdlib
from typing import List
from typing import Optional

# third party
from result import Err
from result import Ok
from result import Result

# relative
from ...node.credentials import SyftSigningKey
from ...node.credentials import SyftVerifyKey
from ...serde.serializable import serializable
from ...store.dict_document_store import DictStoreConfig
from ...store.document_store import BasePartitionSettings
from ...store.document_store import StoreConfig
from ...types.syft_object import SyftObject
from ...types.twin_object import TwinObject
from ...types.uid import LineageID
from ...types.uid import UID
from ..response import SyftSuccess
from .action_object import TwinMode
from .action_permissions import ActionObjectEXECUTE
from .action_permissions import ActionObjectOWNER
from .action_permissions import ActionObjectPermission
from .action_permissions import ActionObjectREAD
from .action_permissions import ActionObjectWRITE
from .action_permissions import ActionPermission


class ActionStore:
    pass


@serializable()
class KeyValueActionStore(ActionStore):
    """Generic Key-Value Action store.

    Parameters:
        store_config: StoreConfig
            Backend specific configuration, including connection configuration, database name, or client class type.
        root_verify_key: Optional[SyftVerifyKey]
            Signature verification key, used for checking access permissions.
    """

    def __init__(
        self, store_config: StoreConfig, root_verify_key: Optional[SyftVerifyKey] = None
    ) -> None:
        self.store_config = store_config
        self.settings = BasePartitionSettings(name="Action")
        self.data = self.store_config.backing_store(
            "data", self.settings, self.store_config
        )
        self.permissions = self.store_config.backing_store(
            "permissions", self.settings, self.store_config, ddtype=set
        )
        if root_verify_key is None:
            root_verify_key = SyftSigningKey.generate().verify_key
        self.root_verify_key = root_verify_key

    def get(
        self, uid: UID, credentials: SyftVerifyKey, has_permission=False
    ) -> Result[SyftObject, str]:
        uid = uid.id  # We only need the UID from LineageID or UID

        # TODO 🟣 Temporarily added skip permission argument for enclave
        # until permissions are fully integrated
        # if you get something you need READ permission
        read_permission = ActionObjectREAD(uid=uid, credentials=credentials)
<<<<<<< HEAD
        if has_permission or self.has_permission(read_permission):
            try:
=======
        if self.has_permission(read_permission):
            if isinstance(uid, LineageID):
                syft_object = self.data[uid.id]
            elif isinstance(uid, UID):
>>>>>>> d80af183
                syft_object = self.data[uid]
            else:
                raise Exception(f"Unrecognized UID type: {type(uid)}")
            return Ok(syft_object)
        return Err(f"Permission: {read_permission} denied")

    def get_pointer(
        self, uid: UID, credentials: SyftVerifyKey, node_uid: UID
    ) -> Result[SyftObject, str]:
        uid = uid.id  # We only need the UID from LineageID or UID

        try:
            # 🟡 TODO 34: do we want pointer read permissions?
            if uid in self.data:
                obj = self.data[uid]
                if isinstance(obj, TwinObject):
                    obj = obj.mock
                    obj.syft_twin_type = TwinMode.MOCK
                    # we patch the real id on it so we can keep using the twin
                    obj.id = uid
                else:
                    obj.syft_twin_type = TwinMode.NONE
                obj.syft_point_to(node_uid)
                return Ok(obj)
            # third party
            return Err("Permission denied")
        except Exception as e:
            return Err(str(e))

    def exists(self, uid: UID) -> bool:
        uid = uid.id  # We only need the UID from LineageID or UID

        return uid in self.data

    def set(
        self,
        uid: UID,
        credentials: SyftVerifyKey,
        syft_object: SyftObject,
        has_result_read_permission: bool = False,
    ) -> Result[SyftSuccess, Err]:
        uid = uid.id  # We only need the UID from LineageID or UID

        # if you set something you need WRITE permission
        write_permission = ActionObjectWRITE(uid=uid, credentials=credentials)
        can_write = self.has_permission(write_permission)

        if not self.exists(uid=uid):
            # attempt to claim it for writing
            if has_result_read_permission:
                ownership_result = self.take_ownership(uid=uid, credentials=credentials)
                can_write = True if ownership_result.is_ok() else False
            else:
                # root takes owneship, but you can still write
                ownership_result = self.take_ownership(
                    uid=uid, credentials=self.root_verify_key
                )
                can_write = True if ownership_result.is_ok() else False

        if can_write:
            self.data[uid] = syft_object
            if has_result_read_permission:
                if uid not in self.permissions:
                    # create default permissions
                    self.permissions[uid] = set()
                self.add_permission(ActionObjectREAD(uid=uid, credentials=credentials))
                # permission = f"{credentials.verify}_READ"
                # permissions = self.permissions[uid]
                # permissions.add(permission)
                # self.permissions[uid] = permissions
            else:
                self.add_permissions(
                    [
                        ActionObjectWRITE(uid=uid, credentials=credentials),
                        ActionObjectEXECUTE(uid=uid, credentials=credentials),
                    ]
                )

            return Ok(SyftSuccess(message=f"Set for ID: {uid}"))
        return Err(f"Permission: {write_permission} denied")

    def take_ownership(
        self, uid: UID, credentials: SyftVerifyKey
    ) -> Result[SyftSuccess, str]:
        uid = uid.id  # We only need the UID from LineageID or UID

        # first person using this UID can claim ownership
        if uid not in self.permissions and uid not in self.data:
            self.add_permissions(
                [
                    ActionObjectOWNER(uid=uid, credentials=credentials),
                    ActionObjectWRITE(uid=uid, credentials=credentials),
                    ActionObjectREAD(uid=uid, credentials=credentials),
                    ActionObjectEXECUTE(uid=uid, credentials=credentials),
                ]
            )
            return Ok(SyftSuccess(message=f"Ownership of ID: {uid} taken."))
        return Err(f"UID: {uid} already owned.")

    def delete(self, uid: UID, credentials: SyftVerifyKey) -> Result[SyftSuccess, str]:
        uid = uid.id  # We only need the UID from LineageID or UID

        # if you delete something you need OWNER permission
        # is it bad to evict a key and have someone else reuse it?
        # perhaps we should keep permissions but no data?
        owner_permission = ActionObjectOWNER(uid=uid, credentials=credentials)
        if self.has_permission(owner_permission):
            if uid in self.data:
                del self.data[uid]
            if uid in self.permissions:
                del self.permissions[uid]
            return Ok(SyftSuccess(message=f"ID: {uid} deleted"))
        return Err(f"Permission: {owner_permission} denied")

    def has_permission(self, permission: ActionObjectPermission) -> bool:
        if not isinstance(permission.permission, ActionPermission):
            raise Exception(f"ObjectPermission type: {permission.permission} not valid")

        if self.root_verify_key.verify == permission.credentials.verify:
            return True

        if (
            permission.uid in self.permissions
            and permission.permission_string in self.permissions[permission.uid]
        ):
            return True

        # 🟡 TODO 14: add ALL_READ, ALL_EXECUTE etc
        if permission.permission == ActionPermission.OWNER:
            pass
        elif permission.permission == ActionPermission.READ:
            pass
        elif permission.permission == ActionPermission.WRITE:
            pass
        elif permission.permission == ActionPermission.EXECUTE:
            pass

        return False

    def has_permissions(self, permissions: List[ActionObjectPermission]) -> bool:
        return all([self.has_permission(p) for p in permissions])

    def add_permission(self, permission: ActionObjectPermission) -> None:
        permissions = self.permissions[permission.uid]
        permissions.add(permission.permission_string)
        self.permissions[permission.uid] = permissions

    def remove_permission(self, permission: ActionObjectPermission):
        permissions = self.permissions[permission.uid]
        permissions.remove(permission.permission_string)
        self.permissions[permission.uid] = permissions

    def add_permissions(self, permissions: List[ActionObjectPermission]) -> None:
        results = []
        for permission in permissions:
            results.append(self.add_permission(permission))


@serializable()
class DictActionStore(KeyValueActionStore):
    """Dictionary-Based Key-Value Action store.

    Parameters:
        store_config: StoreConfig
            Backend specific configuration, including client class type.
        root_verify_key: Optional[SyftVerifyKey]
            Signature verification key, used for checking access permissions.
    """

    def __init__(
        self,
        store_config: Optional[StoreConfig] = None,
        root_verify_key: Optional[SyftVerifyKey] = None,
    ) -> None:
        store_config = store_config if store_config is not None else DictStoreConfig()
        super().__init__(store_config=store_config, root_verify_key=root_verify_key)


@serializable()
class SQLiteActionStore(KeyValueActionStore):
    """SQLite-Based Key-Value Action store.

    Parameters:
        store_config: StoreConfig
            SQLite specific configuration, including connection settings or client class type.
        root_verify_key: Optional[SyftVerifyKey]
            Signature verification key, used for checking access permissions.
    """

    pass<|MERGE_RESOLUTION|>--- conflicted
+++ resolved
@@ -70,19 +70,17 @@
         # until permissions are fully integrated
         # if you get something you need READ permission
         read_permission = ActionObjectREAD(uid=uid, credentials=credentials)
-<<<<<<< HEAD
         if has_permission or self.has_permission(read_permission):
             try:
-=======
-        if self.has_permission(read_permission):
-            if isinstance(uid, LineageID):
-                syft_object = self.data[uid.id]
-            elif isinstance(uid, UID):
->>>>>>> d80af183
-                syft_object = self.data[uid]
-            else:
-                raise Exception(f"Unrecognized UID type: {type(uid)}")
-            return Ok(syft_object)
+                if isinstance(uid, LineageID):
+                    syft_object = self.data[uid.id]
+                elif isinstance(uid, UID):
+                    syft_object = self.data[uid]
+                else:
+                    raise Exception(f"Unrecognized UID type: {type(uid)}")
+                return Ok(syft_object)
+            except Exception as e:
+                return Err(e)
         return Err(f"Permission: {read_permission} denied")
 
     def get_pointer(
