--- conflicted
+++ resolved
@@ -3,11 +3,7 @@
 from typing import Type
 
 # relative
-<<<<<<< HEAD
-from ....logger import debug
-=======
 from ...util.logger import debug
->>>>>>> e1d3ffc0
 from .action_data_empty import ActionDataEmpty
 
 action_types = {}
