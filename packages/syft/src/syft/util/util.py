# stdlib
import asyncio
from asyncio.selector_events import BaseSelectorEventLoop
from concurrent.futures import ProcessPoolExecutor
from concurrent.futures import ThreadPoolExecutor
from contextlib import contextmanager
import functools
import hashlib
from itertools import repeat
import multiprocessing
import multiprocessing as mp
from multiprocessing import set_start_method
from multiprocessing.synchronize import Event as EventClass
from multiprocessing.synchronize import Lock as LockBase
import operator
import os
from pathlib import Path
import platform
import re
from secrets import randbelow
import socket
import sys
import threading
import time
from types import ModuleType
from typing import Any
from typing import Callable
from typing import Dict
from typing import Iterator
from typing import List
from typing import Optional
from typing import Sequence
from typing import Tuple
from typing import Type
from typing import Union

# third party
from forbiddenfruit import curse
from nacl.signing import SigningKey
from nacl.signing import VerifyKey
import requests

# relative
from ..serde.serialize import _serialize
from .logger import critical
from .logger import debug
from .logger import error
from .logger import traceback_and_raise

DATASETS_URL = "https://raw.githubusercontent.com/OpenMined/datasets/main"
PANDAS_DATA = f"{DATASETS_URL}/pandas_cookbook"


def full_name_with_qualname(klass: type) -> str:
    """Returns the klass module name + klass qualname."""
    try:
        if not hasattr(klass, "__module__"):
            return f"builtins.{get_qualname_for(klass)}"
        return f"{klass.__module__}.{get_qualname_for(klass)}"
    except Exception:
        # try name as backup
        print("Failed to get FQN for:", klass, type(klass))
    return full_name_with_name(klass=klass)


def full_name_with_name(klass: type) -> str:
    """Returns the klass module name + klass name."""
    try:
        if not hasattr(klass, "__module__"):
            return f"builtins.{get_name_for(klass)}"
        return f"{klass.__module__}.{get_name_for(klass)}"
    except Exception as e:
        print("Failed to get FQN for:", klass, type(klass))
        raise e


def get_qualname_for(klass: type):
    qualname = getattr(klass, "__qualname__", None) or getattr(klass, "__name__", None)
    if qualname is None:
        qualname = extract_name(klass)
    return qualname


def get_name_for(klass: type):
    klass_name = getattr(klass, "__name__", None)
    if klass_name is None:
        klass_name = extract_name(klass)
    return klass_name


def extract_name(klass: type):
    name_regex = r".+class.+?([\w\._]+).+"
    regex2 = r"([\w\.]+)"
    matches = re.match(name_regex, str(klass))
    if matches is None:
        matches = re.match(regex2, str(klass))
    try:
        fqn = matches[1]
        if "." in fqn:
            return fqn.split(".")[-1]
        return fqn
    except Exception as e:
        print(f"Failed to get klass name {klass}")
        raise e


def validate_type(_object: object, _type: type, optional: bool = False) -> Any:
    if isinstance(_object, _type) or (optional and (_object is None)):
        return _object

    traceback_and_raise(
        f"Object {_object} should've been of type {_type}, not {_object}."
    )


def validate_field(_object: object, _field: str) -> Any:
    object = getattr(_object, _field, None)

    if object is not None:
        return object

    traceback_and_raise(f"Object {_object} has no {_field} field set.")


def get_fully_qualified_name(obj: object) -> str:
    """Return the full path and name of a class

    Sometimes we want to return the entire path and name encoded
    using periods.

    Args:
        obj: the object we want to get the name of

    Returns:
        the full path and name of the object

    """

    fqn = obj.__class__.__module__

    try:
        fqn += "." + obj.__class__.__name__
    except Exception as e:
        error(f"Failed to get FQN: {e}")
    return fqn


def aggressive_set_attr(obj: object, name: str, attr: object) -> None:
    """Different objects prefer different types of monkeypatching - try them all

    Args:
        obj: object whose attribute has to be set
        name: attribute name
        attr: value given to the attribute

    """
    try:
        setattr(obj, name, attr)
    except Exception:
        curse(obj, name, attr)


def key_emoji(key: object) -> str:
    try:
        if isinstance(key, (bytes, SigningKey, VerifyKey)):
            hex_chars = bytes(key).hex()[-8:]
            return char_emoji(hex_chars=hex_chars)
    except Exception as e:
        error(f"Fail to get key emoji: {e}")
        pass
    return "ALL"


def char_emoji(hex_chars: str) -> str:
    base = ord("\U0001F642")
    hex_base = ord("0")
    code = 0
    for char in hex_chars:
        offset = ord(char)
        code += offset - hex_base
    return chr(base + code)


def get_root_data_path() -> Path:
    # get the PySyft / data directory to share datasets between notebooks
    # on Linux and MacOS the directory is: ~/.syft/data"
    # on Windows the directory is: C:/Users/$USER/.syft/data

    data_dir = Path.home() / ".syft" / "data"

    os.makedirs(data_dir, exist_ok=True)
    return data_dir


def download_file(url: str, full_path: Union[str, Path]) -> Optional[Path]:
    if not os.path.exists(full_path):
        r = requests.get(url, allow_redirects=True, verify=verify_tls())  # nosec
        if r.status_code < 199 or 299 < r.status_code:
            print(f"Got {r.status_code} trying to download {url}")
            return None
        path = os.path.dirname(full_path)
        os.makedirs(path, exist_ok=True)
        with open(full_path, "wb") as f:
            f.write(r.content)
    return Path(full_path)


def verify_tls() -> bool:
    return not str_to_bool(str(os.environ.get("IGNORE_TLS_ERRORS", "0")))


def ssl_test() -> bool:
    return len(os.environ.get("REQUESTS_CA_BUNDLE", "")) > 0


def initializer(event_loop: Optional[BaseSelectorEventLoop] = None) -> None:
    """Set the same event loop to other threads/processes.
    This is needed because there are new threads/processes started with
    the Executor and they do not have have an event loop set
    Args:
        event_loop: The event loop.
    """
    if event_loop:
        asyncio.set_event_loop(event_loop)


def split_rows(rows: Sequence, cpu_count: int) -> List:
    n = len(rows)
    a, b = divmod(n, cpu_count)
    start = 0
    output = []
    for i in range(cpu_count):
        end = start + a + (1 if b - i - 1 >= 0 else 0)
        output.append(rows[start:end])
        start = end
    return output


def list_sum(*inp_lst: List[Any]) -> Any:
    s = inp_lst[0]
    for i in inp_lst[1:]:
        s = s + i
    return s


@contextmanager
def concurrency_override(count: int = 1) -> Iterator:
    # this only effects local code so its best to use in unit tests
    try:
        os.environ["FORCE_CONCURRENCY_COUNT"] = f"{count}"
        yield None
    finally:
        os.environ["FORCE_CONCURRENCY_COUNT"] = "0"


def print_process(  # type: ignore
    message: str,
    finish: EventClass,
    success: EventClass,
    lock: LockBase,
    refresh_rate=0.1,
) -> None:
    with lock:
        while not finish.is_set():  # type: ignore
            print(f"{bcolors.bold(message)} .", end="\r")
            time.sleep(refresh_rate)
            sys.stdout.flush()
            print(f"{bcolors.bold(message)} ..", end="\r")
            time.sleep(refresh_rate)
            sys.stdout.flush()
            print(f"{bcolors.bold(message)} ...", end="\r")
            time.sleep(refresh_rate)
            sys.stdout.flush()
        if success.is_set():  # type: ignore
            print(f"{bcolors.success(message)}" + (" " * len(message)), end="\n")
        else:
            print(f"{bcolors.failure(message)}" + (" " * len(message)), end="\n")
        sys.stdout.flush()


def print_dynamic_log(
    message: str,
) -> Tuple[EventClass, EventClass]:
    """
    Prints a dynamic log message that will change its color (to green or red) when some process is done.

    message: str = Message to be printed.

    return: tuple of events that can control the log print from the outside of this method.
    """
    finish = multiprocessing.Event()
    success = multiprocessing.Event()
    lock = multiprocessing.Lock()

    if os_name() == "macOS":
        # set start method to fork in case of MacOS
        set_start_method("fork", force=True)

    multiprocessing.Process(
        target=print_process, args=(message, finish, success, lock)
    ).start()
    return (finish, success)


def find_available_port(host: str, port: int, search: bool = False) -> int:
    port_available = False
    while not port_available:
        try:
            sock = socket.socket(socket.AF_INET, socket.SOCK_STREAM)
            result_of_check = sock.connect_ex((host, port))

            if result_of_check != 0:
                port_available = True
                break
            else:
                if search:
                    port += 1
                else:
                    break

        except Exception as e:
            print(f"Failed to check port {port}. {e}")
    sock.close()

    if search is False and port_available is False:
        error = (
            f"{port} is in use, either free the port or "
            + f"try: {port}+ to auto search for a port"
        )
        raise Exception(error)
    return port


def get_loaded_syft() -> ModuleType:
    return sys.modules[__name__.split(".")[0]]


def get_subclasses(obj_type: type) -> List[type]:
    """Recursively generate the list of all classes within the sub-tree of an object

    As a paradigm in Syft, we often allow for something to be known about by another
    part of the codebase merely because it has subclassed a particular object. While
    this can be a big "magicish" it also can simplify future extensions and reduce
    the likelihood of small mistakes (if done right).

    This is a utility function which allows us to look for sub-classes and the sub-classes
    of those sub-classes etc. returning a full list of descendants of a class in the inheritance
    hierarchy.

    Args:
        obj_type: the type we want to look for sub-classes of

    Returns:
        the list of subclasses of obj_type

    """

    classes = list()
    for sc in obj_type.__subclasses__():
        classes.append(sc)
        classes += get_subclasses(obj_type=sc)
    return classes


def index_modules(a_dict: object, keys: List[str]) -> object:
    """Recursively find a syft module from its path

    This is the recursive inner function of index_syft_by_module_name.
    See that method for a full description.

    Args:
        a_dict: a module we're traversing
        keys: the list of string attributes we're using to traverse the module

    Returns:
        a reference to the final object

    """

    if len(keys) == 0:
        return a_dict
    return index_modules(a_dict=a_dict.__dict__[keys[0]], keys=keys[1:])


def index_syft_by_module_name(fully_qualified_name: str) -> object:
    """Look up a Syft class/module/function from full path and name

    Sometimes we want to use the fully qualified name (such as one
    generated from the 'get_fully_qualified_name' method below) to
    fetch an actual reference. This is most commonly used in deserialization
    so that we can have generic protobuf objects which just have a string
    representation of the specific object it is meant to deserialize to.

    Args:
        fully_qualified_name: the name in str of a module, class, or function

    Returns:
        a reference to the actual object at that string path

    """

    # @Tudor this needs fixing during the serde refactor
    # we should probably just support the native type names as lookups for serde
    if fully_qualified_name == "builtins.NoneType":
        fully_qualified_name = "syft.lib.python._SyNone"
    attr_list = fully_qualified_name.split(".")

    if attr_list[0] != "syft":
        raise ReferenceError(f"Reference don't match: {attr_list[0]}")

    # if attr_list[1] != "core" and attr_list[1] != "user":
    #     raise ReferenceError(f"Reference don't match: {attr_list[1]}")

    return index_modules(a_dict=get_loaded_syft(), keys=attr_list[1:])


def obj2pointer_type(obj: Optional[object] = None, fqn: Optional[str] = None) -> type:
    if fqn is None:
        try:
            fqn = get_fully_qualified_name(obj=obj)
        except Exception as e:
            # sometimes the object doesn't have a __module__ so you need to use the type
            # like: collections.OrderedDict
            debug(
                f"Unable to get get_fully_qualified_name of {type(obj)} trying type. {e}"
            )
            fqn = get_fully_qualified_name(obj=type(obj))

        # TODO: fix for other types
        if obj is None:
            fqn = "syft.lib.python._SyNone"

    try:
        ref = get_loaded_syft().lib_ast.query(fqn, obj_type=type(obj))
    except Exception as e:
        log = f"Cannot find {type(obj)} {fqn} in lib_ast. {e}"
        critical(log)
        raise Exception(log)

    return ref.pointer_type  # type: ignore


left_name = [
    "admiring",
    "adoring",
    "affectionate",
    "agitated",
    "amazing",
    "angry",
    "awesome",
    "beautiful",
    "blissful",
    "bold",
    "boring",
    "brave",
    "busy",
    "charming",
    "clever",
    "cool",
    "compassionate",
    "competent",
    "condescending",
    "confident",
    "cranky",
    "crazy",
    "dazzling",
    "determined",
    "distracted",
    "dreamy",
    "eager",
    "eagleman",
    "ecstatic",
    "elastic",
    "elated",
    "elegant",
    "eloquent",
    "epic",
    "exciting",
    "fervent",
    "festive",
    "flamboyant",
    "focused",
    "friendly",
    "frosty",
    "funny",
    "gallant",
    "gifted",
    "goofy",
    "gracious",
    "great",
    "happy",
    "hardcore",
    "heuristic",
    "hopeful",
    "hungry",
    "infallible",
    "inspiring",
    "interesting",
    "intelligent",
    "jolly",
    "jovial",
    "keen",
    "kind",
    "laughing",
    "loving",
    "lucid",
    "magical",
    "mystifying",
    "modest",
    "musing",
    "naughty",
    "nervous",
    "nice",
    "nifty",
    "nostalgic",
    "objective",
    "optimistic",
    "peaceful",
    "pedantic",
    "pensive",
    "practical",
    "priceless",
    "quirky",
    "quizzical",
    "recursing",
    "relaxed",
    "reverent",
    "romantic",
    "sad",
    "serene",
    "sharp",
    "silly",
    "sleepy",
    "stoic",
    "strange",
    "stupefied",
    "suspicious",
    "sweet",
    "tender",
    "thirsty",
    "trusting",
    "unruffled",
    "upbeat",
    "vibrant",
    "vigilant",
    "vigorous",
    "wizardly",
    "wonderful",
    "xenodochial",
    "youthful",
    "zealous",
    "zen",
]

right_name = [
    "altman",
    "bach",
    "bengios",
    "bostrom",
    "botvinick",
    "brockman",
    "chintala",
    "chollet",
    "chomsky",
    "dean",
    "dolgov",
    "eckersley",
    "fridman",
    "gardner",
    "goertzel",
    "goodfellow",
    "hassabis",
    "he",
    "hinton",
    "hochreiter",
    "hotz",
    "howard",
    "hutter",
    "isbell",
    "kaliouby",
    "karp",
    "karpathy",
    "kearns",
    "kellis",
    "knuth",
    "koller",
    "krizhevsky",
    "larochelle",
    "lattner",
    "lecun",
    "li",
    "lim",
    "littman",
    "malik",
    "mironov",
    "ng",
    "norvig",
    "olah",
    "pearl",
    "pesenti",
    "russell",
    "salakhutdinov",
    "schmidhuber",
    "silver",
    "smola",
    "song",
    "sophia",
    "sutskever",
    "thomas",
    "thrun",
    "trask",
    "vapnik",
    "vaswani",
    "vinyals",
    "winston",
    "wolf",
    "wolfram",
]


def random_name() -> str:
    left_i = randbelow(len(left_name) - 1)
    right_i = randbelow(len(right_name) - 1)
    return f"{left_name[left_i].capitalize()} {right_name[right_i].capitalize()}"


def inherit_tags(
    attr_path_and_name: str,
    result: object,
    self_obj: Optional[object],
    args: Union[tuple, list],
    kwargs: dict,
) -> None:
    tags = []
    if self_obj is not None and hasattr(self_obj, "tags"):
        tags.extend(list(self_obj.tags))  # type: ignore

    for arg in args:
        if hasattr(arg, "tags"):
            tags.extend([tag for tag in arg.tags if tag not in tags])

    for arg in kwargs.values():
        if hasattr(arg, "tags"):
            tags.extend([tag for tag in arg.tags if tag not in tags])

    # only generate new tags if the result actually inherit some tags.
    if tags:
        tags.append(attr_path_and_name.split(".")[-1])
        result.tags = tags  # type: ignore


def autocache(
    url: str, extension: Optional[str] = None, cache: bool = True
) -> Optional[Path]:
    try:
        data_path = get_root_data_path()
        file_hash = hashlib.sha256(url.encode("utf8")).hexdigest()
        filename = file_hash
        if extension:
            filename += f".{extension}"
        file_path = data_path / filename
        if os.path.exists(file_path) and cache:
            return file_path
        return download_file(url, file_path)
    except Exception as e:
        print(f"Failed to autocache: {url}. {e}")


def str_to_bool(bool_str: Optional[str]) -> bool:
    result = False
    bool_str = str(bool_str).lower()
    if bool_str == "true" or bool_str == "1":
        result = True
    return result


# local scope functions cant be pickled so this needs to be global
def parallel_execution(
    fn: Callable[..., Any],
    parties: Union[None, List[Any]] = None,
    cpu_bound: bool = False,
) -> Callable[..., List[Any]]:
    """Wrap a function such that it can be run in parallel at multiple parties.
    Args:
        fn (Callable): The function to run.
        parties (Union[None, List[Any]]): Clients from syft. If this is set, then the
            function should be run remotely. Defaults to None.
        cpu_bound (bool): Because of the GIL (global interpreter lock) sometimes
            it makes more sense to use processes than threads if it is set then
            processes should be used since they really run in parallel if not then
            it makes sense to use threads since there is no bottleneck on the CPU side
    Returns:
        Callable[..., List[Any]]: A Callable that returns a list of results.
    """

    @functools.wraps(fn)
    def wrapper(
        args: List[List[Any]],
        kwargs: Optional[Dict[Any, Dict[Any, Any]]] = None,
    ) -> List[Any]:
        """Wrap sanity checks and checks what executor should be used.
        Args:
            args (List[List[Any]]): Args.
            kwargs (Optional[Dict[Any, Dict[Any, Any]]]): Kwargs. Default to None.
        Returns:
            List[Any]: Results from the parties
        """
        if args is None or len(args) == 0:
            raise Exception("Parallel execution requires more than 0 args")

        # _base.Executor
        executor: Type
        if cpu_bound:
            executor = ProcessPoolExecutor
            # asyncio objects cannot pickled and sent across processes
            # AttributeError: Can't pickle local object 'WeakSet.__init__.<locals>._remove'
            loop = None
        else:
            executor = ThreadPoolExecutor
            loop = asyncio.get_event_loop()

        # Each party has a list of args and a dictionary of kwargs
        nr_parties = len(args)

        if kwargs is None:
            kwargs = {}

        if parties:
            func_name = f"{fn.__module__}.{fn.__qualname__}"
            attr_getter = operator.attrgetter(func_name)
            funcs = [attr_getter(party) for party in parties]
        else:
            funcs = list(repeat(fn, nr_parties))

        futures = []

        with executor(
            max_workers=nr_parties, initializer=initializer, initargs=(loop,)
        ) as executor:
            for i in range(nr_parties):
                _args = args[i]
                _kwargs = kwargs
                futures.append(executor.submit(funcs[i], *_args, **_kwargs))

        local_shares = [f.result() for f in futures]

        return local_shares

    return wrapper


def concurrency_count(factor: float = 0.8) -> int:
    force_count = int(os.environ.get("FORCE_CONCURRENCY_COUNT", 0))
    mp_count = force_count if force_count >= 1 else int(mp.cpu_count() * factor)
    return mp_count


class bcolors:
    HEADER = "\033[95m"
    BLUE = "\033[94m"
    GREEN = "\033[92m"
    YELLOW = "\033[93m"
    RED = "\033[91m"
    ENDC = "\033[0m"
    BOLD = "\033[1m"
    UNDERLINE = "\033[4m"
    BLACK = "\033[99m"

    @staticmethod
    def green(message: str) -> str:
        return bcolors.GREEN + message + bcolors.ENDC

    @staticmethod
    def red(message: str) -> str:
        return bcolors.RED + message + bcolors.ENDC

    @staticmethod
    def yellow(message: str) -> str:
        return bcolors.YELLOW + message + bcolors.ENDC

    @staticmethod
    def bold(message: str, end_color: bool = False) -> str:
        msg = bcolors.BOLD + message
        if end_color:
            msg += bcolors.ENDC
        return msg

    @staticmethod
    def underline(message: str, end_color: bool = False) -> str:
        msg = bcolors.UNDERLINE + message
        if end_color:
            msg += bcolors.ENDC
        return msg

    @staticmethod
    def warning(message: str) -> str:
        return bcolors.bold(bcolors.yellow(message))

    @staticmethod
    def success(message: str) -> str:
        return bcolors.green(message)

    @staticmethod
    def failure(message: str) -> str:
        return bcolors.red(message)


def os_name() -> str:
    os_name = platform.system()
    if os_name.lower() == "darwin":
        return "macOS"
    else:
        return os_name


# Note: In the future there might be other interpreters that we want to use
def is_interpreter_jupyter() -> bool:
    return get_interpreter_module() == "ipykernel.zmqshell"


def is_interpreter_colab() -> bool:
    return get_interpreter_module() == "google.colab._shell"


def is_interpreter_standard() -> bool:
    return get_interpreter_module() == "StandardInterpreter"


def get_interpreter_module() -> str:
    try:
        shell = get_ipython().__class__.__module__
        return shell
    except NameError:
        return "StandardInterpreter"  # not sure


def recursive_hash(obj: Any) -> int:
    hashes = 0
    if isinstance(obj, (list, dict, set)):
        if isinstance(obj, (list, set)):
            for item in obj:
                hashes += recursive_hash(item)
        elif isinstance(obj, dict):
            for item_key, item in obj:
                hashes += recursive_hash(item_key)
                hashes += recursive_hash(item)
    else:
        # TODO: remove the generic python hash from other checks and use a more secure one
        # As the python hash does not produce unique hashes for different runs
        # and also for different python versions
        # to be modified in the hashing PR
        # Adding a temp fix for now
        serde_bytes = _serialize(obj, to_bytes=True)
        hash_bytes = hashlib.sha256(serde_bytes).digest()
        hashes += int.from_bytes(hash_bytes, byteorder="big")
    return hashes


<<<<<<< HEAD
if os_name() == "macOS":
    # needed on MacOS to prevent [__NSCFConstantString initialize] may have been in
    # progress in another thread when fork() was called.
    multiprocessing.set_start_method("spawn", True)
=======
def thread_ident() -> int:
    return threading.current_thread().ident
>>>>>>> 47b71498
<|MERGE_RESOLUTION|>--- conflicted
+++ resolved
@@ -856,12 +856,11 @@
     return hashes
 
 
-<<<<<<< HEAD
 if os_name() == "macOS":
     # needed on MacOS to prevent [__NSCFConstantString initialize] may have been in
     # progress in another thread when fork() was called.
     multiprocessing.set_start_method("spawn", True)
-=======
+
+
 def thread_ident() -> int:
-    return threading.current_thread().ident
->>>>>>> 47b71498
+    return threading.current_thread().ident