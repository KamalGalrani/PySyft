--- conflicted
+++ resolved
@@ -1,16 +1,11 @@
-# stdlib
-
-# third party
-
-<<<<<<< HEAD
 # third party
 import numpy as np
 
 # syft absolute
 from syft import ActionObject
-from syft.core.node.new.action_object import Action
-from syft.core.node.new.api import SyftAPICall
-from syft.core.node.new.uid import LineageID
+from syft.client.api import SyftAPICall
+from syft.service.action.action_object import Action
+from syft.types.uid import LineageID
 
 
 def test_actionobject_method(worker):
@@ -28,8 +23,6 @@
     root_domain_client = worker.root_client
     numpy_client = root_domain_client.api.lib.numpy
     res = numpy_client.zeros_like([1, 2, 3])
-    # third party
-    import numpy as np
 
     assert isinstance(res, ActionObject)
     assert all(res == np.array([0, 0, 0]))
@@ -45,8 +38,6 @@
     root_domain_client = worker.root_client
     numpy_client = root_domain_client.api.lib.numpy
     res = numpy_client.float32(4.0)
-    # third party
-    import numpy as np
 
     assert isinstance(res, ActionObject)
     assert res == np.float32(4.0)
@@ -139,25 +130,4 @@
 
 #         print("actual result addition result: ", actual_result)
 #         print("Result of adding pointers: ", result_action_obj.syft_action_data)
-#         assert (result_action_obj.syft_action_data == actual_result).all()
-=======
-# syft absolute
-from syft.client.api import APIRegistry
-from syft.client.api import SyftAPI
-from syft.node.credentials import SyftSigningKey
-from syft.node.worker import Worker
-from syft.service.context import AuthedServiceContext
-
-
-def setup_worker():
-    test_signing_key = SyftSigningKey.generate()
-    credentials = test_signing_key.verify_key
-    worker = Worker(name="Test Worker", signing_key=test_signing_key.signing_key)
-    context = AuthedServiceContext(node=worker, credentials=credentials)
-
-    api = SyftAPI.for_user(node=worker)
-
-    APIRegistry.set_api_for(node_uid=worker.id, api=api)
-
-    return worker, context
->>>>>>> 2292a47b
+#         assert (result_action_obj.syft_action_data == actual_result).all()