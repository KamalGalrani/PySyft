--- conflicted
+++ resolved
@@ -1189,7 +1189,6 @@
     assert isinstance(result.data_subjects, DataSubjectArray)
 
 
-<<<<<<< HEAD
 def test_copy(
     reference_data: np.ndarray,
     upper_bound: np.ndarray,
@@ -1290,9 +1289,6 @@
 
 
 def test_argmax(
-=======
-def test_swapaxes(
->>>>>>> 6be045cc
     reference_data: np.ndarray,
     upper_bound: np.ndarray,
     lower_bound: np.ndarray,
@@ -1306,7 +1302,6 @@
         min_vals=lower_bound,
     ).gamma
 
-<<<<<<< HEAD
     result = reference_tensor.argmax()
     reference_result = reference_tensor.child.argmax()
     assert result.func_str == GAMMA_TENSOR_OP.ARGMAX.value
@@ -1333,8 +1328,20 @@
     ).all()
 
 
-def test_argmin(
-=======
+def test_swapaxes(
+    reference_data: np.ndarray,
+    upper_bound: np.ndarray,
+    lower_bound: np.ndarray,
+    ishan: DataSubjectArray,
+) -> None:
+    ishan = np.broadcast_to(ishan, reference_data.shape)
+    reference_tensor = PT(
+        child=np.array(reference_data),
+        data_subjects=np.array(ishan),
+        max_vals=upper_bound,
+        min_vals=lower_bound,
+    ).gamma
+
     result = reference_tensor.swapaxes(0, 1)
     reference_result = reference_data.swapaxes(0, 1)
     assert result.func_str == GAMMA_TENSOR_OP.SWAPAXES.value
@@ -1345,8 +1352,7 @@
     assert result.max_vals.shape == reference_result.shape
 
 
-def test_nonzero(
->>>>>>> 6be045cc
+def test_argmin(
     reference_data: np.ndarray,
     upper_bound: np.ndarray,
     lower_bound: np.ndarray,
@@ -1360,7 +1366,6 @@
         min_vals=lower_bound,
     ).gamma
 
-<<<<<<< HEAD
     result = reference_tensor.argmin()
     reference_result = reference_tensor.child.argmin()
     assert result.func_str == GAMMA_TENSOR_OP.ARGMIN.value
@@ -1496,7 +1501,20 @@
 #     assert (result.data_subjects == reference_tensor.data_subjects).all()
 #     assert (result.max_vals == reference_tensor.max_vals).all()
 #     assert (result.min_vals == reference_tensor.min_vals).all()
-=======
+def test_nonzero(
+    reference_data: np.ndarray,
+    upper_bound: np.ndarray,
+    lower_bound: np.ndarray,
+    ishan: DataSubjectArray,
+) -> None:
+    ishan = np.broadcast_to(ishan, reference_data.shape)
+    reference_tensor = PT(
+        child=np.array(reference_data),
+        data_subjects=np.array(ishan),
+        max_vals=upper_bound,
+        min_vals=lower_bound,
+    ).gamma
+
     result = reference_tensor.nonzero()
     reference_result = np.array(reference_data.nonzero())
     assert result.func_str == GAMMA_TENSOR_OP.NONZERO.value
@@ -1508,7 +1526,6 @@
     ).all()
     assert result.min_vals.shape == reference_result.shape
     assert result.max_vals.shape == reference_result.shape
->>>>>>> 6be045cc
 
 
 def test_var(
