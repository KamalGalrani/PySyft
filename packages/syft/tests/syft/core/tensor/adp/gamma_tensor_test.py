--- conflicted
+++ resolved
@@ -1261,14 +1261,9 @@
     result = reference_tensor.put(range(indices, indices + no_values), new_values)
     assert result.func_str == GAMMA_TENSOR_OP.PUT.value
     assert reference_tensor == result.sources[reference_tensor.id]
-<<<<<<< HEAD
-    flatten_results = result.child.flat[indices:]
-    assert (flatten_results[:no_values] == new_values).all()
-=======
     assert (
         result.child.flat[indices : indices + no_values] == new_values  # noqa: E203
     ).all()
->>>>>>> 2209f5e7
 
 
 def test_abs(
@@ -1324,11 +1319,6 @@
         result.data_subjects == reference_tensor.data_subjects[reference_result]
     ).all()
 
-<<<<<<< HEAD
-    result = reference_tensor.argmax(axis=0, keepdims=True)
-    reference_result = reference_tensor.child.argmax(axis=0, keepdims=True)
-    assert result.func_str == GAMMA_TENSOR_OP.ARGMAX.value
-=======
 
 def test_argmin(
     reference_data: np.ndarray,
@@ -1354,7 +1344,6 @@
     result = reference_tensor.argmin(axis=0)
     reference_result = reference_tensor.child.argmin(axis=0)
     assert result.func_str == GAMMA_TENSOR_OP.ARGMIN.value
->>>>>>> 2209f5e7
     assert reference_tensor == result.sources[reference_tensor.id]
     assert (result.child == reference_result).all()
     assert (
@@ -1384,46 +1373,6 @@
     assert (result.data_subjects == reference_tensor.data_subjects.swapaxes(0, 1)).all()
     assert result.min_vals.shape == reference_result.shape
     assert result.max_vals.shape == reference_result.shape
-
-
-def test_argmin(
-    reference_data: np.ndarray,
-    upper_bound: np.ndarray,
-    lower_bound: np.ndarray,
-    ishan: DataSubjectArray,
-) -> None:
-    ishan = np.broadcast_to(ishan, reference_data.shape)
-    reference_tensor = PT(
-        child=np.array(reference_data),
-        data_subjects=np.array(ishan),
-        max_vals=upper_bound,
-        min_vals=lower_bound,
-    ).gamma
-
-    result = reference_tensor.argmin()
-    reference_result = reference_tensor.child.argmin()
-    assert result.func_str == GAMMA_TENSOR_OP.ARGMIN.value
-    assert reference_tensor == result.sources[reference_tensor.id]
-    assert (result.child == reference_result).all()
-    assert result.data_subjects == reference_tensor.data_subjects.item(reference_result)
-
-    result = reference_tensor.argmin(axis=0)
-    reference_result = reference_tensor.child.argmin(axis=0)
-    assert result.func_str == GAMMA_TENSOR_OP.ARGMIN.value
-    assert reference_tensor == result.sources[reference_tensor.id]
-    assert (result.child == reference_result).all()
-    assert (
-        result.data_subjects == reference_tensor.data_subjects[reference_result]
-    ).all()
-
-    result = reference_tensor.argmin(axis=0, keepdims=True)
-    assert result.func_str == GAMMA_TENSOR_OP.ARGMIN.value
-    assert reference_tensor == result.sources[reference_tensor.id]
-    reference_result = reference_tensor.child.argmin(axis=0, keepdims=True)
-    assert (result.child == reference_result).all()
-    assert (
-        result.data_subjects == reference_tensor.data_subjects[reference_result]
-    ).all()
 
 
 def test_partition(
