--- conflicted
+++ resolved
@@ -1189,7 +1189,6 @@
     assert isinstance(result.data_subjects, DataSubjectArray)
 
 
-<<<<<<< HEAD
 def test_copy(
     reference_data: np.ndarray,
     upper_bound: np.ndarray,
@@ -1479,8 +1478,7 @@
 #     assert (result.max_vals == reference_tensor.max_vals).all()
 #     assert (result.min_vals == reference_tensor.min_vals).all()
 
-def test_trace(
-=======
+
 def test_var(
     reference_data: np.ndarray,
     upper_bound: np.ndarray,
@@ -1533,7 +1531,6 @@
 
 
 def test_std(
->>>>>>> e756f3cf
     reference_data: np.ndarray,
     upper_bound: np.ndarray,
     lower_bound: np.ndarray,
