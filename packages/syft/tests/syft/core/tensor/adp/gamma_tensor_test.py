--- conflicted
+++ resolved
@@ -1189,29 +1189,12 @@
     assert isinstance(result.data_subjects, DataSubjectArray)
 
 
-<<<<<<< HEAD
-def test_matmul(
-=======
 def test_copy(
->>>>>>> 6fa92479
-    reference_data: np.ndarray,
-    upper_bound: np.ndarray,
-    lower_bound: np.ndarray,
-    ishan: DataSubjectArray,
-) -> None:
-<<<<<<< HEAD
-    ishan = np.broadcast_to(ishan, reference_data.shape)
-    reference_tensor = GammaTensor(
-        child=np.array([reference_data]),
-        data_subjects=np.array([ishan]),
-        max_vals=upper_bound,
-        min_vals=lower_bound,
-    )
-    result = reference_tensor @ reference_tensor
-    assert (result.child == (reference_data @ reference_data)).all()
-    assert (result.child.min() >= result.min_vals.data).all()
-    assert (result.child.max() <= result.max_vals.data).all()
-=======
+    reference_data: np.ndarray,
+    upper_bound: np.ndarray,
+    lower_bound: np.ndarray,
+    ishan: DataSubjectArray,
+) -> None:
     """Test copy for PT"""
     ishan = np.broadcast_to(ishan, reference_data.shape)
     reference_tensor = PT(
@@ -1366,7 +1349,6 @@
     assert (
         result.data_subjects == reference_tensor.data_subjects[reference_result]
     ).all()
->>>>>>> 6fa92479
 
 
 def test_swapaxes(
@@ -1607,4 +1589,23 @@
     result = tensor.min()
     assert result.child == reference_data.min()
     assert result.child >= result.min_vals.data
-    assert result.child <= result.max_vals.data+    assert result.child <= result.max_vals.data
+
+
+def test_matmul(
+    reference_data: np.ndarray,
+    upper_bound: np.ndarray,
+    lower_bound: np.ndarray,
+    ishan: DataSubjectArray,
+) -> None:
+    ishan = np.broadcast_to(ishan, reference_data.shape)
+    reference_tensor = GammaTensor(
+        child=np.array([reference_data]),
+        data_subjects=np.array([ishan]),
+        max_vals=upper_bound,
+        min_vals=lower_bound,
+    )
+    result = reference_tensor @ reference_tensor
+    assert (result.child == (reference_data @ reference_data)).all()
+    assert (result.child.min() >= result.min_vals.data).all()
+    assert (result.child.max() <= result.max_vals.data).all()