# stdlib
# stdlib
from typing import Dict

# third party
import numpy as np
from numpy.typing import ArrayLike
import pytest

# syft absolute
import syft as sy
from syft.core.adp.data_subject_list import DataSubjectArray
from syft.core.tensor.autodp.gamma_tensor import GammaTensor
from syft.core.tensor.autodp.phi_tensor import PhiTensor as PT
from syft.core.tensor.lazy_repeat_array import lazyrepeatarray as lra
from syft.core.tensor.tensor import Tensor


@pytest.fixture
def ishan() -> ArrayLike:
    return np.array(DataSubjectArray(["φhishan"]))


@pytest.fixture
def traskmaster() -> ArrayLike:
    return np.ndarray(DataSubjectArray(["λamdrew"]))


@pytest.fixture
def highest() -> int:
    return 50


@pytest.fixture
def lowest(highest) -> int:
    return -1 * int(highest)


@pytest.fixture
def dims() -> int:
    """This generates a random integer for the number of dimensions in our testing tensors"""
    dims = int(max(3, np.random.randint(10) + 3))  # Avoid size 0 and 1
    # Failsafe
    if dims < 2:
        dims += 3
    assert dims > 1, "Tensor not large enough for several tests."
    return dims


@pytest.fixture
<<<<<<< HEAD
def dsa(dims) -> DataSubjectArray:
=======
def pt_dsa(dims) -> DataSubjectArray:
>>>>>>> 5bbdbee5
    return np.broadcast_to(DataSubjectArray(["DS1"]), (dims, dims))


@pytest.fixture
def reference_data(highest, dims) -> np.ndarray:
    """This generates random data to test the equality operators"""
    reference_data = np.random.randint(
        low=-highest, high=highest, size=(dims, dims), dtype=np.int32
    )
    assert dims > 1, "Tensor not large enough"
    return reference_data


@pytest.fixture
def upper_bound(reference_data: np.ndarray, highest: int) -> lra:
    """This is used to specify the max_vals that is either binary or randomly generated b/w 0-1"""
    return lra(data=highest, shape=reference_data.shape)


@pytest.fixture
def lower_bound(reference_data: np.ndarray, highest: int) -> lra:
    """This is used to specify the min_vals that is either binary or randomly generated b/w 0-1"""
    return lra(data=-highest, shape=reference_data.shape)


@pytest.fixture
def reference_binary_data(dims: int) -> np.ndarray:
    """Generate binary data to test the equality operators with bools"""
    binary_data = np.random.randint(2, size=(dims, dims))
    return binary_data


def test_pos(
    reference_data: np.ndarray,
    upper_bound: np.ndarray,
    lower_bound: np.ndarray,
    ishan: DataSubjectArray,
) -> None:
    ishan = np.broadcast_to(ishan, reference_data.shape)
    reference_tensor = PT(
        child=reference_data,
        data_subjects=ishan,
        max_vals=upper_bound,
        min_vals=lower_bound,
    )
    output = +reference_tensor

    assert isinstance(output, PT)
    assert (output.child == reference_tensor.child).all()
    assert (output.min_vals == reference_tensor.min_vals).all()
    assert (output.max_vals == reference_tensor.max_vals).all()
    assert (output.data_subjects == reference_tensor.data_subjects).all()


def test_eq(
    reference_data: np.ndarray,
    upper_bound: np.ndarray,
    lower_bound: np.ndarray,
    ishan: DataSubjectArray,
) -> None:
    """Test equality between two identical PhiTensors"""
    ishan = np.broadcast_to(ishan, reference_data.shape)
    reference_tensor = PT(
        child=reference_data,
        data_subjects=ishan,
        max_vals=upper_bound,
        min_vals=lower_bound,
    )

    # Duplicate the tensor and check if equality holds
    same_tensor = PT(
        child=reference_data,
        data_subjects=ishan,
        max_vals=upper_bound,
        min_vals=lower_bound,
    )

    assert (
        reference_tensor.child == same_tensor.child
    ).all(), "Equality between identical PTs fails"


def test_add_wrong_types(
    reference_data: np.ndarray,
    upper_bound: np.ndarray,
    lower_bound: np.ndarray,
    ishan: DataSubjectArray,
) -> None:
    """Ensure that addition with incorrect types aren't supported"""
    ishan = np.broadcast_to(ishan, reference_data.shape)
    reference_tensor = PT(
        child=reference_data,
        data_subjects=ishan,
        max_vals=upper_bound,
        min_vals=lower_bound,
    )
    with pytest.raises(NotImplementedError):
        reference_tensor + "some string"
        reference_tensor + dict()
        # TODO: Double check how tuples behave during addition/subtraction with np.ndarrays


def test_add_tensor_types(
    reference_data: np.ndarray,
    upper_bound: np.ndarray,
    lower_bound: np.ndarray,
    ishan: DataSubjectArray,
    highest: int,
    dims: int,
) -> None:
    """Test addition of a PT with various other kinds of Tensors"""
    ishan = np.broadcast_to(ishan, reference_data.shape)
    # TODO: Add tests for GammaTensor, etc when those are built out.
    reference_tensor = PT(
        child=reference_data,
        data_subjects=ishan,
        max_vals=upper_bound,
        min_vals=lower_bound,
    )

    simple_tensor = Tensor(
        child=np.random.randint(
            low=-highest, high=highest, size=(dims + 10, dims + 10), dtype=np.int64
        )
    )

    with pytest.raises(NotImplementedError):
        result = reference_tensor + simple_tensor
        assert isinstance(result, PT), "PT + Tensor != PT"
        assert (
            result.max_vals == reference_tensor.max_vals + simple_tensor.child.max()
        ), "PT + Tensor: incorrect max_vals"
        assert (
            result.min_vals == reference_tensor.min_vals + simple_tensor.child.min()
        ), "PT + Tensor: incorrect min_vals"


def test_add_single_data_subjects(
    reference_data: np.ndarray,
    upper_bound: np.ndarray,
    lower_bound: np.ndarray,
    ishan: DataSubjectArray,
) -> None:
    """Test the addition of PhiTensors"""
    ishan = np.broadcast_to(ishan, reference_data.shape)
    tensor1 = PT(
        child=reference_data,
        data_subjects=ishan,
        max_vals=upper_bound,
        min_vals=lower_bound,
    )
    tensor2 = PT(
        child=reference_data,
        data_subjects=ishan,
        max_vals=upper_bound,
        min_vals=lower_bound,
    )

    result = tensor2 + tensor1
    # TODO: As we currently convert all operations to gamma tensor,
    # so we include gammatensor for the assert, it should be reverted back to PhiTensor
    assert isinstance(result, (PT, GammaTensor)), "Addition of two PTs is wrong type"
    assert (
        result.max_vals.data == 2 * upper_bound.data
    ).all(), "Addition of two PTs results in incorrect max_vals"
    assert (
        result.min_vals.data == 2 * lower_bound.data
    ).all(), "Addition of two PTs results in incorrect min_vals"

    # Try with negative values
    tensor3 = PT(
        child=reference_data * -1.5,
        data_subjects=ishan,
        max_vals=upper_bound,
        min_vals=lower_bound,
    )

    result = tensor3 + tensor1
    assert isinstance(result, (PT, GammaTensor)), "Addition of two PTs is wrong type"
    assert (
        result.max_vals == tensor3.max_vals + tensor1.max_vals
    ).all(), "PT + PT results in incorrect max_vals"
    assert (
        result.min_vals == tensor3.min_vals + tensor1.min_vals
    ).all(), "PT + PT results in incorrect min_vals"


def test_serde(
    reference_data: np.ndarray,
    upper_bound: np.ndarray,
    lower_bound: np.ndarray,
    ishan: DataSubjectArray,
) -> None:
    """Test basic serde for PT"""
    ishan = np.broadcast_to(ishan, reference_data.shape)
    tensor1 = PT(
        child=reference_data,
        data_subjects=ishan,
        max_vals=upper_bound,
        min_vals=lower_bound,
    )

    ser = sy.serialize(tensor1)
    de = sy.deserialize(ser)

    assert de == tensor1
    assert (de.child == tensor1.child).all()
    assert (de.min_vals == tensor1.min_vals).all()
    assert (de.max_vals == tensor1.max_vals).all()
    assert (de.data_subjects == tensor1.data_subjects).all()

    assert np.shares_memory(tensor1.child, tensor1.child)
    assert not np.shares_memory(de.child, tensor1.child)


def test_copy(
    reference_data: np.ndarray,
    upper_bound: np.ndarray,
    lower_bound: np.ndarray,
    ishan: DataSubjectArray,
) -> None:
    """Test copy for PT"""
    ishan = np.broadcast_to(ishan, reference_data.shape)
    reference_tensor = PT(
        child=reference_data,
        data_subjects=ishan,
        max_vals=upper_bound,
        min_vals=lower_bound,
    )

    # Copy the tensor and check if it works
    copy_tensor = reference_tensor.copy()

    assert (
        reference_tensor.child == copy_tensor.child
    ).all(), "Copying of the PT fails"


def test_copy_with(
    reference_data: np.ndarray,
    reference_binary_data: np.ndarray,
    upper_bound: np.ndarray,
    lower_bound: np.ndarray,
    ishan: DataSubjectArray,
) -> None:
    """Test copy_with for PT"""
    ishan = np.broadcast_to(ishan, reference_data.shape)
    reference_tensor = PT(
        child=reference_data,
        data_subjects=ishan,
        max_vals=upper_bound,
        min_vals=lower_bound,
    )
    reference_binary_tensor = PT(
        child=reference_binary_data,
        data_subjects=ishan,
        max_vals=upper_bound,
        min_vals=lower_bound,
    )

    # Copy the tensor and check if it works
    copy_with_tensor = reference_tensor.copy_with(reference_data)
    copy_with_binary_tensor = reference_tensor.copy_with(reference_binary_data)

    assert (
        reference_tensor.child == copy_with_tensor.child
    ).all(), "Copying of the PT with the given child fails"

    assert (
        reference_binary_tensor.child == copy_with_binary_tensor.child
    ).all(), "Copying of the PT with the given child fails"


@pytest.mark.parametrize("kwargs", [{"axis": (1)}])
def test_sum(
    reference_data: np.ndarray,
    upper_bound: np.ndarray,
    lower_bound: np.ndarray,
    ishan: DataSubjectArray,
    kwargs: Dict,
) -> None:
    ishan = np.broadcast_to(ishan, reference_data.shape)
    zeros_tensor = PT(
        child=reference_data * 0,
        data_subjects=ishan,
        max_vals=upper_bound,
        min_vals=lower_bound,
    )
    tensor = PT(
        child=reference_data,
        data_subjects=ishan,
        max_vals=upper_bound,
        min_vals=lower_bound,
    )

    tensor_sum = tensor.sum(**kwargs)

    assert (tensor_sum.child == reference_data.sum(**kwargs)).all()
    assert zeros_tensor.sum().child == 0


def test_ne_vals(
    reference_data: np.ndarray,
    upper_bound: np.ndarray,
    lower_bound: np.ndarray,
    ishan: DataSubjectArray,
) -> None:
    """Test inequality between two different PhiTensors"""
    # TODO: Add tests for GammaTensor when having same values but different entites.
    ishan = np.broadcast_to(ishan, reference_data.shape)
    reference_tensor = PT(
        child=reference_data,
        data_subjects=ishan,
        max_vals=upper_bound,
        min_vals=lower_bound,
    )

    comparison_tensor = PT(
        child=reference_data + 1,
        data_subjects=ishan,
        max_vals=upper_bound,
        min_vals=lower_bound,
    )

    assert (
        reference_tensor.child != comparison_tensor.child
    ).all(), "Inequality between different PTs fails"


def test_neg(
    reference_data: np.ndarray,
    upper_bound: np.ndarray,
    lower_bound: np.ndarray,
    ishan: DataSubjectArray,
) -> None:
    """Test neg for PT"""
    ishan = np.broadcast_to(ishan, reference_data.shape)
    reference_tensor = PT(
        child=reference_data,
        data_subjects=ishan,
        max_vals=upper_bound,
        min_vals=lower_bound,
    )

    neg_tensor = reference_tensor.__neg__()

    assert (neg_tensor.child == reference_tensor.child * -1).all()
    assert (neg_tensor.min_vals == reference_tensor.max_vals * -1).all()
    assert (neg_tensor.max_vals == reference_tensor.min_vals * -1).all()
    assert neg_tensor.shape == reference_tensor.shape


def test_flatten(
    reference_data: np.ndarray,
    upper_bound: np.ndarray,
    lower_bound: np.ndarray,
    ishan: DataSubjectArray,
) -> None:
    ishan = np.broadcast_to(ishan, reference_data.shape)
    reference_tensor = PT(
        child=reference_data,
        data_subjects=ishan,
        max_vals=upper_bound,
        min_vals=lower_bound,
    )

    # Default behaviour
    flattened_array = reference_tensor.flatten()

    target_shape = reference_data.flatten().shape
    assert (
        flattened_array.child.shape == target_shape
    ), "Private data not flattened correctly"
    assert (
        flattened_array.min_vals.data == reference_tensor.min_vals.data
    ), "Min vals changed incorrectly in flatten"
    assert (
        flattened_array.max_vals.data == reference_tensor.max_vals.data
    ), "Max vals changed incorrectly in flatten"
    assert flattened_array.min_vals.shape == target_shape
    assert flattened_array.max_vals.shape == target_shape
    assert flattened_array.data_subjects.shape == target_shape
    assert (
        flattened_array.data_subjects == ishan.flatten()
    ).all(), "Data Subjects not flattened properly"


@pytest.mark.arithmetic
@pytest.mark.public_op
def test_add_public(
    reference_data: np.ndarray,
    upper_bound: np.ndarray,
    lower_bound: np.ndarray,
    ishan: DataSubjectArray,
) -> None:
    ishan = np.broadcast_to(ishan, reference_data.shape)
    reference_tensor = PT(
        child=reference_data,
        data_subjects=ishan,
        max_vals=upper_bound,
        min_vals=lower_bound,
    )

    output = reference_tensor + 5
    assert output.shape == reference_tensor.shape
    assert (output.child == reference_data + 5).all()
    assert output.min_vals.data == reference_tensor.min_vals + 5
    assert output.min_vals.shape == reference_tensor.shape
    assert output.max_vals.data == reference_tensor.max_vals + 5
    assert output.max_vals.shape == reference_tensor.shape
    assert (output.data_subjects == reference_tensor.data_subjects).all()


@pytest.mark.arithmetic
@pytest.mark.public_op
def test_sub_public(
    reference_data: np.ndarray,
    upper_bound: np.ndarray,
    lower_bound: np.ndarray,
    ishan: DataSubjectArray,
) -> None:
    ishan = np.broadcast_to(ishan, reference_data.shape)
    reference_tensor = PT(
        child=reference_data,
        data_subjects=ishan,
        max_vals=upper_bound,
        min_vals=lower_bound,
    )

    output = reference_tensor - 5
    assert output.shape == reference_tensor.shape
    assert (output.child == reference_data - 5).all()
    assert output.min_vals.data == reference_tensor.min_vals - 5
    assert output.min_vals.shape == reference_tensor.shape
    assert output.max_vals.data == reference_tensor.max_vals - 5
    assert output.max_vals.shape == reference_tensor.shape
    assert (output.data_subjects == reference_tensor.data_subjects).all()


@pytest.mark.arithmetic
@pytest.mark.public_op
def test_mul_public(
    reference_data: np.ndarray,
    upper_bound: np.ndarray,
    lower_bound: np.ndarray,
    ishan: DataSubjectArray,
) -> None:
    ishan = np.broadcast_to(ishan, reference_data.shape)
    reference_tensor = PT(
        child=reference_data,
        data_subjects=ishan,
        max_vals=upper_bound,
        min_vals=lower_bound,
    )

    output = reference_tensor * 5
    assert output.shape == reference_tensor.shape
    assert (output.child == reference_data * 5).all()
    assert (output.min_vals.data == reference_tensor.min_vals.data * 5).all()
    assert output.min_vals.shape == reference_tensor.shape
    assert (output.max_vals.data == reference_tensor.max_vals.data * 5).all()
    assert output.max_vals.shape == reference_tensor.shape
    assert (output.data_subjects == reference_tensor.data_subjects).all()


@pytest.mark.arithmetic
@pytest.mark.public_op
def test_truediv_public(
    reference_data: np.ndarray,
    upper_bound: np.ndarray,
    lower_bound: np.ndarray,
    ishan: DataSubjectArray,
) -> None:
    ishan = np.broadcast_to(ishan, reference_data.shape)
    reference_tensor = PT(
        child=reference_data,
        data_subjects=ishan,
        max_vals=upper_bound,
        min_vals=lower_bound,
    )

    output = reference_tensor / 5
    assert output.shape == reference_tensor.shape
    assert (output.child == reference_data / 5).all()
    assert (output.min_vals.data == reference_tensor.min_vals.data / 5).all()
    assert output.min_vals.shape == reference_tensor.shape
    assert (output.max_vals.data == reference_tensor.max_vals.data / 5).all()
    assert output.max_vals.shape == reference_tensor.shape
    assert (output.data_subjects == reference_tensor.data_subjects).all()


@pytest.mark.arithmetic
@pytest.mark.private_op
def test_add_private(
    reference_data: np.ndarray,
    upper_bound: np.ndarray,
    lower_bound: np.ndarray,
    ishan: DataSubjectArray,
) -> None:
    ishan = np.broadcast_to(ishan, reference_data.shape)
    reference_tensor = PT(
        child=reference_data,
        data_subjects=ishan,
        max_vals=upper_bound,
        min_vals=lower_bound,
    )

    tensor2 = PT(
        child=reference_data,
        data_subjects=ishan,
        max_vals=upper_bound,
        min_vals=lower_bound,
    )

    output = reference_tensor + tensor2
    assert output.shape == reference_tensor.shape
    assert (output.child == reference_data * 2).all()
    assert output.min_vals.data == reference_tensor.min_vals.data * 2
    assert output.min_vals.shape == reference_tensor.shape
    assert output.max_vals.data == reference_tensor.max_vals.data * 2
    assert output.max_vals.shape == reference_tensor.shape
    assert (output.data_subjects == reference_tensor.data_subjects).all()


@pytest.mark.arithmetic
@pytest.mark.private_op
def test_sub_private(
    reference_data: np.ndarray,
    upper_bound: np.ndarray,
    lower_bound: np.ndarray,
    ishan: DataSubjectArray,
) -> None:
    ishan = np.broadcast_to(ishan, reference_data.shape)
    reference_tensor = PT(
        child=reference_data,
        data_subjects=ishan,
        max_vals=upper_bound,
        min_vals=lower_bound,
    )

    tensor2 = PT(
        child=reference_data,
        data_subjects=ishan,
        max_vals=upper_bound,
        min_vals=lower_bound,
    )

    output = reference_tensor - tensor2
    assert output.shape == reference_tensor.shape
    assert (output.child == 0).all()
    assert output.min_vals.data <= output.max_vals.data
    assert output.min_vals.shape == reference_tensor.shape
    assert output.max_vals.shape == reference_tensor.shape
    assert (output.data_subjects == reference_tensor.data_subjects).all()


@pytest.mark.arithmetic
@pytest.mark.private_op
def test_mul_private(
    reference_data: np.ndarray,
    upper_bound: np.ndarray,
    lower_bound: np.ndarray,
    ishan: DataSubjectArray,
) -> None:
    ishan = np.broadcast_to(ishan, reference_data.shape)
    reference_tensor = PT(
        child=reference_data,
        data_subjects=ishan,
        max_vals=upper_bound,
        min_vals=lower_bound,
    )

    tensor2 = PT(
        child=reference_data,
        data_subjects=ishan,
        max_vals=upper_bound,
        min_vals=lower_bound,
    )

    output = reference_tensor * tensor2
    assert output.shape == reference_tensor.shape
    assert (output.child == reference_data**2).all()
    assert output.min_vals.data <= output.max_vals.data
    assert output.min_vals.shape == reference_tensor.shape
    assert output.max_vals.shape == reference_tensor.shape
    assert (output.data_subjects == reference_tensor.data_subjects).all()


@pytest.mark.arithmetic
@pytest.mark.private_op
def test_truediv_private(
    reference_data: np.ndarray,
    upper_bound: np.ndarray,
    lower_bound: np.ndarray,
    ishan: DataSubjectArray,
) -> None:
    ishan = np.broadcast_to(ishan, reference_data.shape)
    reference_tensor = PT(
        child=np.ones_like(reference_data),
        data_subjects=ishan,
        max_vals=upper_bound,
        min_vals=lower_bound,
    )

    tensor2 = PT(
        child=np.ones_like(reference_data),
        data_subjects=ishan,
        max_vals=upper_bound,
        min_vals=lower_bound,
    )

    output = reference_tensor / tensor2
    assert output.shape == reference_tensor.shape
    assert (output.child == 1).all()
    assert output.min_vals.data <= output.max_vals.data
    assert output.min_vals.shape == reference_tensor.shape
    assert output.max_vals.shape == reference_tensor.shape
    assert (output.data_subjects == reference_tensor.data_subjects).all()


@pytest.mark.equality
@pytest.mark.public_op
def test_eq_public(
    reference_data: np.ndarray,
    upper_bound: lra,
    lower_bound: lra,
    ishan: DataSubjectArray,
) -> None:
    ishan = np.broadcast_to(ishan, reference_data.shape)
    reference_tensor = PT(
        child=np.ones_like(reference_data),
        data_subjects=ishan,
        max_vals=upper_bound,
        min_vals=lower_bound,
    )

    # Test that it IS equal
    output = reference_tensor == 1
    assert output.shape == reference_tensor.shape
    assert output.child.all()
    assert (output.min_vals.data == 0).all()
    assert output.min_vals.shape == reference_tensor.shape
    assert (output.max_vals.data == 1).all()
    assert output.max_vals.shape == reference_tensor.shape
    assert (output.data_subjects == reference_tensor.data_subjects).all()


@pytest.mark.equality
@pytest.mark.public_op
def test_ne_public(
    reference_data: np.ndarray,
    upper_bound: lra,
    lower_bound: lra,
    ishan: DataSubjectArray,
) -> None:
    ishan = np.broadcast_to(ishan, reference_data.shape)
    reference_tensor = PT(
        child=np.ones_like(reference_data),
        data_subjects=ishan,
        max_vals=upper_bound,
        min_vals=lower_bound,
    )

    output = reference_tensor != 0
    assert output.shape == reference_tensor.shape
    assert output.child.all()
    assert (output.min_vals.data == 0).all()
    assert output.min_vals.shape == reference_tensor.shape
    assert (output.max_vals.data == 1).all()
    assert output.max_vals.shape == reference_tensor.shape
    assert (output.data_subjects == reference_tensor.data_subjects).all()


@pytest.mark.equality
@pytest.mark.public_op
def test_lt_public(
    reference_data: np.ndarray,
    upper_bound: lra,
    lower_bound: lra,
    ishan: DataSubjectArray,
) -> None:
    ishan = np.broadcast_to(ishan, reference_data.shape)
    reference_tensor = PT(
        child=np.ones_like(reference_data),
        data_subjects=ishan,
        max_vals=upper_bound,
        min_vals=lower_bound,
    )

    output = reference_tensor < 2
    assert output.shape == reference_tensor.shape
    assert output.child.all()
    assert (output.min_vals.data == 0).all()
    assert output.min_vals.shape == reference_tensor.shape
    assert (output.max_vals.data == 1).all()
    assert output.max_vals.shape == reference_tensor.shape
    assert (output.data_subjects == reference_tensor.data_subjects).all()


@pytest.mark.equality
@pytest.mark.public_op
def test_gt_public(
    reference_data: np.ndarray,
    upper_bound: lra,
    lower_bound: lra,
    ishan: DataSubjectArray,
) -> None:
    ishan = np.broadcast_to(ishan, reference_data.shape)
    reference_tensor = PT(
        child=np.ones_like(reference_data),
        data_subjects=ishan,
        max_vals=upper_bound,
        min_vals=lower_bound,
    )

    output = reference_tensor > 0
    assert output.shape == reference_tensor.shape
    assert output.child.all()
    assert (output.min_vals.data == 0).all()
    assert output.min_vals.shape == reference_tensor.shape
    assert (output.max_vals.data == 1).all()
    assert output.max_vals.shape == reference_tensor.shape
    assert (output.data_subjects == reference_tensor.data_subjects).all()


@pytest.mark.equality
@pytest.mark.public_op
def test_le_public(
    reference_data: np.ndarray,
    upper_bound: lra,
    lower_bound: lra,
    ishan: DataSubjectArray,
) -> None:
    ishan = np.broadcast_to(ishan, reference_data.shape)
    reference_tensor = PT(
        child=np.ones_like(reference_data),
        data_subjects=ishan,
        max_vals=upper_bound,
        min_vals=lower_bound,
    )

    output = reference_tensor <= 2
    assert output.shape == reference_tensor.shape
    assert output.child.all()
    assert (output.min_vals.data == 0).all()
    assert output.min_vals.shape == reference_tensor.shape
    assert (output.max_vals.data == 1).all()
    assert output.max_vals.shape == reference_tensor.shape
    assert (output.data_subjects == reference_tensor.data_subjects).all()


@pytest.mark.equality
@pytest.mark.public_op
def test_ge_public(
    reference_data: np.ndarray,
    upper_bound: lra,
    lower_bound: lra,
    ishan: DataSubjectArray,
) -> None:
    ishan = np.broadcast_to(ishan, reference_data.shape)
    reference_tensor = PT(
        child=np.ones_like(reference_data),
        data_subjects=ishan,
        max_vals=upper_bound,
        min_vals=lower_bound,
    )

    output = reference_tensor >= 0
    assert output.shape == reference_tensor.shape
    assert output.child.all()
    assert (output.min_vals.data == 0).all()
    assert output.min_vals.shape == reference_tensor.shape
    assert (output.max_vals.data == 1).all()
    assert output.max_vals.shape == reference_tensor.shape
    assert (output.data_subjects == reference_tensor.data_subjects).all()


@pytest.mark.equality
@pytest.mark.private_op
def test_eq_private(
    reference_data: np.ndarray,
    upper_bound: lra,
    lower_bound: lra,
    ishan: DataSubjectArray,
) -> None:
    ishan = np.broadcast_to(ishan, reference_data.shape)
    reference_tensor = PT(
        child=np.ones_like(reference_data),
        data_subjects=ishan,
        max_vals=upper_bound,
        min_vals=lower_bound,
    )

    # Test that it IS equal
    output = reference_tensor == reference_tensor.ones_like()
    assert output.shape == reference_tensor.shape
    assert output.child.all()
    assert (output.min_vals.data == 0).all()
    assert output.min_vals.shape == reference_tensor.shape
    assert (output.max_vals.data == 1).all()
    assert output.max_vals.shape == reference_tensor.shape
    assert (output.data_subjects == reference_tensor.data_subjects).all()


@pytest.mark.equality
@pytest.mark.private_op
def test_ne_private(
    reference_data: np.ndarray,
    upper_bound: lra,
    lower_bound: lra,
    ishan: DataSubjectArray,
) -> None:
    ishan = np.broadcast_to(ishan, reference_data.shape)
    reference_tensor = PT(
        child=np.ones_like(reference_data),
        data_subjects=ishan,
        max_vals=upper_bound,
        min_vals=lower_bound,
    )

    output = reference_tensor != reference_tensor.zeros_like()
    assert output.shape == reference_tensor.shape
    assert output.child.all()
    assert (output.min_vals.data == 0).all()
    assert output.min_vals.shape == reference_tensor.shape
    assert (output.max_vals.data == 1).all()
    assert output.max_vals.shape == reference_tensor.shape
    assert (output.data_subjects == reference_tensor.data_subjects).all()


@pytest.mark.equality
@pytest.mark.private_op
def test_lt_private(
    reference_data: np.ndarray,
    upper_bound: lra,
    lower_bound: lra,
    ishan: DataSubjectArray,
) -> None:
    ishan = np.broadcast_to(ishan, reference_data.shape)
    reference_tensor = PT(
        child=np.ones_like(reference_data),
        data_subjects=ishan,
        max_vals=upper_bound,
        min_vals=lower_bound,
    )

    output = reference_tensor < reference_tensor.ones_like() + 5
    assert output.shape == reference_tensor.shape
    assert output.child.all()
    assert (output.min_vals.data == 0).all()
    assert output.min_vals.shape == reference_tensor.shape
    assert (output.max_vals.data == 1).all()
    assert output.max_vals.shape == reference_tensor.shape
    assert (output.data_subjects == reference_tensor.data_subjects).all()


@pytest.mark.equality
@pytest.mark.private_op
def test_gt_private(
    reference_data: np.ndarray,
    upper_bound: lra,
    lower_bound: lra,
    ishan: DataSubjectArray,
) -> None:
    ishan = np.broadcast_to(ishan, reference_data.shape)
    reference_tensor = PT(
        child=np.ones_like(reference_data),
        data_subjects=ishan,
        max_vals=upper_bound,
        min_vals=lower_bound,
    )

    output = reference_tensor + 5 > reference_tensor.zeros_like()
    assert output.shape == reference_tensor.shape
    assert output.child.all()
    assert (output.min_vals.data == 0).all()
    assert output.min_vals.shape == reference_tensor.shape
    assert (output.max_vals.data == 1).all()
    assert output.max_vals.shape == reference_tensor.shape
    assert (output.data_subjects == reference_tensor.data_subjects).all()


@pytest.mark.equality
@pytest.mark.private_op
def test_le_private(
    reference_data: np.ndarray,
    upper_bound: lra,
    lower_bound: lra,
    ishan: DataSubjectArray,
) -> None:
    ishan = np.broadcast_to(ishan, reference_data.shape)
    reference_tensor = PT(
        child=np.ones_like(reference_data),
        data_subjects=ishan,
        max_vals=upper_bound,
        min_vals=lower_bound,
    )

    output = reference_tensor <= reference_tensor.ones_like() + 5
    assert output.shape == reference_tensor.shape
    assert output.child.all()
    assert (output.min_vals.data == 0).all()
    assert output.min_vals.shape == reference_tensor.shape
    assert (output.max_vals.data == 1).all()
    assert output.max_vals.shape == reference_tensor.shape
    assert (output.data_subjects == reference_tensor.data_subjects).all()


@pytest.mark.equality
@pytest.mark.private_op
def test_ge_private(
    reference_data: np.ndarray,
    upper_bound: lra,
    lower_bound: lra,
    ishan: DataSubjectArray,
) -> None:
    ishan = np.broadcast_to(ishan, reference_data.shape)
    reference_tensor = PT(
        child=np.ones_like(reference_data),
        data_subjects=ishan,
        max_vals=upper_bound,
        min_vals=lower_bound,
    )

    output = reference_tensor + 5 >= reference_tensor.zeros_like()
    assert output.shape == reference_tensor.shape
    assert output.child.all()
    assert (output.min_vals.data == 0).all()
    assert output.min_vals.shape == reference_tensor.shape
    assert (output.max_vals.data == 1).all()
    assert output.max_vals.shape == reference_tensor.shape
    assert (output.data_subjects == reference_tensor.data_subjects).all()


def test_resize(
    reference_data: np.ndarray,
    upper_bound: np.ndarray,
    lower_bound: np.ndarray,
    ishan: DataSubjectArray,
) -> None:

    ishan = np.broadcast_to(ishan, reference_data.shape)
    reference_tensor = PT(
        child=reference_data,
        data_subjects=ishan,
        max_vals=upper_bound,
        min_vals=lower_bound,
    )

    new_shape = tuple(map(lambda x: x * 2, reference_data.shape))
    resized_tensor = reference_tensor.resize(new_shape)

    no_of_elems = new_shape[0] * new_shape[1] // 4

    flatten_ref = reference_tensor.child.flatten()
    flatten_res = resized_tensor.child.flatten()
    assert (flatten_ref == flatten_res[0:no_of_elems]).all()
    assert (
        flatten_ref == flatten_res[no_of_elems : no_of_elems * 2]  # noqa: E203
    ).all()
    assert (
        flatten_ref == flatten_res[no_of_elems * 2 : no_of_elems * 3]  # noqa: E203
    ).all()
    assert (
        flatten_ref == flatten_res[no_of_elems * 3 : no_of_elems * 4]  # noqa: E203
    ).all()

    assert resized_tensor.min_vals.shape == new_shape
    assert resized_tensor.max_vals.shape == new_shape

    data_subjects_ref = reference_tensor.data_subjects.flatten()
    data_subjects_res = resized_tensor.data_subjects.flatten()
    assert (data_subjects_ref == data_subjects_res[0:no_of_elems]).all()
    assert (
        data_subjects_ref
        == data_subjects_res[no_of_elems : no_of_elems * 2]  # noqa: E203
    ).all()
    assert (
        data_subjects_ref
        == data_subjects_res[no_of_elems * 2 : no_of_elems * 3]  # noqa: E203
    ).all()
    assert (
        data_subjects_ref
        == data_subjects_res[no_of_elems * 3 : no_of_elems * 4]  # noqa: E203
    ).all()


def test_compress(
    reference_data: np.ndarray,
    upper_bound: np.ndarray,
    lower_bound: np.ndarray,
    ishan: DataSubjectArray,
) -> None:
    ishan = np.broadcast_to(ishan, reference_data.shape)

    reference_tensor = PT(
        child=reference_data,
        data_subjects=ishan,
        max_vals=upper_bound,
        min_vals=lower_bound,
    )
    condition = list(np.random.choice(a=[False, True], size=(reference_data.shape[0])))
    # if we have all False compress throws an exception because the size of the slices is 0
    while not any(condition):
        condition = list(
            np.random.choice(a=[False, True], size=(reference_data.shape[0]))
        )

    compressed_tensor = reference_tensor.compress(condition, axis=0)

    new_shape = (
        reference_tensor.shape[0] - len([0 for c in condition if not c]),
        reference_tensor.shape[1],
    )

    comp_ind = 0
    for i, cond in enumerate(condition):
        if cond:
            assert (
                compressed_tensor.child[comp_ind, :] == reference_tensor.child[i, :]
            ).all()
            assert (
                compressed_tensor.data_subjects[comp_ind, :]
                == reference_tensor.data_subjects[i, :]
            ).all()
            comp_ind += 1

    assert compressed_tensor.min_vals.shape == new_shape
    assert compressed_tensor.max_vals.shape == new_shape


def test_squeeze(
    reference_data: np.ndarray,
    upper_bound: np.ndarray,
    lower_bound: np.ndarray,
    ishan: DataSubjectArray,
) -> None:
    ishan = np.broadcast_to(ishan, reference_data.shape)
    reference_tensor = PT(
        child=np.array([reference_data]),
        data_subjects=np.array([ishan]),
        max_vals=upper_bound,
        min_vals=lower_bound,
    )

    squeezed_tensor = reference_tensor.squeeze()
    assert squeezed_tensor.shape == reference_data.shape
    assert (squeezed_tensor.child == reference_data).all()
    assert (squeezed_tensor.data_subjects == ishan).all()


def test_any(
    reference_data: np.ndarray,
    upper_bound: np.ndarray,
    lower_bound: np.ndarray,
    ishan: DataSubjectArray,
) -> None:
    ishan = np.broadcast_to(ishan, reference_data.shape)
    reference_tensor = PT(
        child=reference_data,
        data_subjects=np.array(ishan),
        max_vals=upper_bound,
        min_vals=lower_bound,
    )

    result = (reference_tensor == reference_data).any()
    assert result.child
    assert result.data_subjects.shape == ()
    assert (result.data_subjects == ishan).any()

    result = (reference_tensor == reference_data).any(axis=0)
    assert result.shape == (reference_data.shape[0],)
    assert result.data_subjects.shape == (reference_data.shape[0],)
    assert (result.data_subjects == ishan).any()

    result = (reference_tensor == reference_data).any(keepdims=True)
    assert result.shape == (1, 1)
    assert result.data_subjects.shape == (1, 1)
    assert (result.data_subjects == ishan).any()

    result = (reference_tensor == reference_data).any(keepdims=True, axis=0)
    assert result.shape == (1, reference_tensor.shape[0])
    assert result.data_subjects.shape == (1, reference_tensor.shape[0])
    assert (result.data_subjects == ishan).any()

    condition = list(
        np.random.choice(a=[False, True], size=(reference_data.shape[0] - 1))
    )
    condition.append(
        True
    )  # If condition = [False, False, False ... False], this test will fail
    result = (reference_tensor == reference_data).any(where=condition)
    assert result.child
    assert result.data_subjects.shape == ()


def test_all(
    reference_data: np.ndarray,
    upper_bound: np.ndarray,
    lower_bound: np.ndarray,
    ishan: DataSubjectArray,
) -> None:
    ishan = np.broadcast_to(ishan, reference_data.shape)
    reference_tensor = PT(
        child=np.array(reference_data),
        data_subjects=np.array(ishan),
        max_vals=upper_bound,
        min_vals=lower_bound,
    )

    result = (reference_tensor == reference_data).all()
    assert result.child
    assert result.data_subjects.shape == ()
    assert (result.data_subjects == ishan).all()

    result = (reference_tensor == reference_data).all(axis=0)
    assert result.shape == (reference_data.shape[0],)
    assert result.data_subjects.shape == (reference_data.shape[0],)
    assert (result.data_subjects == ishan).all()

    result = (reference_tensor == reference_data).all(keepdims=True)
    assert result.shape == (1, 1)
    assert result.data_subjects.shape == (1, 1)
    assert (result.data_subjects == ishan).all()

    result = (reference_tensor == reference_data).all(keepdims=True, axis=0)
    assert result.shape == (1, reference_tensor.shape[0])
    assert result.data_subjects.shape == (1, reference_tensor.shape[0])
    assert (result.data_subjects == ishan).all()

    condition = list(
        np.random.choice(a=[False, True], size=(reference_data.shape[0] - 1))
    )
    condition.append(True)
    result = (reference_tensor == reference_data).all(where=condition)
    assert (
        result.child
    )  # If condition = [False, False, False ... False], this test will fail
    assert result.data_subjects.shape == ()


def test_and(
    reference_data: np.ndarray,
    upper_bound: np.ndarray,
    lower_bound: np.ndarray,
    ishan: DataSubjectArray,
) -> None:
    # TODO
    ishan = np.broadcast_to(ishan, reference_data.shape)
    reference_tensor = PT(
        child=np.array([reference_data]),
        data_subjects=np.array([ishan]),
        max_vals=upper_bound,
        min_vals=lower_bound,
    )

    result = reference_tensor & True
    assert (result.child == (reference_data & True)).all()

    result = reference_tensor & False
    assert (result.child == (reference_data & False)).all()


def test_or(
    reference_data: np.ndarray,
    upper_bound: np.ndarray,
    lower_bound: np.ndarray,
    ishan: DataSubjectArray,
) -> None:
    # TODO
    ishan = np.broadcast_to(ishan, reference_data.shape)
    reference_tensor = PT(
        child=np.array([reference_data]),
        data_subjects=np.array([ishan]),
        max_vals=upper_bound,
        min_vals=lower_bound,
    )

    result = reference_tensor | True
    assert (result.child == (reference_data | True)).all()

    result = reference_tensor | False
    assert (result.child == (reference_data | False)).all()


<<<<<<< HEAD
def test_prod(
    reference_data: np.ndarray,
    upper_bound: np.ndarray,
    lower_bound: np.ndarray,
    dsa: DataSubjectArray,
) -> None:
    tensor = PT(
        child=reference_data,
        data_subjects=dsa,
        min_vals=lower_bound,
        max_vals=upper_bound,
    )
    result = tensor.prod()
    assert result.child == reference_data.prod()
    # assert result.child >= result.min_vals.data
    # assert result.child <= result.max_vals.data

    result = tensor.prod(axis=1)
    assert (result.child == reference_data.prod(axis=1)).all()
    # assert result.child >= result.min_vals.data
    # assert result.child <= result.max_vals.data


def test_floordiv(
    reference_data: np.ndarray,
    upper_bound: np.ndarray,
    lower_bound: np.ndarray,
    dsa: DataSubjectArray,
    dims: int,
) -> None:
    tensor = PT(
        child=reference_data,
        data_subjects=dsa,
        min_vals=lower_bound,
        max_vals=upper_bound,
    )
    result = tensor // 5
    assert (result.child == (reference_data // 5)).all()
    assert (result.child >= result.min_vals.data).all()
    assert (result.child <= result.max_vals.data).all()

    tensor2 = PT(
        child=reference_data + 1,
        data_subjects=dsa,
        min_vals=lower_bound + 1,
        max_vals=upper_bound + 1,
    )

    result = tensor // tensor2
    assert (result.child == (reference_data // (reference_data + 1))).all()
    assert (result.child.min() >= result.min_vals.data).all()
    # assert (result.child.max() <= result.max_vals.data).all()  # Currently flaky for some reason

    array = np.ones((dims, dims))

    result = tensor // array
    assert (result.child == (reference_data // array)).all()
    assert (result.child >= result.min_vals.data).all()
    assert (result.child <= result.max_vals.data).all()
=======
def test_trace(
    reference_data: np.ndarray,
    upper_bound: np.ndarray,
    lower_bound: np.ndarray,
    pt_dsa: DataSubjectArray,
) -> None:
    tensor = PT(
        child=reference_data,
        data_subjects=pt_dsa,
        min_vals=lower_bound,
        max_vals=upper_bound,
    )
    result = tensor.trace()
    assert result.child == reference_data.trace()
    assert result.child >= result.min_vals.data
    assert result.child <= result.max_vals.data

    result = tensor.trace(offset=1)
    assert result.child == reference_data.trace(offset=1)
    assert result.child >= result.min_vals.data
    assert result.child <= result.max_vals.data


def test_max(
    reference_data: np.ndarray,
    upper_bound: np.ndarray,
    lower_bound: np.ndarray,
    pt_dsa: DataSubjectArray,
) -> None:
    tensor = PT(
        child=reference_data,
        data_subjects=pt_dsa,
        min_vals=lower_bound,
        max_vals=upper_bound,
    )
    result = tensor.max()
    assert result.child == reference_data.max()
    assert result.child >= result.min_vals.data
    assert result.child <= result.max_vals.data


def test_min(
    reference_data: np.ndarray,
    upper_bound: np.ndarray,
    lower_bound: np.ndarray,
    pt_dsa: DataSubjectArray,
) -> None:
    tensor = PT(
        child=reference_data,
        data_subjects=pt_dsa,
        min_vals=lower_bound,
        max_vals=upper_bound,
    )
    result = tensor.min()
    assert result.child == reference_data.min()
    assert result.child >= result.min_vals.data
    assert result.child <= result.max_vals.data
>>>>>>> 5bbdbee5
<|MERGE_RESOLUTION|>--- conflicted
+++ resolved
@@ -48,11 +48,7 @@
 
 
 @pytest.fixture
-<<<<<<< HEAD
 def dsa(dims) -> DataSubjectArray:
-=======
-def pt_dsa(dims) -> DataSubjectArray:
->>>>>>> 5bbdbee5
     return np.broadcast_to(DataSubjectArray(["DS1"]), (dims, dims))
 
 
@@ -1238,7 +1234,6 @@
     assert (result.child == (reference_data | False)).all()
 
 
-<<<<<<< HEAD
 def test_prod(
     reference_data: np.ndarray,
     upper_bound: np.ndarray,
@@ -1298,16 +1293,16 @@
     assert (result.child == (reference_data // array)).all()
     assert (result.child >= result.min_vals.data).all()
     assert (result.child <= result.max_vals.data).all()
-=======
+
 def test_trace(
     reference_data: np.ndarray,
     upper_bound: np.ndarray,
     lower_bound: np.ndarray,
-    pt_dsa: DataSubjectArray,
+    dsa: DataSubjectArray,
 ) -> None:
     tensor = PT(
         child=reference_data,
-        data_subjects=pt_dsa,
+        data_subjects=dsa,
         min_vals=lower_bound,
         max_vals=upper_bound,
     )
@@ -1326,11 +1321,11 @@
     reference_data: np.ndarray,
     upper_bound: np.ndarray,
     lower_bound: np.ndarray,
-    pt_dsa: DataSubjectArray,
+    dsa: DataSubjectArray,
 ) -> None:
     tensor = PT(
         child=reference_data,
-        data_subjects=pt_dsa,
+        data_subjects=dsa,
         min_vals=lower_bound,
         max_vals=upper_bound,
     )
@@ -1355,5 +1350,4 @@
     result = tensor.min()
     assert result.child == reference_data.min()
     assert result.child >= result.min_vals.data
-    assert result.child <= result.max_vals.data
->>>>>>> 5bbdbee5
+    assert result.child <= result.max_vals.data