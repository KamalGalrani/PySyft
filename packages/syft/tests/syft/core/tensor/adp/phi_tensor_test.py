# stdlib
# stdlib
from typing import Dict

# third party
import numpy as np
from numpy.typing import ArrayLike
import pytest

# syft absolute
import syft as sy
from syft.core.adp.data_subject_list import DataSubjectArray
from syft.core.tensor.autodp.gamma_tensor import GammaTensor
from syft.core.tensor.autodp.phi_tensor import PhiTensor as PT
from syft.core.tensor.lazy_repeat_array import lazyrepeatarray as lra
from syft.core.tensor.tensor import Tensor


@pytest.fixture
def ishan() -> ArrayLike:
    return np.array(DataSubjectArray(["φhishan"]))


@pytest.fixture
def traskmaster() -> ArrayLike:
    return np.ndarray(DataSubjectArray(["λamdrew"]))


@pytest.fixture
def highest() -> int:
    return 50


@pytest.fixture
def lowest(highest) -> int:
    return -1 * int(highest)


@pytest.fixture
def dims() -> int:
    """This generates a random integer for the number of dimensions in our testing tensors"""
    dims = int(max(3, np.random.randint(10) + 3))  # Avoid size 0 and 1
    # Failsafe
    if dims < 2:
        dims += 3
    assert dims > 1, "Tensor not large enough for several tests."
    return dims


@pytest.fixture
def pt_dsa(dims) -> DataSubjectArray:
    return np.broadcast_to(DataSubjectArray(["DS1"]), (dims, dims))


@pytest.fixture
def reference_data(highest, dims) -> np.ndarray:
    """This generates random data to test the equality operators"""
    reference_data = np.random.randint(
        low=-highest, high=highest, size=(dims, dims), dtype=np.int32
    )
    assert dims > 1, "Tensor not large enough"
    return reference_data


@pytest.fixture
def upper_bound(reference_data: np.ndarray, highest: int) -> lra:
    """This is used to specify the max_vals that is either binary or randomly generated b/w 0-1"""
    return lra(data=highest, shape=reference_data.shape)


@pytest.fixture
def lower_bound(reference_data: np.ndarray, highest: int) -> lra:
    """This is used to specify the min_vals that is either binary or randomly generated b/w 0-1"""
    return lra(data=-highest, shape=reference_data.shape)


@pytest.fixture
def reference_binary_data(dims: int) -> np.ndarray:
    """Generate binary data to test the equality operators with bools"""
    binary_data = np.random.randint(2, size=(dims, dims))
    return binary_data


def test_pos(
    reference_data: np.ndarray,
    upper_bound: np.ndarray,
    lower_bound: np.ndarray,
    ishan: DataSubjectArray,
) -> None:
    ishan = np.broadcast_to(ishan, reference_data.shape)
    reference_tensor = PT(
        child=reference_data,
        data_subjects=ishan,
        max_vals=upper_bound,
        min_vals=lower_bound,
    )
    output = +reference_tensor

    assert isinstance(output, PT)
    assert (output.child == reference_tensor.child).all()
    assert (output.min_vals == reference_tensor.min_vals).all()
    assert (output.max_vals == reference_tensor.max_vals).all()
    assert (output.data_subjects == reference_tensor.data_subjects).all()


def test_eq(
    reference_data: np.ndarray,
    upper_bound: np.ndarray,
    lower_bound: np.ndarray,
    ishan: DataSubjectArray,
) -> None:
    """Test equality between two identical PhiTensors"""
    ishan = np.broadcast_to(ishan, reference_data.shape)
    reference_tensor = PT(
        child=reference_data,
        data_subjects=ishan,
        max_vals=upper_bound,
        min_vals=lower_bound,
    )

    # Duplicate the tensor and check if equality holds
    same_tensor = PT(
        child=reference_data,
        data_subjects=ishan,
        max_vals=upper_bound,
        min_vals=lower_bound,
    )

    assert (
        reference_tensor.child == same_tensor.child
    ).all(), "Equality between identical PTs fails"


def test_add_wrong_types(
    reference_data: np.ndarray,
    upper_bound: np.ndarray,
    lower_bound: np.ndarray,
    ishan: DataSubjectArray,
) -> None:
    """Ensure that addition with incorrect types aren't supported"""
    ishan = np.broadcast_to(ishan, reference_data.shape)
    reference_tensor = PT(
        child=reference_data,
        data_subjects=ishan,
        max_vals=upper_bound,
        min_vals=lower_bound,
    )
    with pytest.raises(NotImplementedError):
        reference_tensor + "some string"
        reference_tensor + dict()
        # TODO: Double check how tuples behave during addition/subtraction with np.ndarrays


def test_add_tensor_types(
    reference_data: np.ndarray,
    upper_bound: np.ndarray,
    lower_bound: np.ndarray,
    ishan: DataSubjectArray,
    highest: int,
    dims: int,
) -> None:
    """Test addition of a PT with various other kinds of Tensors"""
    ishan = np.broadcast_to(ishan, reference_data.shape)
    # TODO: Add tests for GammaTensor, etc when those are built out.
    reference_tensor = PT(
        child=reference_data,
        data_subjects=ishan,
        max_vals=upper_bound,
        min_vals=lower_bound,
    )

    simple_tensor = Tensor(
        child=np.random.randint(
            low=-highest, high=highest, size=(dims + 10, dims + 10), dtype=np.int64
        )
    )

    with pytest.raises(NotImplementedError):
        result = reference_tensor + simple_tensor
        assert isinstance(result, PT), "PT + Tensor != PT"
        assert (
            result.max_vals == reference_tensor.max_vals + simple_tensor.child.max()
        ), "PT + Tensor: incorrect max_vals"
        assert (
            result.min_vals == reference_tensor.min_vals + simple_tensor.child.min()
        ), "PT + Tensor: incorrect min_vals"


def test_add_single_data_subjects(
    reference_data: np.ndarray,
    upper_bound: np.ndarray,
    lower_bound: np.ndarray,
    ishan: DataSubjectArray,
) -> None:
    """Test the addition of PhiTensors"""
    ishan = np.broadcast_to(ishan, reference_data.shape)
    tensor1 = PT(
        child=reference_data,
        data_subjects=ishan,
        max_vals=upper_bound,
        min_vals=lower_bound,
    )
    tensor2 = PT(
        child=reference_data,
        data_subjects=ishan,
        max_vals=upper_bound,
        min_vals=lower_bound,
    )

    result = tensor2 + tensor1
    # TODO: As we currently convert all operations to gamma tensor,
    # so we include gammatensor for the assert, it should be reverted back to PhiTensor
    assert isinstance(result, (PT, GammaTensor)), "Addition of two PTs is wrong type"
    assert (
        result.max_vals.data == 2 * upper_bound.data
    ).all(), "Addition of two PTs results in incorrect max_vals"
    assert (
        result.min_vals.data == 2 * lower_bound.data
    ).all(), "Addition of two PTs results in incorrect min_vals"

    # Try with negative values
    tensor3 = PT(
        child=reference_data * -1.5,
        data_subjects=ishan,
        max_vals=upper_bound,
        min_vals=lower_bound,
    )

    result = tensor3 + tensor1
    assert isinstance(result, (PT, GammaTensor)), "Addition of two PTs is wrong type"
    assert (
        result.max_vals == tensor3.max_vals + tensor1.max_vals
    ).all(), "PT + PT results in incorrect max_vals"
    assert (
        result.min_vals == tensor3.min_vals + tensor1.min_vals
    ).all(), "PT + PT results in incorrect min_vals"


def test_serde(
    reference_data: np.ndarray,
    upper_bound: np.ndarray,
    lower_bound: np.ndarray,
    ishan: DataSubjectArray,
) -> None:
    """Test basic serde for PT"""
    ishan = np.broadcast_to(ishan, reference_data.shape)
    tensor1 = PT(
        child=reference_data,
        data_subjects=ishan,
        max_vals=upper_bound,
        min_vals=lower_bound,
    )

    ser = sy.serialize(tensor1)
    de = sy.deserialize(ser)

    assert de == tensor1
    assert (de.child == tensor1.child).all()
    assert (de.min_vals == tensor1.min_vals).all()
    assert (de.max_vals == tensor1.max_vals).all()
    assert (de.data_subjects == tensor1.data_subjects).all()

    assert np.shares_memory(tensor1.child, tensor1.child)
    assert not np.shares_memory(de.child, tensor1.child)


def test_copy(
    reference_data: np.ndarray,
    upper_bound: np.ndarray,
    lower_bound: np.ndarray,
    ishan: DataSubjectArray,
) -> None:
    """Test copy for PT"""
    ishan = np.broadcast_to(ishan, reference_data.shape)
    reference_tensor = PT(
        child=reference_data,
        data_subjects=ishan,
        max_vals=upper_bound,
        min_vals=lower_bound,
    )

    # Copy the tensor and check if it works
    copy_tensor = reference_tensor.copy()

    assert (
        reference_tensor.child == copy_tensor.child
    ).all(), "Copying of the PT fails"


def test_copy_with(
    reference_data: np.ndarray,
    reference_binary_data: np.ndarray,
    upper_bound: np.ndarray,
    lower_bound: np.ndarray,
    ishan: DataSubjectArray,
) -> None:
    """Test copy_with for PT"""
    ishan = np.broadcast_to(ishan, reference_data.shape)
    reference_tensor = PT(
        child=reference_data,
        data_subjects=ishan,
        max_vals=upper_bound,
        min_vals=lower_bound,
    )
    reference_binary_tensor = PT(
        child=reference_binary_data,
        data_subjects=ishan,
        max_vals=upper_bound,
        min_vals=lower_bound,
    )

    # Copy the tensor and check if it works
    copy_with_tensor = reference_tensor.copy_with(reference_data)
    copy_with_binary_tensor = reference_tensor.copy_with(reference_binary_data)

    assert (
        reference_tensor.child == copy_with_tensor.child
    ).all(), "Copying of the PT with the given child fails"

    assert (
        reference_binary_tensor.child == copy_with_binary_tensor.child
    ).all(), "Copying of the PT with the given child fails"


@pytest.mark.parametrize("kwargs", [{"axis": (1)}])
def test_sum(
    reference_data: np.ndarray,
    upper_bound: np.ndarray,
    lower_bound: np.ndarray,
    ishan: DataSubjectArray,
    kwargs: Dict,
) -> None:
    ishan = np.broadcast_to(ishan, reference_data.shape)
    zeros_tensor = PT(
        child=reference_data * 0,
        data_subjects=ishan,
        max_vals=upper_bound,
        min_vals=lower_bound,
    )
    tensor = PT(
        child=reference_data,
        data_subjects=ishan,
        max_vals=upper_bound,
        min_vals=lower_bound,
    )

    tensor_sum = tensor.sum(**kwargs)

    assert (tensor_sum.child == reference_data.sum(**kwargs)).all()
    assert zeros_tensor.sum().child == 0


def test_ne_vals(
    reference_data: np.ndarray,
    upper_bound: np.ndarray,
    lower_bound: np.ndarray,
    ishan: DataSubjectArray,
) -> None:
    """Test inequality between two different PhiTensors"""
    # TODO: Add tests for GammaTensor when having same values but different entites.
    ishan = np.broadcast_to(ishan, reference_data.shape)
    reference_tensor = PT(
        child=reference_data,
        data_subjects=ishan,
        max_vals=upper_bound,
        min_vals=lower_bound,
    )

    comparison_tensor = PT(
        child=reference_data + 1,
        data_subjects=ishan,
        max_vals=upper_bound,
        min_vals=lower_bound,
    )

    assert (
        reference_tensor.child != comparison_tensor.child
    ).all(), "Inequality between different PTs fails"


def test_neg(
    reference_data: np.ndarray,
    upper_bound: np.ndarray,
    lower_bound: np.ndarray,
    ishan: DataSubjectArray,
) -> None:
    """Test neg for PT"""
    ishan = np.broadcast_to(ishan, reference_data.shape)
    reference_tensor = PT(
        child=reference_data,
        data_subjects=ishan,
        max_vals=upper_bound,
        min_vals=lower_bound,
    )

    neg_tensor = reference_tensor.__neg__()

    assert (neg_tensor.child == reference_tensor.child * -1).all()
    assert (neg_tensor.min_vals == reference_tensor.max_vals * -1).all()
    assert (neg_tensor.max_vals == reference_tensor.min_vals * -1).all()
    assert neg_tensor.shape == reference_tensor.shape


def test_flatten(
    reference_data: np.ndarray,
    upper_bound: np.ndarray,
    lower_bound: np.ndarray,
    ishan: DataSubjectArray,
) -> None:
    ishan = np.broadcast_to(ishan, reference_data.shape)
    reference_tensor = PT(
        child=reference_data,
        data_subjects=ishan,
        max_vals=upper_bound,
        min_vals=lower_bound,
    )

    # Default behaviour
    flattened_array = reference_tensor.flatten()

    target_shape = reference_data.flatten().shape
    assert (
        flattened_array.child.shape == target_shape
    ), "Private data not flattened correctly"
    assert (
        flattened_array.min_vals.data == reference_tensor.min_vals.data
    ), "Min vals changed incorrectly in flatten"
    assert (
        flattened_array.max_vals.data == reference_tensor.max_vals.data
    ), "Max vals changed incorrectly in flatten"
    assert flattened_array.min_vals.shape == target_shape
    assert flattened_array.max_vals.shape == target_shape
    assert flattened_array.data_subjects.shape == target_shape
    assert (
        flattened_array.data_subjects == ishan.flatten()
    ).all(), "Data Subjects not flattened properly"


@pytest.mark.arithmetic
@pytest.mark.public_op
def test_add_public(
    reference_data: np.ndarray,
    upper_bound: np.ndarray,
    lower_bound: np.ndarray,
    ishan: DataSubjectArray,
) -> None:
    ishan = np.broadcast_to(ishan, reference_data.shape)
    reference_tensor = PT(
        child=reference_data,
        data_subjects=ishan,
        max_vals=upper_bound,
        min_vals=lower_bound,
    )

    output = reference_tensor + 5
    assert output.shape == reference_tensor.shape
    assert (output.child == reference_data + 5).all()
    assert output.min_vals.data == reference_tensor.min_vals + 5
    assert output.min_vals.shape == reference_tensor.shape
    assert output.max_vals.data == reference_tensor.max_vals + 5
    assert output.max_vals.shape == reference_tensor.shape
    assert (output.data_subjects == reference_tensor.data_subjects).all()


@pytest.mark.arithmetic
@pytest.mark.public_op
def test_sub_public(
    reference_data: np.ndarray,
    upper_bound: np.ndarray,
    lower_bound: np.ndarray,
    ishan: DataSubjectArray,
) -> None:
    ishan = np.broadcast_to(ishan, reference_data.shape)
    reference_tensor = PT(
        child=reference_data,
        data_subjects=ishan,
        max_vals=upper_bound,
        min_vals=lower_bound,
    )

    output = reference_tensor - 5
    assert output.shape == reference_tensor.shape
    assert (output.child == reference_data - 5).all()
    assert output.min_vals.data == reference_tensor.min_vals - 5
    assert output.min_vals.shape == reference_tensor.shape
    assert output.max_vals.data == reference_tensor.max_vals - 5
    assert output.max_vals.shape == reference_tensor.shape
    assert (output.data_subjects == reference_tensor.data_subjects).all()


@pytest.mark.arithmetic
@pytest.mark.public_op
def test_mul_public(
    reference_data: np.ndarray,
    upper_bound: np.ndarray,
    lower_bound: np.ndarray,
    ishan: DataSubjectArray,
) -> None:
    ishan = np.broadcast_to(ishan, reference_data.shape)
    reference_tensor = PT(
        child=reference_data,
        data_subjects=ishan,
        max_vals=upper_bound,
        min_vals=lower_bound,
    )

    output = reference_tensor * 5
    assert output.shape == reference_tensor.shape
    assert (output.child == reference_data * 5).all()
    assert (output.min_vals.data == reference_tensor.min_vals.data * 5).all()
    assert output.min_vals.shape == reference_tensor.shape
    assert (output.max_vals.data == reference_tensor.max_vals.data * 5).all()
    assert output.max_vals.shape == reference_tensor.shape
    assert (output.data_subjects == reference_tensor.data_subjects).all()


@pytest.mark.arithmetic
@pytest.mark.public_op
def test_truediv_public(
    reference_data: np.ndarray,
    upper_bound: np.ndarray,
    lower_bound: np.ndarray,
    ishan: DataSubjectArray,
) -> None:
    ishan = np.broadcast_to(ishan, reference_data.shape)
    reference_tensor = PT(
        child=reference_data,
        data_subjects=ishan,
        max_vals=upper_bound,
        min_vals=lower_bound,
    )

    output = reference_tensor / 5
    assert output.shape == reference_tensor.shape
    assert (output.child == reference_data / 5).all()
    assert (output.min_vals.data == reference_tensor.min_vals.data / 5).all()
    assert output.min_vals.shape == reference_tensor.shape
    assert (output.max_vals.data == reference_tensor.max_vals.data / 5).all()
    assert output.max_vals.shape == reference_tensor.shape
    assert (output.data_subjects == reference_tensor.data_subjects).all()


@pytest.mark.arithmetic
@pytest.mark.private_op
def test_add_private(
    reference_data: np.ndarray,
    upper_bound: np.ndarray,
    lower_bound: np.ndarray,
    ishan: DataSubjectArray,
) -> None:
    ishan = np.broadcast_to(ishan, reference_data.shape)
    reference_tensor = PT(
        child=reference_data,
        data_subjects=ishan,
        max_vals=upper_bound,
        min_vals=lower_bound,
    )

    tensor2 = PT(
        child=reference_data,
        data_subjects=ishan,
        max_vals=upper_bound,
        min_vals=lower_bound,
    )

    output = reference_tensor + tensor2
    assert output.shape == reference_tensor.shape
    assert (output.child == reference_data * 2).all()
    assert output.min_vals.data == reference_tensor.min_vals.data * 2
    assert output.min_vals.shape == reference_tensor.shape
    assert output.max_vals.data == reference_tensor.max_vals.data * 2
    assert output.max_vals.shape == reference_tensor.shape
    assert (output.data_subjects == reference_tensor.data_subjects).all()


@pytest.mark.arithmetic
@pytest.mark.private_op
def test_sub_private(
    reference_data: np.ndarray,
    upper_bound: np.ndarray,
    lower_bound: np.ndarray,
    ishan: DataSubjectArray,
) -> None:
    ishan = np.broadcast_to(ishan, reference_data.shape)
    reference_tensor = PT(
        child=reference_data,
        data_subjects=ishan,
        max_vals=upper_bound,
        min_vals=lower_bound,
    )

    tensor2 = PT(
        child=reference_data,
        data_subjects=ishan,
        max_vals=upper_bound,
        min_vals=lower_bound,
    )

    output = reference_tensor - tensor2
    assert output.shape == reference_tensor.shape
    assert (output.child == 0).all()
    assert output.min_vals.data <= output.max_vals.data
    assert output.min_vals.shape == reference_tensor.shape
    assert output.max_vals.shape == reference_tensor.shape
    assert (output.data_subjects == reference_tensor.data_subjects).all()


@pytest.mark.arithmetic
@pytest.mark.private_op
def test_mul_private(
    reference_data: np.ndarray,
    upper_bound: np.ndarray,
    lower_bound: np.ndarray,
    ishan: DataSubjectArray,
) -> None:
    ishan = np.broadcast_to(ishan, reference_data.shape)
    reference_tensor = PT(
        child=reference_data,
        data_subjects=ishan,
        max_vals=upper_bound,
        min_vals=lower_bound,
    )

    tensor2 = PT(
        child=reference_data,
        data_subjects=ishan,
        max_vals=upper_bound,
        min_vals=lower_bound,
    )

    output = reference_tensor * tensor2
    assert output.shape == reference_tensor.shape
    assert (output.child == reference_data**2).all()
    assert output.min_vals.data <= output.max_vals.data
    assert output.min_vals.shape == reference_tensor.shape
    assert output.max_vals.shape == reference_tensor.shape
    assert (output.data_subjects == reference_tensor.data_subjects).all()


@pytest.mark.arithmetic
@pytest.mark.private_op
def test_truediv_private(
    reference_data: np.ndarray,
    upper_bound: np.ndarray,
    lower_bound: np.ndarray,
    ishan: DataSubjectArray,
) -> None:
    ishan = np.broadcast_to(ishan, reference_data.shape)
    reference_tensor = PT(
        child=np.ones_like(reference_data),
        data_subjects=ishan,
        max_vals=upper_bound,
        min_vals=lower_bound,
    )

    tensor2 = PT(
        child=np.ones_like(reference_data),
        data_subjects=ishan,
        max_vals=upper_bound,
        min_vals=lower_bound,
    )

    output = reference_tensor / tensor2
    assert output.shape == reference_tensor.shape
    assert (output.child == 1).all()
    assert output.min_vals.data <= output.max_vals.data
    assert output.min_vals.shape == reference_tensor.shape
    assert output.max_vals.shape == reference_tensor.shape
    assert (output.data_subjects == reference_tensor.data_subjects).all()


@pytest.mark.equality
@pytest.mark.public_op
def test_eq_public(
    reference_data: np.ndarray,
    upper_bound: lra,
    lower_bound: lra,
    ishan: DataSubjectArray,
) -> None:
    ishan = np.broadcast_to(ishan, reference_data.shape)
    reference_tensor = PT(
        child=np.ones_like(reference_data),
        data_subjects=ishan,
        max_vals=upper_bound,
        min_vals=lower_bound,
    )

    # Test that it IS equal
    output = reference_tensor == 1
    assert output.shape == reference_tensor.shape
    assert output.child.all()
    assert (output.min_vals.data == 0).all()
    assert output.min_vals.shape == reference_tensor.shape
    assert (output.max_vals.data == 1).all()
    assert output.max_vals.shape == reference_tensor.shape
    assert (output.data_subjects == reference_tensor.data_subjects).all()


@pytest.mark.equality
@pytest.mark.public_op
def test_ne_public(
    reference_data: np.ndarray,
    upper_bound: lra,
    lower_bound: lra,
    ishan: DataSubjectArray,
) -> None:
    ishan = np.broadcast_to(ishan, reference_data.shape)
    reference_tensor = PT(
        child=np.ones_like(reference_data),
        data_subjects=ishan,
        max_vals=upper_bound,
        min_vals=lower_bound,
    )

    output = reference_tensor != 0
    assert output.shape == reference_tensor.shape
    assert output.child.all()
    assert (output.min_vals.data == 0).all()
    assert output.min_vals.shape == reference_tensor.shape
    assert (output.max_vals.data == 1).all()
    assert output.max_vals.shape == reference_tensor.shape
    assert (output.data_subjects == reference_tensor.data_subjects).all()


@pytest.mark.equality
@pytest.mark.public_op
def test_lt_public(
    reference_data: np.ndarray,
    upper_bound: lra,
    lower_bound: lra,
    ishan: DataSubjectArray,
) -> None:
    ishan = np.broadcast_to(ishan, reference_data.shape)
    reference_tensor = PT(
        child=np.ones_like(reference_data),
        data_subjects=ishan,
        max_vals=upper_bound,
        min_vals=lower_bound,
    )

    output = reference_tensor < 2
    assert output.shape == reference_tensor.shape
    assert output.child.all()
    assert (output.min_vals.data == 0).all()
    assert output.min_vals.shape == reference_tensor.shape
    assert (output.max_vals.data == 1).all()
    assert output.max_vals.shape == reference_tensor.shape
    assert (output.data_subjects == reference_tensor.data_subjects).all()


@pytest.mark.equality
@pytest.mark.public_op
def test_gt_public(
    reference_data: np.ndarray,
    upper_bound: lra,
    lower_bound: lra,
    ishan: DataSubjectArray,
) -> None:
    ishan = np.broadcast_to(ishan, reference_data.shape)
    reference_tensor = PT(
        child=np.ones_like(reference_data),
        data_subjects=ishan,
        max_vals=upper_bound,
        min_vals=lower_bound,
    )

    output = reference_tensor > 0
    assert output.shape == reference_tensor.shape
    assert output.child.all()
    assert (output.min_vals.data == 0).all()
    assert output.min_vals.shape == reference_tensor.shape
    assert (output.max_vals.data == 1).all()
    assert output.max_vals.shape == reference_tensor.shape
    assert (output.data_subjects == reference_tensor.data_subjects).all()


@pytest.mark.equality
@pytest.mark.public_op
def test_le_public(
    reference_data: np.ndarray,
    upper_bound: lra,
    lower_bound: lra,
    ishan: DataSubjectArray,
) -> None:
    ishan = np.broadcast_to(ishan, reference_data.shape)
    reference_tensor = PT(
        child=np.ones_like(reference_data),
        data_subjects=ishan,
        max_vals=upper_bound,
        min_vals=lower_bound,
    )

    output = reference_tensor <= 2
    assert output.shape == reference_tensor.shape
    assert output.child.all()
    assert (output.min_vals.data == 0).all()
    assert output.min_vals.shape == reference_tensor.shape
    assert (output.max_vals.data == 1).all()
    assert output.max_vals.shape == reference_tensor.shape
    assert (output.data_subjects == reference_tensor.data_subjects).all()


@pytest.mark.equality
@pytest.mark.public_op
def test_ge_public(
    reference_data: np.ndarray,
    upper_bound: lra,
    lower_bound: lra,
    ishan: DataSubjectArray,
) -> None:
    ishan = np.broadcast_to(ishan, reference_data.shape)
    reference_tensor = PT(
        child=np.ones_like(reference_data),
        data_subjects=ishan,
        max_vals=upper_bound,
        min_vals=lower_bound,
    )

    output = reference_tensor >= 0
    assert output.shape == reference_tensor.shape
    assert output.child.all()
    assert (output.min_vals.data == 0).all()
    assert output.min_vals.shape == reference_tensor.shape
    assert (output.max_vals.data == 1).all()
    assert output.max_vals.shape == reference_tensor.shape
    assert (output.data_subjects == reference_tensor.data_subjects).all()


@pytest.mark.equality
@pytest.mark.private_op
def test_eq_private(
    reference_data: np.ndarray,
    upper_bound: lra,
    lower_bound: lra,
    ishan: DataSubjectArray,
) -> None:
    ishan = np.broadcast_to(ishan, reference_data.shape)
    reference_tensor = PT(
        child=np.ones_like(reference_data),
        data_subjects=ishan,
        max_vals=upper_bound,
        min_vals=lower_bound,
    )

    # Test that it IS equal
    output = reference_tensor == reference_tensor.ones_like()
    assert output.shape == reference_tensor.shape
    assert output.child.all()
    assert (output.min_vals.data == 0).all()
    assert output.min_vals.shape == reference_tensor.shape
    assert (output.max_vals.data == 1).all()
    assert output.max_vals.shape == reference_tensor.shape
    assert (output.data_subjects == reference_tensor.data_subjects).all()


@pytest.mark.equality
@pytest.mark.private_op
def test_ne_private(
    reference_data: np.ndarray,
    upper_bound: lra,
    lower_bound: lra,
    ishan: DataSubjectArray,
) -> None:
    ishan = np.broadcast_to(ishan, reference_data.shape)
    reference_tensor = PT(
        child=np.ones_like(reference_data),
        data_subjects=ishan,
        max_vals=upper_bound,
        min_vals=lower_bound,
    )

    output = reference_tensor != reference_tensor.zeros_like()
    assert output.shape == reference_tensor.shape
    assert output.child.all()
    assert (output.min_vals.data == 0).all()
    assert output.min_vals.shape == reference_tensor.shape
    assert (output.max_vals.data == 1).all()
    assert output.max_vals.shape == reference_tensor.shape
    assert (output.data_subjects == reference_tensor.data_subjects).all()


@pytest.mark.equality
@pytest.mark.private_op
def test_lt_private(
    reference_data: np.ndarray,
    upper_bound: lra,
    lower_bound: lra,
    ishan: DataSubjectArray,
) -> None:
    ishan = np.broadcast_to(ishan, reference_data.shape)
    reference_tensor = PT(
        child=np.ones_like(reference_data),
        data_subjects=ishan,
        max_vals=upper_bound,
        min_vals=lower_bound,
    )

    output = reference_tensor < reference_tensor.ones_like() + 5
    assert output.shape == reference_tensor.shape
    assert output.child.all()
    assert (output.min_vals.data == 0).all()
    assert output.min_vals.shape == reference_tensor.shape
    assert (output.max_vals.data == 1).all()
    assert output.max_vals.shape == reference_tensor.shape
    assert (output.data_subjects == reference_tensor.data_subjects).all()


@pytest.mark.equality
@pytest.mark.private_op
def test_gt_private(
    reference_data: np.ndarray,
    upper_bound: lra,
    lower_bound: lra,
    ishan: DataSubjectArray,
) -> None:
    ishan = np.broadcast_to(ishan, reference_data.shape)
    reference_tensor = PT(
        child=np.ones_like(reference_data),
        data_subjects=ishan,
        max_vals=upper_bound,
        min_vals=lower_bound,
    )

    output = reference_tensor + 5 > reference_tensor.zeros_like()
    assert output.shape == reference_tensor.shape
    assert output.child.all()
    assert (output.min_vals.data == 0).all()
    assert output.min_vals.shape == reference_tensor.shape
    assert (output.max_vals.data == 1).all()
    assert output.max_vals.shape == reference_tensor.shape
    assert (output.data_subjects == reference_tensor.data_subjects).all()


@pytest.mark.equality
@pytest.mark.private_op
def test_le_private(
    reference_data: np.ndarray,
    upper_bound: lra,
    lower_bound: lra,
    ishan: DataSubjectArray,
) -> None:
    ishan = np.broadcast_to(ishan, reference_data.shape)
    reference_tensor = PT(
        child=np.ones_like(reference_data),
        data_subjects=ishan,
        max_vals=upper_bound,
        min_vals=lower_bound,
    )

    output = reference_tensor <= reference_tensor.ones_like() + 5
    assert output.shape == reference_tensor.shape
    assert output.child.all()
    assert (output.min_vals.data == 0).all()
    assert output.min_vals.shape == reference_tensor.shape
    assert (output.max_vals.data == 1).all()
    assert output.max_vals.shape == reference_tensor.shape
    assert (output.data_subjects == reference_tensor.data_subjects).all()


@pytest.mark.equality
@pytest.mark.private_op
def test_ge_private(
    reference_data: np.ndarray,
    upper_bound: lra,
    lower_bound: lra,
    ishan: DataSubjectArray,
) -> None:
    ishan = np.broadcast_to(ishan, reference_data.shape)
    reference_tensor = PT(
        child=np.ones_like(reference_data),
        data_subjects=ishan,
        max_vals=upper_bound,
        min_vals=lower_bound,
    )

    output = reference_tensor + 5 >= reference_tensor.zeros_like()
    assert output.shape == reference_tensor.shape
    assert output.child.all()
    assert (output.min_vals.data == 0).all()
    assert output.min_vals.shape == reference_tensor.shape
    assert (output.max_vals.data == 1).all()
    assert output.max_vals.shape == reference_tensor.shape
    assert (output.data_subjects == reference_tensor.data_subjects).all()


def test_resize(
    reference_data: np.ndarray,
    upper_bound: np.ndarray,
    lower_bound: np.ndarray,
    ishan: DataSubjectArray,
) -> None:

    ishan = np.broadcast_to(ishan, reference_data.shape)
    reference_tensor = PT(
        child=reference_data,
        data_subjects=ishan,
        max_vals=upper_bound,
        min_vals=lower_bound,
    )

    new_shape = tuple(map(lambda x: x * 2, reference_data.shape))
    resized_tensor = reference_tensor.resize(new_shape)

    no_of_elems = new_shape[0] * new_shape[1] // 4

    flatten_ref = reference_tensor.child.flatten()
    flatten_res = resized_tensor.child.flatten()
    assert (flatten_ref == flatten_res[0:no_of_elems]).all()
    assert (
        flatten_ref == flatten_res[no_of_elems : no_of_elems * 2]  # noqa: E203
    ).all()
    assert (
        flatten_ref == flatten_res[no_of_elems * 2 : no_of_elems * 3]  # noqa: E203
    ).all()
    assert (
        flatten_ref == flatten_res[no_of_elems * 3 : no_of_elems * 4]  # noqa: E203
    ).all()

    assert resized_tensor.min_vals.shape == new_shape
    assert resized_tensor.max_vals.shape == new_shape

    data_subjects_ref = reference_tensor.data_subjects.flatten()
    data_subjects_res = resized_tensor.data_subjects.flatten()
    assert (data_subjects_ref == data_subjects_res[0:no_of_elems]).all()
    assert (
        data_subjects_ref
        == data_subjects_res[no_of_elems : no_of_elems * 2]  # noqa: E203
    ).all()
    assert (
        data_subjects_ref
        == data_subjects_res[no_of_elems * 2 : no_of_elems * 3]  # noqa: E203
    ).all()
    assert (
        data_subjects_ref
        == data_subjects_res[no_of_elems * 3 : no_of_elems * 4]  # noqa: E203
    ).all()


def test_compress(
    reference_data: np.ndarray,
    upper_bound: np.ndarray,
    lower_bound: np.ndarray,
    ishan: DataSubjectArray,
) -> None:
    ishan = np.broadcast_to(ishan, reference_data.shape)

    reference_tensor = PT(
        child=reference_data,
        data_subjects=ishan,
        max_vals=upper_bound,
        min_vals=lower_bound,
    )
    condition = list(np.random.choice(a=[False, True], size=(reference_data.shape[0])))
    # if we have all False compress throws an exception because the size of the slices is 0
    while not any(condition):
        condition = list(
            np.random.choice(a=[False, True], size=(reference_data.shape[0]))
        )

    compressed_tensor = reference_tensor.compress(condition, axis=0)

    new_shape = (
        reference_tensor.shape[0] - len([0 for c in condition if not c]),
        reference_tensor.shape[1],
    )

    comp_ind = 0
    for i, cond in enumerate(condition):
        if cond:
            assert (
                compressed_tensor.child[comp_ind, :] == reference_tensor.child[i, :]
            ).all()
            assert (
                compressed_tensor.data_subjects[comp_ind, :]
                == reference_tensor.data_subjects[i, :]
            ).all()
            comp_ind += 1

    assert compressed_tensor.min_vals.shape == new_shape
    assert compressed_tensor.max_vals.shape == new_shape


def test_squeeze(
    reference_data: np.ndarray,
    upper_bound: np.ndarray,
    lower_bound: np.ndarray,
    ishan: DataSubjectArray,
) -> None:
    ishan = np.broadcast_to(ishan, reference_data.shape)
    reference_tensor = PT(
        child=np.array([reference_data]),
        data_subjects=np.array([ishan]),
        max_vals=upper_bound,
        min_vals=lower_bound,
    )

    squeezed_tensor = reference_tensor.squeeze()
    assert squeezed_tensor.shape == reference_data.shape
    assert (squeezed_tensor.child == reference_data).all()
    assert (squeezed_tensor.data_subjects == ishan).all()


def test_any(
    reference_data: np.ndarray,
    upper_bound: np.ndarray,
    lower_bound: np.ndarray,
    ishan: DataSubjectArray,
) -> None:
    ishan = np.broadcast_to(ishan, reference_data.shape)
    reference_tensor = PT(
        child=reference_data,
        data_subjects=np.array(ishan),
        max_vals=upper_bound,
        min_vals=lower_bound,
    )

    result = (reference_tensor == reference_data).any()
    assert result.child
    assert result.data_subjects.shape == ()
    assert (result.data_subjects == ishan).any()

    result = (reference_tensor == reference_data).any(axis=0)
    assert result.shape == (reference_data.shape[0],)
    assert result.data_subjects.shape == (reference_data.shape[0],)
    assert (result.data_subjects == ishan).any()

    result = (reference_tensor == reference_data).any(keepdims=True)
    assert result.shape == (1, 1)
    assert result.data_subjects.shape == (1, 1)
    assert (result.data_subjects == ishan).any()

    result = (reference_tensor == reference_data).any(keepdims=True, axis=0)
    assert result.shape == (1, reference_tensor.shape[0])
    assert result.data_subjects.shape == (1, reference_tensor.shape[0])
    assert (result.data_subjects == ishan).any()

    condition = list(
        np.random.choice(a=[False, True], size=(reference_data.shape[0] - 1))
    )
    condition.append(
        True
    )  # If condition = [False, False, False ... False], this test will fail
    result = (reference_tensor == reference_data).any(where=condition)
    assert result.child
    assert result.data_subjects.shape == ()


def test_all(
    reference_data: np.ndarray,
    upper_bound: np.ndarray,
    lower_bound: np.ndarray,
    ishan: DataSubjectArray,
) -> None:
    ishan = np.broadcast_to(ishan, reference_data.shape)
    reference_tensor = PT(
        child=np.array(reference_data),
        data_subjects=np.array(ishan),
        max_vals=upper_bound,
        min_vals=lower_bound,
    )

    result = (reference_tensor == reference_data).all()
    assert result.child
    assert result.data_subjects.shape == ()
    assert (result.data_subjects == ishan).all()

    result = (reference_tensor == reference_data).all(axis=0)
    assert result.shape == (reference_data.shape[0],)
    assert result.data_subjects.shape == (reference_data.shape[0],)
    assert (result.data_subjects == ishan).all()

    result = (reference_tensor == reference_data).all(keepdims=True)
    assert result.shape == (1, 1)
    assert result.data_subjects.shape == (1, 1)
    assert (result.data_subjects == ishan).all()

    result = (reference_tensor == reference_data).all(keepdims=True, axis=0)
    assert result.shape == (1, reference_tensor.shape[0])
    assert result.data_subjects.shape == (1, reference_tensor.shape[0])
    assert (result.data_subjects == ishan).all()

    condition = list(
        np.random.choice(a=[False, True], size=(reference_data.shape[0] - 1))
    )
    condition.append(True)
    result = (reference_tensor == reference_data).all(where=condition)
    assert (
        result.child
    )  # If condition = [False, False, False ... False], this test will fail
    assert result.data_subjects.shape == ()


def test_and(
    reference_data: np.ndarray,
    upper_bound: np.ndarray,
    lower_bound: np.ndarray,
    ishan: DataSubjectArray,
) -> None:
    # TODO
    ishan = np.broadcast_to(ishan, reference_data.shape)
    reference_tensor = PT(
        child=np.array([reference_data]),
        data_subjects=np.array([ishan]),
        max_vals=upper_bound,
        min_vals=lower_bound,
    )

    result = reference_tensor & True
    assert (result.child == (reference_data & True)).all()

    result = reference_tensor & False
    assert (result.child == (reference_data & False)).all()


def test_or(
    reference_data: np.ndarray,
    upper_bound: np.ndarray,
    lower_bound: np.ndarray,
    ishan: DataSubjectArray,
) -> None:
    # TODO
    ishan = np.broadcast_to(ishan, reference_data.shape)
    reference_tensor = PT(
        child=np.array([reference_data]),
        data_subjects=np.array([ishan]),
        max_vals=upper_bound,
        min_vals=lower_bound,
    )

    result = reference_tensor | True
    assert (result.child == (reference_data | True)).all()

    result = reference_tensor | False
    assert (result.child == (reference_data | False)).all()


<<<<<<< HEAD
def test_matmul(
    reference_data: np.ndarray,
    upper_bound: np.ndarray,
    lower_bound: np.ndarray,
    ishan: DataSubjectArray,
) -> None:
    # TODO
    ishan = np.broadcast_to(ishan, reference_data.shape)
    reference_tensor = PT(
        child=np.array([reference_data]),
        data_subjects=np.array([ishan]),
        max_vals=upper_bound,
        min_vals=lower_bound,
    )

    result = reference_tensor @ reference_tensor
    assert (result.child == (reference_data @ reference_data)).all()
    assert (result.child.min() >= result.min_vals.data).all()
    assert (result.child.max() <= result.max_vals.data).all()


def test_xor(
        reference_binary_data: np.ndarray,
        upper_bound: np.ndarray,
        lower_bound: np.ndarray,
        ishan: DataSubjectArray,
) -> None:
    ishan = np.broadcast_to(ishan, reference_binary_data.shape)
    reference_tensor = PT(
        child=np.array([reference_binary_data]),
        data_subjects=np.array([ishan]),
        max_vals=upper_bound,
        min_vals=lower_bound,
    )
    other = np.ones_like(reference_binary_data)
    result = reference_tensor ^ other
    assert (result.child == (reference_binary_data ^ other)).all()
    assert (result.child.max() <= 1).all()
    assert (result.child.max() >= 0).all()

    other = np.zeros_like(reference_binary_data)
    result = reference_tensor ^ other
    assert (result.child == (reference_binary_data ^ other)).all()
    assert (result.child.max() <= 1).all()
    assert (result.child.max() >= 0).all()

    result = reference_tensor ^ reference_tensor
    assert (result.child == (reference_binary_data ^ reference_binary_data)).all()
    assert (result.child.max() <= 1).all()
    assert (result.child.max() >= 0).all()

    other = PT(
        child=reference_binary_data,
        data_subjects=DataSubjectArray.from_objs(np.ones_like(reference_binary_data)),
        min_vals=lower_bound,
        max_vals=upper_bound
    )

    result = reference_tensor ^ other
    assert (result.child == (reference_binary_data ^ other)).all()
    assert (result.child.max() <= 1).all()
    assert (result.child.max() >= 0).all()
=======
def test_trace(
    reference_data: np.ndarray,
    upper_bound: np.ndarray,
    lower_bound: np.ndarray,
    pt_dsa: DataSubjectArray,
) -> None:
    tensor = PT(
        child=reference_data,
        data_subjects=pt_dsa,
        min_vals=lower_bound,
        max_vals=upper_bound,
    )
    result = tensor.trace()
    assert result.child == reference_data.trace()
    assert result.child >= result.min_vals.data
    assert result.child <= result.max_vals.data

    result = tensor.trace(offset=1)
    assert result.child == reference_data.trace(offset=1)
    assert result.child >= result.min_vals.data
    assert result.child <= result.max_vals.data


def test_max(
    reference_data: np.ndarray,
    upper_bound: np.ndarray,
    lower_bound: np.ndarray,
    pt_dsa: DataSubjectArray,
) -> None:
    tensor = PT(
        child=reference_data,
        data_subjects=pt_dsa,
        min_vals=lower_bound,
        max_vals=upper_bound,
    )
    result = tensor.max()
    assert result.child == reference_data.max()
    assert result.child >= result.min_vals.data
    assert result.child <= result.max_vals.data


def test_min(
    reference_data: np.ndarray,
    upper_bound: np.ndarray,
    lower_bound: np.ndarray,
    pt_dsa: DataSubjectArray,
) -> None:
    tensor = PT(
        child=reference_data,
        data_subjects=pt_dsa,
        min_vals=lower_bound,
        max_vals=upper_bound,
    )
    result = tensor.min()
    assert result.child == reference_data.min()
    assert result.child >= result.min_vals.data
    assert result.child <= result.max_vals.data
>>>>>>> 5f37943c
<|MERGE_RESOLUTION|>--- conflicted
+++ resolved
@@ -48,7 +48,7 @@
 
 
 @pytest.fixture
-def pt_dsa(dims) -> DataSubjectArray:
+def dsa(dims) -> DataSubjectArray:
     return np.broadcast_to(DataSubjectArray(["DS1"]), (dims, dims))
 
 
@@ -1234,7 +1234,6 @@
     assert (result.child == (reference_data | False)).all()
 
 
-<<<<<<< HEAD
 def test_matmul(
     reference_data: np.ndarray,
     upper_bound: np.ndarray,
@@ -1257,10 +1256,10 @@
 
 
 def test_xor(
-        reference_binary_data: np.ndarray,
-        upper_bound: np.ndarray,
-        lower_bound: np.ndarray,
-        ishan: DataSubjectArray,
+    reference_binary_data: np.ndarray,
+    upper_bound: np.ndarray,
+    lower_bound: np.ndarray,
+    ishan: DataSubjectArray,
 ) -> None:
     ishan = np.broadcast_to(ishan, reference_binary_data.shape)
     reference_tensor = PT(
@@ -1290,23 +1289,24 @@
         child=reference_binary_data,
         data_subjects=DataSubjectArray.from_objs(np.ones_like(reference_binary_data)),
         min_vals=lower_bound,
-        max_vals=upper_bound
+        max_vals=upper_bound,
     )
 
     result = reference_tensor ^ other
     assert (result.child == (reference_binary_data ^ other)).all()
     assert (result.child.max() <= 1).all()
     assert (result.child.max() >= 0).all()
-=======
+
+
 def test_trace(
     reference_data: np.ndarray,
     upper_bound: np.ndarray,
     lower_bound: np.ndarray,
-    pt_dsa: DataSubjectArray,
+    dsa,
 ) -> None:
     tensor = PT(
         child=reference_data,
-        data_subjects=pt_dsa,
+        data_subjects=dsa,
         min_vals=lower_bound,
         max_vals=upper_bound,
     )
@@ -1325,11 +1325,11 @@
     reference_data: np.ndarray,
     upper_bound: np.ndarray,
     lower_bound: np.ndarray,
-    pt_dsa: DataSubjectArray,
+    dsa,
 ) -> None:
     tensor = PT(
         child=reference_data,
-        data_subjects=pt_dsa,
+        data_subjects=dsa,
         min_vals=lower_bound,
         max_vals=upper_bound,
     )
@@ -1343,16 +1343,15 @@
     reference_data: np.ndarray,
     upper_bound: np.ndarray,
     lower_bound: np.ndarray,
-    pt_dsa: DataSubjectArray,
+    dsa,
 ) -> None:
     tensor = PT(
         child=reference_data,
-        data_subjects=pt_dsa,
+        data_subjects=dsa,
         min_vals=lower_bound,
         max_vals=upper_bound,
     )
     result = tensor.min()
     assert result.child == reference_data.min()
     assert result.child >= result.min_vals.data
-    assert result.child <= result.max_vals.data
->>>>>>> 5f37943c
+    assert result.child <= result.max_vals.data