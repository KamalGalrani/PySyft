# stdlib
# stdlib
from typing import Dict

# third party
import numpy as np
from numpy.typing import ArrayLike
import pytest

# syft absolute
import syft as sy
from syft.core.adp.data_subject_list import DataSubjectArray
from syft.core.tensor.autodp.gamma_tensor import GammaTensor
from syft.core.tensor.autodp.phi_tensor import PhiTensor as PT
from syft.core.tensor.lazy_repeat_array import lazyrepeatarray as lra
from syft.core.tensor.tensor import Tensor


@pytest.fixture
def ishan() -> ArrayLike:
    return np.array(DataSubjectArray(["φhishan"]))


@pytest.fixture
def traskmaster() -> ArrayLike:
    return np.ndarray(DataSubjectArray(["λamdrew"]))


@pytest.fixture
def highest() -> int:
    return 50


@pytest.fixture
def lowest(highest) -> int:
    return -1 * int(highest)


@pytest.fixture
def dims() -> int:
    """This generates a random integer for the number of dimensions in our testing tensors"""
    dims = int(max(3, np.random.randint(10) + 3))  # Avoid size 0 and 1
    # Failsafe
    if dims < 2:
        dims += 3
    assert dims > 1, "Tensor not large enough for several tests."
    return dims


@pytest.fixture
<<<<<<< HEAD
def dsa(dims) -> DataSubjectArray:
=======
def dsa(dims: int) -> DataSubjectArray:
>>>>>>> 1759d3ba
    return DataSubjectArray.from_objs(np.ones((dims, dims)))


@pytest.fixture
def reference_data(highest, dims) -> np.ndarray:
    """This generates random data to test the equality operators"""
    reference_data = np.random.randint(
        low=-highest, high=highest, size=(dims, dims), dtype=np.int32
    )
    assert dims > 1, "Tensor not large enough"
    return reference_data


@pytest.fixture
def upper_bound(reference_data: np.ndarray, highest: int) -> lra:
    """This is used to specify the max_vals that is either binary or randomly generated b/w 0-1"""
    return lra(data=highest, shape=reference_data.shape)


@pytest.fixture
def lower_bound(reference_data: np.ndarray, highest: int) -> lra:
    """This is used to specify the min_vals that is either binary or randomly generated b/w 0-1"""
    return lra(data=-highest, shape=reference_data.shape)


@pytest.fixture
def reference_binary_data(dims: int) -> np.ndarray:
    """Generate binary data to test the equality operators with bools"""
    binary_data = np.random.randint(2, size=(dims, dims))
    return binary_data


def test_pos(
    reference_data: np.ndarray,
    upper_bound: np.ndarray,
    lower_bound: np.ndarray,
    ishan: DataSubjectArray,
) -> None:
    ishan = np.broadcast_to(ishan, reference_data.shape)
    reference_tensor = PT(
        child=reference_data,
        data_subjects=ishan,
        max_vals=upper_bound,
        min_vals=lower_bound,
    )
    output = +reference_tensor

    assert isinstance(output, PT)
    assert (output.child == reference_tensor.child).all()
    assert (output.min_vals == reference_tensor.min_vals).all()
    assert (output.max_vals == reference_tensor.max_vals).all()
    assert (output.data_subjects == reference_tensor.data_subjects).all()


def test_eq(
    reference_data: np.ndarray,
    upper_bound: np.ndarray,
    lower_bound: np.ndarray,
    ishan: DataSubjectArray,
) -> None:
    """Test equality between two identical PhiTensors"""
    ishan = np.broadcast_to(ishan, reference_data.shape)
    reference_tensor = PT(
        child=reference_data,
        data_subjects=ishan,
        max_vals=upper_bound,
        min_vals=lower_bound,
    )

    # Duplicate the tensor and check if equality holds
    same_tensor = PT(
        child=reference_data,
        data_subjects=ishan,
        max_vals=upper_bound,
        min_vals=lower_bound,
    )

    assert (
        reference_tensor.child == same_tensor.child
    ).all(), "Equality between identical PTs fails"


def test_add_wrong_types(
    reference_data: np.ndarray,
    upper_bound: np.ndarray,
    lower_bound: np.ndarray,
    ishan: DataSubjectArray,
) -> None:
    """Ensure that addition with incorrect types aren't supported"""
    ishan = np.broadcast_to(ishan, reference_data.shape)
    reference_tensor = PT(
        child=reference_data,
        data_subjects=ishan,
        max_vals=upper_bound,
        min_vals=lower_bound,
    )
    with pytest.raises(NotImplementedError):
        reference_tensor + "some string"
        reference_tensor + dict()
        # TODO: Double check how tuples behave during addition/subtraction with np.ndarrays


def test_add_tensor_types(
    reference_data: np.ndarray,
    upper_bound: np.ndarray,
    lower_bound: np.ndarray,
    ishan: DataSubjectArray,
    highest: int,
    dims: int,
) -> None:
    """Test addition of a PT with various other kinds of Tensors"""
    ishan = np.broadcast_to(ishan, reference_data.shape)
    # TODO: Add tests for GammaTensor, etc when those are built out.
    reference_tensor = PT(
        child=reference_data,
        data_subjects=ishan,
        max_vals=upper_bound,
        min_vals=lower_bound,
    )

    simple_tensor = Tensor(
        child=np.random.randint(
            low=-highest, high=highest, size=(dims + 10, dims + 10), dtype=np.int64
        )
    )

    with pytest.raises(NotImplementedError):
        result = reference_tensor + simple_tensor
        assert isinstance(result, PT), "PT + Tensor != PT"
        assert (
            result.max_vals == reference_tensor.max_vals + simple_tensor.child.max()
        ), "PT + Tensor: incorrect max_vals"
        assert (
            result.min_vals == reference_tensor.min_vals + simple_tensor.child.min()
        ), "PT + Tensor: incorrect min_vals"


def test_add_single_data_subjects(
    reference_data: np.ndarray,
    upper_bound: np.ndarray,
    lower_bound: np.ndarray,
    ishan: DataSubjectArray,
) -> None:
    """Test the addition of PhiTensors"""
    ishan = np.broadcast_to(ishan, reference_data.shape)
    tensor1 = PT(
        child=reference_data,
        data_subjects=ishan,
        max_vals=upper_bound,
        min_vals=lower_bound,
    )
    tensor2 = PT(
        child=reference_data,
        data_subjects=ishan,
        max_vals=upper_bound,
        min_vals=lower_bound,
    )

    result = tensor2 + tensor1
    # TODO: As we currently convert all operations to gamma tensor,
    # so we include gammatensor for the assert, it should be reverted back to PhiTensor
    assert isinstance(result, (PT, GammaTensor)), "Addition of two PTs is wrong type"
    assert (
        result.max_vals.data == 2 * upper_bound.data
    ).all(), "Addition of two PTs results in incorrect max_vals"
    assert (
        result.min_vals.data == 2 * lower_bound.data
    ).all(), "Addition of two PTs results in incorrect min_vals"

    # Try with negative values
    tensor3 = PT(
        child=reference_data * -1.5,
        data_subjects=ishan,
        max_vals=upper_bound,
        min_vals=lower_bound,
    )

    result = tensor3 + tensor1
    assert isinstance(result, (PT, GammaTensor)), "Addition of two PTs is wrong type"
    assert (
        result.max_vals == tensor3.max_vals + tensor1.max_vals
    ).all(), "PT + PT results in incorrect max_vals"
    assert (
        result.min_vals == tensor3.min_vals + tensor1.min_vals
    ).all(), "PT + PT results in incorrect min_vals"


def test_serde(
    reference_data: np.ndarray,
    upper_bound: np.ndarray,
    lower_bound: np.ndarray,
    ishan: DataSubjectArray,
) -> None:
    """Test basic serde for PT"""
    ishan = np.broadcast_to(ishan, reference_data.shape)
    tensor1 = PT(
        child=reference_data,
        data_subjects=ishan,
        max_vals=upper_bound,
        min_vals=lower_bound,
    )

    ser = sy.serialize(tensor1)
    de = sy.deserialize(ser)

    assert de == tensor1
    assert (de.child == tensor1.child).all()
    assert (de.min_vals == tensor1.min_vals).all()
    assert (de.max_vals == tensor1.max_vals).all()
    assert (de.data_subjects == tensor1.data_subjects).all()

    assert np.shares_memory(tensor1.child, tensor1.child)
    assert not np.shares_memory(de.child, tensor1.child)


def test_copy(
    reference_data: np.ndarray,
    upper_bound: np.ndarray,
    lower_bound: np.ndarray,
    ishan: DataSubjectArray,
) -> None:
    """Test copy for PT"""
    ishan = np.broadcast_to(ishan, reference_data.shape)
    reference_tensor = PT(
        child=reference_data,
        data_subjects=ishan,
        max_vals=upper_bound,
        min_vals=lower_bound,
    )

    # Copy the tensor and check if it works
    copy_tensor = reference_tensor.copy()

    assert (
        reference_tensor.child == copy_tensor.child
    ).all(), "Copying of the PT fails"


def test_copy_with(
    reference_data: np.ndarray,
    reference_binary_data: np.ndarray,
    upper_bound: np.ndarray,
    lower_bound: np.ndarray,
    ishan: DataSubjectArray,
) -> None:
    """Test copy_with for PT"""
    ishan = np.broadcast_to(ishan, reference_data.shape)
    reference_tensor = PT(
        child=reference_data,
        data_subjects=ishan,
        max_vals=upper_bound,
        min_vals=lower_bound,
    )
    reference_binary_tensor = PT(
        child=reference_binary_data,
        data_subjects=ishan,
        max_vals=upper_bound,
        min_vals=lower_bound,
    )

    # Copy the tensor and check if it works
    copy_with_tensor = reference_tensor.copy_with(reference_data)
    copy_with_binary_tensor = reference_tensor.copy_with(reference_binary_data)

    assert (
        reference_tensor.child == copy_with_tensor.child
    ).all(), "Copying of the PT with the given child fails"

    assert (
        reference_binary_tensor.child == copy_with_binary_tensor.child
    ).all(), "Copying of the PT with the given child fails"


@pytest.mark.parametrize("kwargs", [{"axis": (1)}])
def test_sum(
    reference_data: np.ndarray,
    upper_bound: np.ndarray,
    lower_bound: np.ndarray,
    ishan: DataSubjectArray,
    kwargs: Dict,
) -> None:
    ishan = np.broadcast_to(ishan, reference_data.shape)
    zeros_tensor = PT(
        child=reference_data * 0,
        data_subjects=ishan,
        max_vals=upper_bound,
        min_vals=lower_bound,
    )
    tensor = PT(
        child=reference_data,
        data_subjects=ishan,
        max_vals=upper_bound,
        min_vals=lower_bound,
    )

    tensor_sum = tensor.sum(**kwargs)

    assert (tensor_sum.child == reference_data.sum(**kwargs)).all()
    assert zeros_tensor.sum().child == 0


def test_ne_vals(
    reference_data: np.ndarray,
    upper_bound: np.ndarray,
    lower_bound: np.ndarray,
    ishan: DataSubjectArray,
) -> None:
    """Test inequality between two different PhiTensors"""
    # TODO: Add tests for GammaTensor when having same values but different entites.
    ishan = np.broadcast_to(ishan, reference_data.shape)
    reference_tensor = PT(
        child=reference_data,
        data_subjects=ishan,
        max_vals=upper_bound,
        min_vals=lower_bound,
    )

    comparison_tensor = PT(
        child=reference_data + 1,
        data_subjects=ishan,
        max_vals=upper_bound,
        min_vals=lower_bound,
    )

    assert (
        reference_tensor.child != comparison_tensor.child
    ).all(), "Inequality between different PTs fails"


def test_neg(
    reference_data: np.ndarray,
    upper_bound: np.ndarray,
    lower_bound: np.ndarray,
    ishan: DataSubjectArray,
) -> None:
    """Test neg for PT"""
    ishan = np.broadcast_to(ishan, reference_data.shape)
    reference_tensor = PT(
        child=reference_data,
        data_subjects=ishan,
        max_vals=upper_bound,
        min_vals=lower_bound,
    )

    neg_tensor = reference_tensor.__neg__()

    assert (neg_tensor.child == reference_tensor.child * -1).all()
    assert (neg_tensor.min_vals == reference_tensor.max_vals * -1).all()
    assert (neg_tensor.max_vals == reference_tensor.min_vals * -1).all()
    assert neg_tensor.shape == reference_tensor.shape


def test_flatten(
    reference_data: np.ndarray,
    upper_bound: np.ndarray,
    lower_bound: np.ndarray,
    ishan: DataSubjectArray,
) -> None:
    ishan = np.broadcast_to(ishan, reference_data.shape)
    reference_tensor = PT(
        child=reference_data,
        data_subjects=ishan,
        max_vals=upper_bound,
        min_vals=lower_bound,
    )

    # Default behaviour
    flattened_array = reference_tensor.flatten()

    target_shape = reference_data.flatten().shape
    assert (
        flattened_array.child.shape == target_shape
    ), "Private data not flattened correctly"
    assert (
        flattened_array.min_vals.data == reference_tensor.min_vals.data
    ), "Min vals changed incorrectly in flatten"
    assert (
        flattened_array.max_vals.data == reference_tensor.max_vals.data
    ), "Max vals changed incorrectly in flatten"
    assert flattened_array.min_vals.shape == target_shape
    assert flattened_array.max_vals.shape == target_shape
    assert flattened_array.data_subjects.shape == target_shape
    assert (
        flattened_array.data_subjects == ishan.flatten()
    ).all(), "Data Subjects not flattened properly"


@pytest.mark.arithmetic
@pytest.mark.public_op
def test_add_public(
    reference_data: np.ndarray,
    upper_bound: np.ndarray,
    lower_bound: np.ndarray,
    ishan: DataSubjectArray,
) -> None:
    ishan = np.broadcast_to(ishan, reference_data.shape)
    reference_tensor = PT(
        child=reference_data,
        data_subjects=ishan,
        max_vals=upper_bound,
        min_vals=lower_bound,
    )

    output = reference_tensor + 5
    assert output.shape == reference_tensor.shape
    assert (output.child == reference_data + 5).all()
    assert output.min_vals.data == reference_tensor.min_vals + 5
    assert output.min_vals.shape == reference_tensor.shape
    assert output.max_vals.data == reference_tensor.max_vals + 5
    assert output.max_vals.shape == reference_tensor.shape
    assert (output.data_subjects == reference_tensor.data_subjects).all()


@pytest.mark.arithmetic
@pytest.mark.public_op
def test_sub_public(
    reference_data: np.ndarray,
    upper_bound: np.ndarray,
    lower_bound: np.ndarray,
    ishan: DataSubjectArray,
) -> None:
    ishan = np.broadcast_to(ishan, reference_data.shape)
    reference_tensor = PT(
        child=reference_data,
        data_subjects=ishan,
        max_vals=upper_bound,
        min_vals=lower_bound,
    )

    output = reference_tensor - 5
    assert output.shape == reference_tensor.shape
    assert (output.child == reference_data - 5).all()
    assert output.min_vals.data == reference_tensor.min_vals - 5
    assert output.min_vals.shape == reference_tensor.shape
    assert output.max_vals.data == reference_tensor.max_vals - 5
    assert output.max_vals.shape == reference_tensor.shape
    assert (output.data_subjects == reference_tensor.data_subjects).all()


@pytest.mark.arithmetic
@pytest.mark.public_op
def test_mul_public(
    reference_data: np.ndarray,
    upper_bound: np.ndarray,
    lower_bound: np.ndarray,
    ishan: DataSubjectArray,
) -> None:
    ishan = np.broadcast_to(ishan, reference_data.shape)
    reference_tensor = PT(
        child=reference_data,
        data_subjects=ishan,
        max_vals=upper_bound,
        min_vals=lower_bound,
    )

    output = reference_tensor * 5
    assert output.shape == reference_tensor.shape
    assert (output.child == reference_data * 5).all()
    assert (output.min_vals.data == reference_tensor.min_vals.data * 5).all()
    assert output.min_vals.shape == reference_tensor.shape
    assert (output.max_vals.data == reference_tensor.max_vals.data * 5).all()
    assert output.max_vals.shape == reference_tensor.shape
    assert (output.data_subjects == reference_tensor.data_subjects).all()


@pytest.mark.arithmetic
@pytest.mark.public_op
def test_truediv_public(
    reference_data: np.ndarray,
    upper_bound: np.ndarray,
    lower_bound: np.ndarray,
    ishan: DataSubjectArray,
) -> None:
    ishan = np.broadcast_to(ishan, reference_data.shape)
    reference_tensor = PT(
        child=reference_data,
        data_subjects=ishan,
        max_vals=upper_bound,
        min_vals=lower_bound,
    )

    output = reference_tensor / 5
    assert output.shape == reference_tensor.shape
    assert (output.child == reference_data / 5).all()
    assert (output.min_vals.data == reference_tensor.min_vals.data / 5).all()
    assert output.min_vals.shape == reference_tensor.shape
    assert (output.max_vals.data == reference_tensor.max_vals.data / 5).all()
    assert output.max_vals.shape == reference_tensor.shape
    assert (output.data_subjects == reference_tensor.data_subjects).all()


@pytest.mark.arithmetic
@pytest.mark.private_op
def test_add_private(
    reference_data: np.ndarray,
    upper_bound: np.ndarray,
    lower_bound: np.ndarray,
    ishan: DataSubjectArray,
) -> None:
    ishan = np.broadcast_to(ishan, reference_data.shape)
    reference_tensor = PT(
        child=reference_data,
        data_subjects=ishan,
        max_vals=upper_bound,
        min_vals=lower_bound,
    )

    tensor2 = PT(
        child=reference_data,
        data_subjects=ishan,
        max_vals=upper_bound,
        min_vals=lower_bound,
    )

    output = reference_tensor + tensor2
    assert output.shape == reference_tensor.shape
    assert (output.child == reference_data * 2).all()
    assert output.min_vals.data == reference_tensor.min_vals.data * 2
    assert output.min_vals.shape == reference_tensor.shape
    assert output.max_vals.data == reference_tensor.max_vals.data * 2
    assert output.max_vals.shape == reference_tensor.shape
    assert (output.data_subjects == reference_tensor.data_subjects).all()


@pytest.mark.arithmetic
@pytest.mark.private_op
def test_sub_private(
    reference_data: np.ndarray,
    upper_bound: np.ndarray,
    lower_bound: np.ndarray,
    ishan: DataSubjectArray,
) -> None:
    ishan = np.broadcast_to(ishan, reference_data.shape)
    reference_tensor = PT(
        child=reference_data,
        data_subjects=ishan,
        max_vals=upper_bound,
        min_vals=lower_bound,
    )

    tensor2 = PT(
        child=reference_data,
        data_subjects=ishan,
        max_vals=upper_bound,
        min_vals=lower_bound,
    )

    output = reference_tensor - tensor2
    assert output.shape == reference_tensor.shape
    assert (output.child == 0).all()
    assert output.min_vals.data <= output.max_vals.data
    assert output.min_vals.shape == reference_tensor.shape
    assert output.max_vals.shape == reference_tensor.shape
    assert (output.data_subjects == reference_tensor.data_subjects).all()


@pytest.mark.arithmetic
@pytest.mark.private_op
def test_mul_private(
    reference_data: np.ndarray,
    upper_bound: np.ndarray,
    lower_bound: np.ndarray,
    ishan: DataSubjectArray,
) -> None:
    ishan = np.broadcast_to(ishan, reference_data.shape)
    reference_tensor = PT(
        child=reference_data,
        data_subjects=ishan,
        max_vals=upper_bound,
        min_vals=lower_bound,
    )

    tensor2 = PT(
        child=reference_data,
        data_subjects=ishan,
        max_vals=upper_bound,
        min_vals=lower_bound,
    )

    output = reference_tensor * tensor2
    assert output.shape == reference_tensor.shape
    assert (output.child == reference_data**2).all()
    assert output.min_vals.data <= output.max_vals.data
    assert output.min_vals.shape == reference_tensor.shape
    assert output.max_vals.shape == reference_tensor.shape
    assert (output.data_subjects == reference_tensor.data_subjects).all()


@pytest.mark.arithmetic
@pytest.mark.private_op
def test_truediv_private(
    reference_data: np.ndarray,
    upper_bound: np.ndarray,
    lower_bound: np.ndarray,
    ishan: DataSubjectArray,
) -> None:
    ishan = np.broadcast_to(ishan, reference_data.shape)
    reference_tensor = PT(
        child=np.ones_like(reference_data),
        data_subjects=ishan,
        max_vals=upper_bound,
        min_vals=lower_bound,
    )

    tensor2 = PT(
        child=np.ones_like(reference_data),
        data_subjects=ishan,
        max_vals=upper_bound,
        min_vals=lower_bound,
    )

    output = reference_tensor / tensor2
    assert output.shape == reference_tensor.shape
    assert (output.child == 1).all()
    assert output.min_vals.data <= output.max_vals.data
    assert output.min_vals.shape == reference_tensor.shape
    assert output.max_vals.shape == reference_tensor.shape
    assert (output.data_subjects == reference_tensor.data_subjects).all()


@pytest.mark.equality
@pytest.mark.public_op
def test_eq_public(
    reference_data: np.ndarray,
    upper_bound: lra,
    lower_bound: lra,
    ishan: DataSubjectArray,
) -> None:
    ishan = np.broadcast_to(ishan, reference_data.shape)
    reference_tensor = PT(
        child=np.ones_like(reference_data),
        data_subjects=ishan,
        max_vals=upper_bound,
        min_vals=lower_bound,
    )

    # Test that it IS equal
    output = reference_tensor == 1
    assert output.shape == reference_tensor.shape
    assert output.child.all()
    assert (output.min_vals.data == 0).all()
    assert output.min_vals.shape == reference_tensor.shape
    assert (output.max_vals.data == 1).all()
    assert output.max_vals.shape == reference_tensor.shape
    assert (output.data_subjects == reference_tensor.data_subjects).all()


@pytest.mark.equality
@pytest.mark.public_op
def test_ne_public(
    reference_data: np.ndarray,
    upper_bound: lra,
    lower_bound: lra,
    ishan: DataSubjectArray,
) -> None:
    ishan = np.broadcast_to(ishan, reference_data.shape)
    reference_tensor = PT(
        child=np.ones_like(reference_data),
        data_subjects=ishan,
        max_vals=upper_bound,
        min_vals=lower_bound,
    )

    output = reference_tensor != 0
    assert output.shape == reference_tensor.shape
    assert output.child.all()
    assert (output.min_vals.data == 0).all()
    assert output.min_vals.shape == reference_tensor.shape
    assert (output.max_vals.data == 1).all()
    assert output.max_vals.shape == reference_tensor.shape
    assert (output.data_subjects == reference_tensor.data_subjects).all()


@pytest.mark.equality
@pytest.mark.public_op
def test_lt_public(
    reference_data: np.ndarray,
    upper_bound: lra,
    lower_bound: lra,
    ishan: DataSubjectArray,
) -> None:
    ishan = np.broadcast_to(ishan, reference_data.shape)
    reference_tensor = PT(
        child=np.ones_like(reference_data),
        data_subjects=ishan,
        max_vals=upper_bound,
        min_vals=lower_bound,
    )

    output = reference_tensor < 2
    assert output.shape == reference_tensor.shape
    assert output.child.all()
    assert (output.min_vals.data == 0).all()
    assert output.min_vals.shape == reference_tensor.shape
    assert (output.max_vals.data == 1).all()
    assert output.max_vals.shape == reference_tensor.shape
    assert (output.data_subjects == reference_tensor.data_subjects).all()


@pytest.mark.equality
@pytest.mark.public_op
def test_gt_public(
    reference_data: np.ndarray,
    upper_bound: lra,
    lower_bound: lra,
    ishan: DataSubjectArray,
) -> None:
    ishan = np.broadcast_to(ishan, reference_data.shape)
    reference_tensor = PT(
        child=np.ones_like(reference_data),
        data_subjects=ishan,
        max_vals=upper_bound,
        min_vals=lower_bound,
    )

    output = reference_tensor > 0
    assert output.shape == reference_tensor.shape
    assert output.child.all()
    assert (output.min_vals.data == 0).all()
    assert output.min_vals.shape == reference_tensor.shape
    assert (output.max_vals.data == 1).all()
    assert output.max_vals.shape == reference_tensor.shape
    assert (output.data_subjects == reference_tensor.data_subjects).all()


@pytest.mark.equality
@pytest.mark.public_op
def test_le_public(
    reference_data: np.ndarray,
    upper_bound: lra,
    lower_bound: lra,
    ishan: DataSubjectArray,
) -> None:
    ishan = np.broadcast_to(ishan, reference_data.shape)
    reference_tensor = PT(
        child=np.ones_like(reference_data),
        data_subjects=ishan,
        max_vals=upper_bound,
        min_vals=lower_bound,
    )

    output = reference_tensor <= 2
    assert output.shape == reference_tensor.shape
    assert output.child.all()
    assert (output.min_vals.data == 0).all()
    assert output.min_vals.shape == reference_tensor.shape
    assert (output.max_vals.data == 1).all()
    assert output.max_vals.shape == reference_tensor.shape
    assert (output.data_subjects == reference_tensor.data_subjects).all()


@pytest.mark.equality
@pytest.mark.public_op
def test_ge_public(
    reference_data: np.ndarray,
    upper_bound: lra,
    lower_bound: lra,
    ishan: DataSubjectArray,
) -> None:
    ishan = np.broadcast_to(ishan, reference_data.shape)
    reference_tensor = PT(
        child=np.ones_like(reference_data),
        data_subjects=ishan,
        max_vals=upper_bound,
        min_vals=lower_bound,
    )

    output = reference_tensor >= 0
    assert output.shape == reference_tensor.shape
    assert output.child.all()
    assert (output.min_vals.data == 0).all()
    assert output.min_vals.shape == reference_tensor.shape
    assert (output.max_vals.data == 1).all()
    assert output.max_vals.shape == reference_tensor.shape
    assert (output.data_subjects == reference_tensor.data_subjects).all()


@pytest.mark.equality
@pytest.mark.private_op
def test_eq_private(
    reference_data: np.ndarray,
    upper_bound: lra,
    lower_bound: lra,
    ishan: DataSubjectArray,
) -> None:
    ishan = np.broadcast_to(ishan, reference_data.shape)
    reference_tensor = PT(
        child=np.ones_like(reference_data),
        data_subjects=ishan,
        max_vals=upper_bound,
        min_vals=lower_bound,
    )

    # Test that it IS equal
    output = reference_tensor == reference_tensor.ones_like()
    assert output.shape == reference_tensor.shape
    assert output.child.all()
    assert (output.min_vals.data == 0).all()
    assert output.min_vals.shape == reference_tensor.shape
    assert (output.max_vals.data == 1).all()
    assert output.max_vals.shape == reference_tensor.shape
    assert (output.data_subjects == reference_tensor.data_subjects).all()


@pytest.mark.equality
@pytest.mark.private_op
def test_ne_private(
    reference_data: np.ndarray,
    upper_bound: lra,
    lower_bound: lra,
    ishan: DataSubjectArray,
) -> None:
    ishan = np.broadcast_to(ishan, reference_data.shape)
    reference_tensor = PT(
        child=np.ones_like(reference_data),
        data_subjects=ishan,
        max_vals=upper_bound,
        min_vals=lower_bound,
    )

    output = reference_tensor != reference_tensor.zeros_like()
    assert output.shape == reference_tensor.shape
    assert output.child.all()
    assert (output.min_vals.data == 0).all()
    assert output.min_vals.shape == reference_tensor.shape
    assert (output.max_vals.data == 1).all()
    assert output.max_vals.shape == reference_tensor.shape
    assert (output.data_subjects == reference_tensor.data_subjects).all()


@pytest.mark.equality
@pytest.mark.private_op
def test_lt_private(
    reference_data: np.ndarray,
    upper_bound: lra,
    lower_bound: lra,
    ishan: DataSubjectArray,
) -> None:
    ishan = np.broadcast_to(ishan, reference_data.shape)
    reference_tensor = PT(
        child=np.ones_like(reference_data),
        data_subjects=ishan,
        max_vals=upper_bound,
        min_vals=lower_bound,
    )

    output = reference_tensor < reference_tensor.ones_like() + 5
    assert output.shape == reference_tensor.shape
    assert output.child.all()
    assert (output.min_vals.data == 0).all()
    assert output.min_vals.shape == reference_tensor.shape
    assert (output.max_vals.data == 1).all()
    assert output.max_vals.shape == reference_tensor.shape
    assert (output.data_subjects == reference_tensor.data_subjects).all()


@pytest.mark.equality
@pytest.mark.private_op
def test_gt_private(
    reference_data: np.ndarray,
    upper_bound: lra,
    lower_bound: lra,
    ishan: DataSubjectArray,
) -> None:
    ishan = np.broadcast_to(ishan, reference_data.shape)
    reference_tensor = PT(
        child=np.ones_like(reference_data),
        data_subjects=ishan,
        max_vals=upper_bound,
        min_vals=lower_bound,
    )

    output = reference_tensor + 5 > reference_tensor.zeros_like()
    assert output.shape == reference_tensor.shape
    assert output.child.all()
    assert (output.min_vals.data == 0).all()
    assert output.min_vals.shape == reference_tensor.shape
    assert (output.max_vals.data == 1).all()
    assert output.max_vals.shape == reference_tensor.shape
    assert (output.data_subjects == reference_tensor.data_subjects).all()


@pytest.mark.equality
@pytest.mark.private_op
def test_le_private(
    reference_data: np.ndarray,
    upper_bound: lra,
    lower_bound: lra,
    ishan: DataSubjectArray,
) -> None:
    ishan = np.broadcast_to(ishan, reference_data.shape)
    reference_tensor = PT(
        child=np.ones_like(reference_data),
        data_subjects=ishan,
        max_vals=upper_bound,
        min_vals=lower_bound,
    )

    output = reference_tensor <= reference_tensor.ones_like() + 5
    assert output.shape == reference_tensor.shape
    assert output.child.all()
    assert (output.min_vals.data == 0).all()
    assert output.min_vals.shape == reference_tensor.shape
    assert (output.max_vals.data == 1).all()
    assert output.max_vals.shape == reference_tensor.shape
    assert (output.data_subjects == reference_tensor.data_subjects).all()


@pytest.mark.equality
@pytest.mark.private_op
def test_ge_private(
    reference_data: np.ndarray,
    upper_bound: lra,
    lower_bound: lra,
    ishan: DataSubjectArray,
) -> None:
    ishan = np.broadcast_to(ishan, reference_data.shape)
    reference_tensor = PT(
        child=np.ones_like(reference_data),
        data_subjects=ishan,
        max_vals=upper_bound,
        min_vals=lower_bound,
    )

    output = reference_tensor + 5 >= reference_tensor.zeros_like()
    assert output.shape == reference_tensor.shape
    assert output.child.all()
    assert (output.min_vals.data == 0).all()
    assert output.min_vals.shape == reference_tensor.shape
    assert (output.max_vals.data == 1).all()
    assert output.max_vals.shape == reference_tensor.shape
    assert (output.data_subjects == reference_tensor.data_subjects).all()


def test_resize(
    reference_data: np.ndarray,
    upper_bound: np.ndarray,
    lower_bound: np.ndarray,
    ishan: DataSubjectArray,
) -> None:

    ishan = np.broadcast_to(ishan, reference_data.shape)
    reference_tensor = PT(
        child=reference_data,
        data_subjects=ishan,
        max_vals=upper_bound,
        min_vals=lower_bound,
    )

    new_shape = tuple(map(lambda x: x * 2, reference_data.shape))
    resized_tensor = reference_tensor.resize(new_shape)

    no_of_elems = new_shape[0] * new_shape[1] // 4

    flatten_ref = reference_tensor.child.flatten()
    flatten_res = resized_tensor.child.flatten()
    assert (flatten_ref == flatten_res[0:no_of_elems]).all()
    assert (
        flatten_ref == flatten_res[no_of_elems : no_of_elems * 2]  # noqa: E203
    ).all()
    assert (
        flatten_ref == flatten_res[no_of_elems * 2 : no_of_elems * 3]  # noqa: E203
    ).all()
    assert (
        flatten_ref == flatten_res[no_of_elems * 3 : no_of_elems * 4]  # noqa: E203
    ).all()

    assert resized_tensor.min_vals.shape == new_shape
    assert resized_tensor.max_vals.shape == new_shape

    data_subjects_ref = reference_tensor.data_subjects.flatten()
    data_subjects_res = resized_tensor.data_subjects.flatten()
    assert (data_subjects_ref == data_subjects_res[0:no_of_elems]).all()
    assert (
        data_subjects_ref
        == data_subjects_res[no_of_elems : no_of_elems * 2]  # noqa: E203
    ).all()
    assert (
        data_subjects_ref
        == data_subjects_res[no_of_elems * 2 : no_of_elems * 3]  # noqa: E203
    ).all()
    assert (
        data_subjects_ref
        == data_subjects_res[no_of_elems * 3 : no_of_elems * 4]  # noqa: E203
    ).all()


def test_compress(
    reference_data: np.ndarray,
    upper_bound: np.ndarray,
    lower_bound: np.ndarray,
    ishan: DataSubjectArray,
) -> None:
    ishan = np.broadcast_to(ishan, reference_data.shape)

    reference_tensor = PT(
        child=reference_data,
        data_subjects=ishan,
        max_vals=upper_bound,
        min_vals=lower_bound,
    )
    condition = list(np.random.choice(a=[False, True], size=(reference_data.shape[0])))
    # if we have all False compress throws an exception because the size of the slices is 0
    while not any(condition):
        condition = list(
            np.random.choice(a=[False, True], size=(reference_data.shape[0]))
        )

    compressed_tensor = reference_tensor.compress(condition, axis=0)

    new_shape = (
        reference_tensor.shape[0] - len([0 for c in condition if not c]),
        reference_tensor.shape[1],
    )

    comp_ind = 0
    for i, cond in enumerate(condition):
        if cond:
            assert (
                compressed_tensor.child[comp_ind, :] == reference_tensor.child[i, :]
            ).all()
            assert (
                compressed_tensor.data_subjects[comp_ind, :]
                == reference_tensor.data_subjects[i, :]
            ).all()
            comp_ind += 1

    assert compressed_tensor.min_vals.shape == new_shape
    assert compressed_tensor.max_vals.shape == new_shape


def test_squeeze(
    reference_data: np.ndarray,
    upper_bound: np.ndarray,
    lower_bound: np.ndarray,
    ishan: DataSubjectArray,
) -> None:
    ishan = np.broadcast_to(ishan, reference_data.shape)
    reference_tensor = PT(
        child=np.array([reference_data]),
        data_subjects=np.array([ishan]),
        max_vals=upper_bound,
        min_vals=lower_bound,
    )

    squeezed_tensor = reference_tensor.squeeze()
    assert squeezed_tensor.shape == reference_data.shape
    assert (squeezed_tensor.child == reference_data).all()
    assert (squeezed_tensor.data_subjects == ishan).all()


def test_any(
    reference_data: np.ndarray,
    upper_bound: np.ndarray,
    lower_bound: np.ndarray,
    ishan: DataSubjectArray,
) -> None:
    ishan = np.broadcast_to(ishan, reference_data.shape)
    reference_tensor = PT(
        child=reference_data,
        data_subjects=np.array(ishan),
        max_vals=upper_bound,
        min_vals=lower_bound,
    )

    result = (reference_tensor == reference_data).any()
    assert result.child
    assert result.data_subjects.shape == ()
    assert (result.data_subjects == ishan).any()

    result = (reference_tensor == reference_data).any(axis=0)
    assert result.shape == (reference_data.shape[0],)
    assert result.data_subjects.shape == (reference_data.shape[0],)
    assert (result.data_subjects == ishan).any()

    result = (reference_tensor == reference_data).any(keepdims=True)
    assert result.shape == (1, 1)
    assert result.data_subjects.shape == (1, 1)
    assert (result.data_subjects == ishan).any()

    result = (reference_tensor == reference_data).any(keepdims=True, axis=0)
    assert result.shape == (1, reference_tensor.shape[0])
    assert result.data_subjects.shape == (1, reference_tensor.shape[0])
    assert (result.data_subjects == ishan).any()

    condition = list(
        np.random.choice(a=[False, True], size=(reference_data.shape[0] - 1))
    )
    condition.append(
        True
    )  # If condition = [False, False, False ... False], this test will fail
    result = (reference_tensor == reference_data).any(where=condition)
    assert result.child
    assert result.data_subjects.shape == ()


def test_all(
    reference_data: np.ndarray,
    upper_bound: np.ndarray,
    lower_bound: np.ndarray,
    ishan: DataSubjectArray,
) -> None:
    ishan = np.broadcast_to(ishan, reference_data.shape)
    reference_tensor = PT(
        child=np.array(reference_data),
        data_subjects=np.array(ishan),
        max_vals=upper_bound,
        min_vals=lower_bound,
    )

    result = (reference_tensor == reference_data).all()
    assert result.child
    assert result.data_subjects.shape == ()
    assert (result.data_subjects == ishan).all()

    result = (reference_tensor == reference_data).all(axis=0)
    assert result.shape == (reference_data.shape[0],)
    assert result.data_subjects.shape == (reference_data.shape[0],)
    assert (result.data_subjects == ishan).all()

    result = (reference_tensor == reference_data).all(keepdims=True)
    assert result.shape == (1, 1)
    assert result.data_subjects.shape == (1, 1)
    assert (result.data_subjects == ishan).all()

    result = (reference_tensor == reference_data).all(keepdims=True, axis=0)
    assert result.shape == (1, reference_tensor.shape[0])
    assert result.data_subjects.shape == (1, reference_tensor.shape[0])
    assert (result.data_subjects == ishan).all()

    condition = list(
        np.random.choice(a=[False, True], size=(reference_data.shape[0] - 1))
    )
    condition.append(True)
    result = (reference_tensor == reference_data).all(where=condition)
    assert (
        result.child
    )  # If condition = [False, False, False ... False], this test will fail
    assert result.data_subjects.shape == ()


def test_and(
    reference_data: np.ndarray,
    upper_bound: np.ndarray,
    lower_bound: np.ndarray,
    ishan: DataSubjectArray,
) -> None:
    # TODO
    ishan = np.broadcast_to(ishan, reference_data.shape)
    reference_tensor = PT(
        child=np.array([reference_data]),
        data_subjects=np.array([ishan]),
        max_vals=upper_bound,
        min_vals=lower_bound,
    )

    result = reference_tensor & True
    assert (result.child == (reference_data & True)).all()

    result = reference_tensor & False
    assert (result.child == (reference_data & False)).all()


def test_or(
    reference_data: np.ndarray,
    upper_bound: np.ndarray,
    lower_bound: np.ndarray,
    ishan: DataSubjectArray,
) -> None:
    # TODO
    ishan = np.broadcast_to(ishan, reference_data.shape)
    reference_tensor = PT(
        child=np.array([reference_data]),
        data_subjects=np.array([ishan]),
        max_vals=upper_bound,
        min_vals=lower_bound,
    )

    result = reference_tensor | True
    assert (result.child == (reference_data | True)).all()

    result = reference_tensor | False
    assert (result.child == (reference_data | False)).all()


<<<<<<< HEAD
def test_cumsum(
=======
def test_std(
>>>>>>> 1759d3ba
    reference_data: np.ndarray,
    upper_bound: np.ndarray,
    lower_bound: np.ndarray,
    dsa: DataSubjectArray,
) -> None:
    tensor = PT(
        child=reference_data,
        data_subjects=dsa,
<<<<<<< HEAD
        max_vals=upper_bound,
        min_vals=lower_bound,
    )
    result = tensor.cumsum()
    assert (result.child == reference_data.cumsum()).all()
    assert (result.child >= result.min_vals.data).all()
    assert (result.child <= result.max_vals.data).all()

    result = tensor.cumsum(axis=1)
    assert (result.child == reference_data.cumsum(axis=1)).all()
=======
        min_vals=lower_bound,
        max_vals=upper_bound,
    )
    result = tensor.std()
    assert result.child == reference_data.std()
    assert result.child >= result.min_vals.data
    assert result.child <= result.max_vals.data

    result = tensor.std(axis=1)
    assert (result.child == reference_data.std(axis=1)).all()
>>>>>>> 1759d3ba
    assert (result.child >= result.min_vals.data).all()
    assert (result.child <= result.max_vals.data).all()


<<<<<<< HEAD
def test_cumprod(
    reference_data: np.ndarray,
    upper_bound: np.ndarray,
    lower_bound: np.ndarray,
    dsa: DataSubjectArray,
) -> None:
    # Note: It's difficult to test the min/max values for cumprod because of the extremely high bounds this op gives.
    tensor = PT(
        child=reference_data,
        data_subjects=dsa,
        max_vals=upper_bound,
        min_vals=lower_bound,
    )
    result = tensor.cumprod()
    assert (result.child == reference_data.cumprod()).all()
    # assert (result.child >= result.min_vals.data).all()
    # assert (result.child <= result.max_vals.data).all()

    result = tensor.cumprod(axis=1)
    assert (result.child == reference_data.cumprod(axis=1)).all()
    # assert (result.child >= result.min_vals.data).all()
    # assert (result.child <= result.max_vals.data).all()


=======
>>>>>>> 1759d3ba
def test_trace(
    reference_data: np.ndarray,
    upper_bound: np.ndarray,
    lower_bound: np.ndarray,
    dsa: DataSubjectArray,
) -> None:
    tensor = PT(
        child=reference_data,
        data_subjects=dsa,
        min_vals=lower_bound,
        max_vals=upper_bound,
    )
    result = tensor.trace()
    assert result.child == reference_data.trace()
    assert result.child >= result.min_vals.data
    assert result.child <= result.max_vals.data

    result = tensor.trace(offset=1)
    assert result.child == reference_data.trace(offset=1)
    assert result.child >= result.min_vals.data
    assert result.child <= result.max_vals.data


def test_max(
    reference_data: np.ndarray,
    upper_bound: np.ndarray,
    lower_bound: np.ndarray,
    dsa: DataSubjectArray,
) -> None:
    tensor = PT(
        child=reference_data,
        data_subjects=dsa,
        min_vals=lower_bound,
        max_vals=upper_bound,
    )
    result = tensor.max()
    assert result.child == reference_data.max()
    assert result.child >= result.min_vals.data
    assert result.child <= result.max_vals.data


def test_min(
    reference_data: np.ndarray,
    upper_bound: np.ndarray,
    lower_bound: np.ndarray,
    dsa: DataSubjectArray,
) -> None:
    tensor = PT(
        child=reference_data,
        data_subjects=dsa,
        min_vals=lower_bound,
        max_vals=upper_bound,
    )
    result = tensor.min()
    assert result.child == reference_data.min()
    assert result.child >= result.min_vals.data
    assert result.child <= result.max_vals.data<|MERGE_RESOLUTION|>--- conflicted
+++ resolved
@@ -48,11 +48,7 @@
 
 
 @pytest.fixture
-<<<<<<< HEAD
-def dsa(dims) -> DataSubjectArray:
-=======
 def dsa(dims: int) -> DataSubjectArray:
->>>>>>> 1759d3ba
     return DataSubjectArray.from_objs(np.ones((dims, dims)))
 
 
@@ -1238,11 +1234,7 @@
     assert (result.child == (reference_data | False)).all()
 
 
-<<<<<<< HEAD
 def test_cumsum(
-=======
-def test_std(
->>>>>>> 1759d3ba
     reference_data: np.ndarray,
     upper_bound: np.ndarray,
     lower_bound: np.ndarray,
@@ -1251,7 +1243,6 @@
     tensor = PT(
         child=reference_data,
         data_subjects=dsa,
-<<<<<<< HEAD
         max_vals=upper_bound,
         min_vals=lower_bound,
     )
@@ -1262,7 +1253,19 @@
 
     result = tensor.cumsum(axis=1)
     assert (result.child == reference_data.cumsum(axis=1)).all()
-=======
+    assert (result.child >= result.min_vals.data).all()
+    assert (result.child <= result.max_vals.data).all()
+
+
+def test_std(
+    reference_data: np.ndarray,
+    upper_bound: np.ndarray,
+    lower_bound: np.ndarray,
+    dsa: DataSubjectArray,
+) -> None:
+    tensor = PT(
+        child=reference_data,
+        data_subjects=dsa,
         min_vals=lower_bound,
         max_vals=upper_bound,
     )
@@ -1273,12 +1276,10 @@
 
     result = tensor.std(axis=1)
     assert (result.child == reference_data.std(axis=1)).all()
->>>>>>> 1759d3ba
     assert (result.child >= result.min_vals.data).all()
     assert (result.child <= result.max_vals.data).all()
 
 
-<<<<<<< HEAD
 def test_cumprod(
     reference_data: np.ndarray,
     upper_bound: np.ndarray,
@@ -1303,8 +1304,6 @@
     # assert (result.child <= result.max_vals.data).all()
 
 
-=======
->>>>>>> 1759d3ba
 def test_trace(
     reference_data: np.ndarray,
     upper_bound: np.ndarray,
