--- conflicted
+++ resolved
@@ -797,7 +797,6 @@
         assert (tensor | False) == output[index]
 
 
-<<<<<<< HEAD
 def test_matmul_array(row_data_ishan: list) -> None:
     reference_tensor = REPT(rows=row_data_ishan)
     other = np.ones_like(row_data_ishan[0].child.T) * 5
@@ -838,12 +837,12 @@
         assert output_tensor.shape[1] == reference_tensor.shape[1]
         assert output_tensor.shape[-1] == other.shape[-1]
         assert output_tensor == input_tensor.child.__matmul__(other_tensor.child)
-=======
+
+
 def test_round(row_data_ishan: List) -> None:
     reference_tensor = REPT(rows=row_data_ishan)
     for target, output in zip(row_data_ishan, reference_tensor.round(decimals=0).child):
         assert (target.child.astype(np.int32) == output.child).all()
->>>>>>> f8a7e50b
 
 
 def test_entities(row_data_ishan: list, ishan: Entity, traskmaster: Entity) -> None:
