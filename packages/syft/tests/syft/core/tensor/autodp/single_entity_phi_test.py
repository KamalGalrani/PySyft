--- conflicted
+++ resolved
@@ -1211,16 +1211,11 @@
     assert (output.child == target).all()
 
 
-<<<<<<< HEAD
 def test_floordiv_array(
-=======
-def test_min(
->>>>>>> f8a7e50b
-    reference_data: np.ndarray,
-    upper_bound: np.ndarray,
-    lower_bound: np.ndarray,
-    ishan: Entity,
-<<<<<<< HEAD
+    reference_data: np.ndarray,
+    upper_bound: np.ndarray,
+    lower_bound: np.ndarray,
+    ishan: Entity,
     traskmaster: Entity,
     reference_scalar_manager: VirtualMachinePrivateScalarManager,
 ) -> None:
@@ -1243,26 +1238,10 @@
 
 
 def test_floordiv_sept(
-=======
-) -> None:
-    """Test min(), without any arguments"""
-    tensor = SEPT(
-        child=reference_data, max_vals=upper_bound, min_vals=lower_bound, entity=ishan
-    )
-    output = tensor.min()
-    target = reference_data.min()
-    assert output.child == target
-    assert output.min_vals == lower_bound.min()
-    assert output.max_vals == upper_bound.min()
-
-
-def test_min_args(
->>>>>>> f8a7e50b
-    reference_data: np.ndarray,
-    upper_bound: np.ndarray,
-    lower_bound: np.ndarray,
-    ishan: Entity,
-<<<<<<< HEAD
+    reference_data: np.ndarray,
+    upper_bound: np.ndarray,
+    lower_bound: np.ndarray,
+    ishan: Entity,
     traskmaster: Entity,
     reference_scalar_manager: VirtualMachinePrivateScalarManager,
 ) -> None:
@@ -1290,8 +1269,28 @@
     assert (output.min_vals == lower_bound).all()  # Beware of division by 0 error
 
 
-def test_mod_array(
-=======
+def test_min(
+    reference_data: np.ndarray,
+    upper_bound: np.ndarray,
+    lower_bound: np.ndarray,
+    ishan: Entity,
+) -> None:
+    """Test min(), without any arguments"""
+    tensor = SEPT(
+        child=reference_data, max_vals=upper_bound, min_vals=lower_bound, entity=ishan
+    )
+    output = tensor.min()
+    target = reference_data.min()
+    assert output.child == target
+    assert output.min_vals == lower_bound.min()
+    assert output.max_vals == upper_bound.min()
+
+
+def test_min_args(
+    reference_data: np.ndarray,
+    upper_bound: np.ndarray,
+    lower_bound: np.ndarray,
+    ishan: Entity,
     highest: int,
 ) -> None:
     """Test the hundred different args that exist for min()"""
@@ -1322,12 +1321,61 @@
 
 
 def test_max(
->>>>>>> f8a7e50b
-    reference_data: np.ndarray,
-    upper_bound: np.ndarray,
-    lower_bound: np.ndarray,
-    ishan: Entity,
-<<<<<<< HEAD
+    reference_data: np.ndarray,
+    upper_bound: np.ndarray,
+    lower_bound: np.ndarray,
+    ishan: Entity,
+) -> None:
+    """Test min"""
+    tensor = SEPT(
+        child=reference_data, max_vals=upper_bound, min_vals=lower_bound, entity=ishan
+    )
+    output = tensor.max()
+    target = reference_data.max()
+    assert output.child == target
+    assert output.min_vals == lower_bound.max()
+    assert output.max_vals == upper_bound.max()
+
+
+def test_max_args(
+    reference_data: np.ndarray,
+    upper_bound: np.ndarray,
+    lower_bound: np.ndarray,
+    ishan: Entity,
+    highest: int,
+) -> None:
+    """Test the hundred different args that exist for max()"""
+    tensor = SEPT(
+        child=reference_data, max_vals=upper_bound, min_vals=lower_bound, entity=ishan
+    )
+
+    # Test axis
+    output = tensor.max(axis=1)
+    target = reference_data.max(axis=1)
+    assert (output.child == target).all()
+    assert (output.min_vals == lower_bound.max(axis=1)).all()
+    assert (output.max_vals == upper_bound.max(axis=1)).all()
+
+    # Test keepdims
+    output = tensor.max(keepdims=True)
+    target = reference_data.max(keepdims=True)
+    assert (output.child == target).all()
+    assert (output.min_vals == lower_bound.max(keepdims=True)).all()
+    assert (output.max_vals == upper_bound.max(keepdims=True)).all()
+
+    # Test initial
+    output = tensor.max(initial=-highest)
+    target = reference_data.max(initial=-highest)
+    assert (output.child == target).all()
+    assert (output.min_vals == lower_bound.max(initial=-highest)).all()
+    assert (output.max_vals == upper_bound.max(initial=-highest)).all()
+
+
+def test_mod_array(
+    reference_data: np.ndarray,
+    upper_bound: np.ndarray,
+    lower_bound: np.ndarray,
+    ishan: Entity,
     traskmaster: Entity,
     reference_scalar_manager: VirtualMachinePrivateScalarManager,
 ) -> None:
@@ -1358,26 +1406,10 @@
 
 
 def test_mod_sept(
-=======
-) -> None:
-    """Test min"""
-    tensor = SEPT(
-        child=reference_data, max_vals=upper_bound, min_vals=lower_bound, entity=ishan
-    )
-    output = tensor.max()
-    target = reference_data.max()
-    assert output.child == target
-    assert output.min_vals == lower_bound.max()
-    assert output.max_vals == upper_bound.max()
-
-
-def test_max_args(
->>>>>>> f8a7e50b
-    reference_data: np.ndarray,
-    upper_bound: np.ndarray,
-    lower_bound: np.ndarray,
-    ishan: Entity,
-<<<<<<< HEAD
+    reference_data: np.ndarray,
+    upper_bound: np.ndarray,
+    lower_bound: np.ndarray,
+    ishan: Entity,
     traskmaster: Entity,
     reference_scalar_manager: VirtualMachinePrivateScalarManager,
 ) -> None:
@@ -1514,34 +1546,54 @@
 
 
 def test_matmul_array(
-=======
-    highest: int,
-) -> None:
-    """Test the hundred different args that exist for min()"""
-    tensor = SEPT(
-        child=reference_data, max_vals=upper_bound, min_vals=lower_bound, entity=ishan
-    )
-
-    # Test axis
-    output = tensor.max(axis=1)
-    target = reference_data.max(axis=1)
-    assert (output.child == target).all()
-    assert (output.min_vals == lower_bound.max(axis=1)).all()
-    assert (output.max_vals == upper_bound.max(axis=1)).all()
-
-    # Test keepdims
-    output = tensor.max(keepdims=True)
-    target = reference_data.max(keepdims=True)
-    assert (output.child == target).all()
-    assert (output.min_vals == lower_bound.max(keepdims=True)).all()
-    assert (output.max_vals == upper_bound.max(keepdims=True)).all()
-
-    # Test initial
-    output = tensor.max(initial=-highest)
-    target = reference_data.max(initial=-highest)
-    assert (output.child == target).all()
-    assert (output.min_vals == lower_bound.max(initial=-highest)).all()
-    assert (output.max_vals == upper_bound.max(initial=-highest)).all()
+    reference_data: np.ndarray,
+    upper_bound: np.ndarray,
+    lower_bound: np.ndarray,
+    ishan: Entity,
+    traskmaster: Entity,
+    reference_scalar_manager: VirtualMachinePrivateScalarManager,
+) -> None:
+    reference_tensor = SEPT(
+        child=reference_data,
+        max_vals=upper_bound,
+        min_vals=lower_bound,
+        entity=ishan,
+        scalar_manager=reference_scalar_manager,
+    )
+    other = np.ones_like(reference_data.T) * 5
+    output = reference_tensor.__matmul__(other)
+    assert output.shape[0] == reference_data.shape[0]
+    assert output.shape[1] == other.shape[1]
+    assert (output.child == reference_data.__matmul__(other)).all()
+
+
+def test_matmul_sept(
+    reference_data: np.ndarray,
+    upper_bound: np.ndarray,
+    lower_bound: np.ndarray,
+    ishan: Entity,
+    traskmaster: Entity,
+    reference_scalar_manager: VirtualMachinePrivateScalarManager,
+) -> None:
+    reference_tensor = SEPT(
+        child=reference_data,
+        max_vals=upper_bound,
+        min_vals=lower_bound,
+        entity=ishan,
+        scalar_manager=reference_scalar_manager,
+    )
+    data = np.ones_like(reference_data.T) * 5
+    other = SEPT(
+        child=data,
+        max_vals=np.ones_like(data) * 10,
+        min_vals=np.ones_like(data),
+        entity=ishan,
+        scalar_manager=reference_scalar_manager,
+    )
+    output = reference_tensor.__matmul__(other)
+    assert output.shape[0] == reference_data.shape[0]
+    assert output.shape[1] == other.shape[1]
+    assert (output.child == reference_data.__matmul__(other.child)).all()
 
 
 def test_trace(
@@ -1575,57 +1627,10 @@
 
 
 def test_round(
->>>>>>> f8a7e50b
-    reference_data: np.ndarray,
-    upper_bound: np.ndarray,
-    lower_bound: np.ndarray,
-    ishan: Entity,
-<<<<<<< HEAD
-    traskmaster: Entity,
-    reference_scalar_manager: VirtualMachinePrivateScalarManager,
-) -> None:
-    reference_tensor = SEPT(
-        child=reference_data,
-        max_vals=upper_bound,
-        min_vals=lower_bound,
-        entity=ishan,
-        scalar_manager=reference_scalar_manager,
-    )
-    other = np.ones_like(reference_data.T) * 5
-    output = reference_tensor.__matmul__(other)
-    assert output.shape[0] == reference_data.shape[0]
-    assert output.shape[1] == other.shape[1]
-    assert (output.child == reference_data.__matmul__(other)).all()
-
-
-def test_matmul_sept(
-    reference_data: np.ndarray,
-    upper_bound: np.ndarray,
-    lower_bound: np.ndarray,
-    ishan: Entity,
-    traskmaster: Entity,
-    reference_scalar_manager: VirtualMachinePrivateScalarManager,
-) -> None:
-    reference_tensor = SEPT(
-        child=reference_data,
-        max_vals=upper_bound,
-        min_vals=lower_bound,
-        entity=ishan,
-        scalar_manager=reference_scalar_manager,
-    )
-    data = np.ones_like(reference_data.T) * 5
-    other = SEPT(
-        child=data,
-        max_vals=np.ones_like(data) * 10,
-        min_vals=np.ones_like(data),
-        entity=ishan,
-        scalar_manager=reference_scalar_manager,
-    )
-    output = reference_tensor.__matmul__(other)
-    assert output.shape[0] == reference_data.shape[0]
-    assert output.shape[1] == other.shape[1]
-    assert (output.child == reference_data.__matmul__(other.child)).all()
-=======
+    reference_data: np.ndarray,
+    upper_bound: np.ndarray,
+    lower_bound: np.ndarray,
+    ishan: Entity,
 ) -> None:
     reference_tensor = SEPT(
         child=reference_data, max_vals=upper_bound, min_vals=lower_bound, entity=ishan
@@ -1635,7 +1640,6 @@
     assert (output.child == target).all()
     assert (output.min_vals == lower_bound.astype(dtype=np.int32)).all()
     assert (output.max_vals == upper_bound.astype(dtype=np.int32)).all()
->>>>>>> f8a7e50b
 
 
 def test_entities(
