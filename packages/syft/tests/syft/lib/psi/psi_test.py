--- conflicted
+++ resolved
@@ -1,118 +1,114 @@
-# third party
-import pytest
-from pytest import approx
-
-# syft absolute
-import syft as sy
-
-psi = pytest.importorskip("openmined_psi")
-
-
-# MADHAVA: this needs fixing
-<<<<<<< HEAD
-@pytest.mark.skip(
-=======
-@pytest.mark.xfail(
->>>>>>> 97d372ed
-    reason="This was broken when we switched from using a Dictionary obj store to a SQL one which means"
-    + "that there's missing serialization functionality. Please address when you can."
-)
-@pytest.mark.parametrize("reveal_intersection", [True, False])
-@pytest.mark.vendor(lib="openmined_psi")
-def test_psi(reveal_intersection: bool, node: sy.VirtualMachine) -> None:
-    server_vm = node.get_root_client()
-    client_vm = node.get_root_client()
-
-    # server send reveal_intersection
-    s_reveal_intersection = reveal_intersection
-    s_sy_reveal_intersection = sy.lib.python.Bool(s_reveal_intersection)
-    s_sy_reveal_intersection.send(
-        server_vm,
-        pointable=True,
-        tags=["reveal_intersection"],
-        description="reveal intersection value",
-    )
-    assert (
-        server_vm.store["reveal_intersection"].description
-        == "reveal intersection value"
-    )
-
-    # client get reval_intersection
-    c_reveal_intersection = server_vm.store["reveal_intersection"].get()
-    assert c_reveal_intersection == s_reveal_intersection
-
-    # server send fpr
-    s_fpr = 1e-6
-    s_sy_fpr = sy.lib.python.Float(s_fpr)
-    s_sy_fpr.send(
-        server_vm, pointable=True, tags=["fpr"], description="false positive rate"
-    )
-
-    # client get fpr
-    c_fpr = server_vm.store["fpr"].get()
-    assert c_fpr == approx(s_fpr)
-
-    # client send client_items_len
-    psi_client = psi.client.CreateWithNewKey(c_reveal_intersection)
-    c_items = ["Element " + str(i) for i in range(1000)]
-    c_sy_client_items_len = sy.lib.python.Int(len(c_items))
-    c_sy_client_items_len.send(
-        client_vm,
-        pointable=True,
-        tags=["client_items_len"],
-        description="client items length",
-    )
-
-    # server get client_items_len
-    s_sy_client_items_len = client_vm.store["client_items_len"].get(delete_obj=False)
-    assert s_sy_client_items_len == c_sy_client_items_len
-
-    # server send setup message
-    s_items = ["Element " + str(2 * i) for i in range(1000)]
-    psi_server = psi.server.CreateWithNewKey(s_reveal_intersection)
-    s_setup = psi_server.CreateSetupMessage(s_fpr, s_sy_client_items_len, s_items)
-    s_setup.send(
-        server_vm,
-        pointable=True,
-        tags=["setup"],
-        description="psi.server Setup Message",
-    )
-    assert server_vm.store["setup"].description == "psi.server Setup Message"
-
-    # client get setup message
-    c_setup = server_vm.store["setup"].get()
-    assert c_setup == s_setup
-
-    # client send request
-    c_request = psi_client.CreateRequest(c_items)
-    c_request.send(
-        client_vm, tags=["request"], pointable=True, description="client request"
-    )
-
-    # server get request
-    s_request = client_vm.store["request"].get()
-    assert s_request == c_request
-
-    # server send response
-    s_response = psi_server.ProcessRequest(s_request)
-    s_response.send(
-        server_vm, pointable=True, tags=["response"], description="psi.server response"
-    )
-
-    # client get response
-    c_response = server_vm.store["response"].get()
-    assert c_response == s_response
-
-    # client get result
-    if c_reveal_intersection:
-        intersection = psi_client.GetIntersection(c_setup, c_response)
-        iset = set(intersection)
-        for idx in range(len(c_items)):
-            if idx % 2 == 0:
-                assert idx in iset
-            else:
-                assert idx not in iset
-    else:
-        intersection = psi_client.GetIntersectionSize(c_setup, c_response)
-        assert intersection >= (len(c_items) / 2.0)
-        assert intersection <= (1.1 * len(c_items) / 2.0)
+# third party
+import pytest
+from pytest import approx
+
+# syft absolute
+import syft as sy
+
+psi = pytest.importorskip("openmined_psi")
+
+
+# MADHAVA: this needs fixing
+@pytest.mark.xfail(
+    reason="This was broken when we switched from using a Dictionary obj store to a SQL one which means"
+    + "that there's missing serialization functionality. Please address when you can."
+)
+@pytest.mark.parametrize("reveal_intersection", [True, False])
+@pytest.mark.vendor(lib="openmined_psi")
+def test_psi(reveal_intersection: bool, node: sy.VirtualMachine) -> None:
+    server_vm = node.get_root_client()
+    client_vm = node.get_root_client()
+
+    # server send reveal_intersection
+    s_reveal_intersection = reveal_intersection
+    s_sy_reveal_intersection = sy.lib.python.Bool(s_reveal_intersection)
+    s_sy_reveal_intersection.send(
+        server_vm,
+        pointable=True,
+        tags=["reveal_intersection"],
+        description="reveal intersection value",
+    )
+    assert (
+        server_vm.store["reveal_intersection"].description
+        == "reveal intersection value"
+    )
+
+    # client get reval_intersection
+    c_reveal_intersection = server_vm.store["reveal_intersection"].get()
+    assert c_reveal_intersection == s_reveal_intersection
+
+    # server send fpr
+    s_fpr = 1e-6
+    s_sy_fpr = sy.lib.python.Float(s_fpr)
+    s_sy_fpr.send(
+        server_vm, pointable=True, tags=["fpr"], description="false positive rate"
+    )
+
+    # client get fpr
+    c_fpr = server_vm.store["fpr"].get()
+    assert c_fpr == approx(s_fpr)
+
+    # client send client_items_len
+    psi_client = psi.client.CreateWithNewKey(c_reveal_intersection)
+    c_items = ["Element " + str(i) for i in range(1000)]
+    c_sy_client_items_len = sy.lib.python.Int(len(c_items))
+    c_sy_client_items_len.send(
+        client_vm,
+        pointable=True,
+        tags=["client_items_len"],
+        description="client items length",
+    )
+
+    # server get client_items_len
+    s_sy_client_items_len = client_vm.store["client_items_len"].get(delete_obj=False)
+    assert s_sy_client_items_len == c_sy_client_items_len
+
+    # server send setup message
+    s_items = ["Element " + str(2 * i) for i in range(1000)]
+    psi_server = psi.server.CreateWithNewKey(s_reveal_intersection)
+    s_setup = psi_server.CreateSetupMessage(s_fpr, s_sy_client_items_len, s_items)
+    s_setup.send(
+        server_vm,
+        pointable=True,
+        tags=["setup"],
+        description="psi.server Setup Message",
+    )
+    assert server_vm.store["setup"].description == "psi.server Setup Message"
+
+    # client get setup message
+    c_setup = server_vm.store["setup"].get()
+    assert c_setup == s_setup
+
+    # client send request
+    c_request = psi_client.CreateRequest(c_items)
+    c_request.send(
+        client_vm, tags=["request"], pointable=True, description="client request"
+    )
+
+    # server get request
+    s_request = client_vm.store["request"].get()
+    assert s_request == c_request
+
+    # server send response
+    s_response = psi_server.ProcessRequest(s_request)
+    s_response.send(
+        server_vm, pointable=True, tags=["response"], description="psi.server response"
+    )
+
+    # client get response
+    c_response = server_vm.store["response"].get()
+    assert c_response == s_response
+
+    # client get result
+    if c_reveal_intersection:
+        intersection = psi_client.GetIntersection(c_setup, c_response)
+        iset = set(intersection)
+        for idx in range(len(c_items)):
+            if idx % 2 == 0:
+                assert idx in iset
+            else:
+                assert idx not in iset
+    else:
+        intersection = psi_client.GetIntersectionSize(c_setup, c_response)
+        assert intersection >= (len(c_items) / 2.0)
+        assert intersection <= (1.1 * len(c_items) / 2.0)