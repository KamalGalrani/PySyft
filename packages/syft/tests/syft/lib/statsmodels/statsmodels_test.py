--- conflicted
+++ resolved
@@ -12,11 +12,7 @@
 
 
 # MADHAVA: this needs fixing
-<<<<<<< HEAD
-@pytest.mark.skip(
-=======
 @pytest.mark.xfail(
->>>>>>> 97d372ed
     reason="This was broken when we switched from using a Dictionary obj store to a SQL one which means"
     + "that there's missing serialization functionality. Please address when you can."
 )
