# third party
import pytest

# syft absolute
from syft.core.node.new.client import SyftClient
from syft.core.node.new.context import AuthedServiceContext
from syft.core.node.new.credentials import SyftVerifyKey
from syft.core.node.new.request import Request
from syft.core.node.new.request import SubmitRequest
from syft.core.node.new.request_stash import RequestStash


def test_requeststash_get_all_for_verify_key_no_requests(
    request_stash: RequestStash,
    guest_domain_client: SyftClient,
) -> None:
    # test when there are no requests from a client

    verify_key: SyftVerifyKey = guest_domain_client.credentials.verify_key
    requests = request_stash.get_all_for_verify_key(verify_key=verify_key)
    assert requests.is_ok() is True
    assert len(requests.ok()) == 0


def test_requeststash_get_all_for_verify_key_success(
    request_stash: RequestStash,
    guest_domain_client: SyftClient,
    authed_context_guest_domain_client: AuthedServiceContext,
) -> None:
    # test when there is one request
    submit_request: SubmitRequest = SubmitRequest(changes=[])
    stash_set_result = request_stash.set(
        submit_request.to(Request, context=authed_context_guest_domain_client)
    )

    verify_key: SyftVerifyKey = guest_domain_client.credentials.verify_key
    requests = request_stash.get_all_for_verify_key(verify_key)

    assert requests.is_ok() is True
    assert len(requests.ok()) == 1
    assert requests.ok()[0] == stash_set_result.ok()

    # add another request
    submit_request_2: SubmitRequest = SubmitRequest(changes=[])
    stash_set_result_2 = request_stash.set(
        submit_request_2.to(Request, context=authed_context_guest_domain_client)
    )
    requests = request_stash.get_all_for_verify_key(verify_key)

    assert requests.is_ok() is True
    assert len(requests.ok()) == 2
    # the order might change so we check all requests
    assert (
        requests.ok()[1] == stash_set_result_2.ok()
        or requests.ok()[0] == stash_set_result_2.ok()
    )  # sometimes pass, sometimes not


<<<<<<< HEAD
# def test_requeststash_get_all_for_verify_key_error(
#     request_stash: RequestStash,
#     monkeypatch: MonkeyPatch,
# ) -> None:
#     qk = "Query Key"
#     Err(
#         f"{qk} not in {type(request_stash.store.partition)} unique or searchable keys"
#     )
=======
@pytest.mark.skip
def test_requeststash_get_all_for_verify_key_error() -> None:
    pass
>>>>>>> 42e32cf4

# def mock_stash_get_all_error() -> Err:
#     return Err(mock_error_message)

# monkeypatch.setattr(request_stash.stash, "get_all", mock_stash_get_all_error)

# assert False

@pytest.mark.skip
def test_requeststash_get_all_for_status():
    pass


@pytest.mark.skip
def test_requeststash_get_all_for_status_error():
    pass<|MERGE_RESOLUTION|>--- conflicted
+++ resolved
@@ -56,20 +56,9 @@
     )  # sometimes pass, sometimes not
 
 
-<<<<<<< HEAD
-# def test_requeststash_get_all_for_verify_key_error(
-#     request_stash: RequestStash,
-#     monkeypatch: MonkeyPatch,
-# ) -> None:
-#     qk = "Query Key"
-#     Err(
-#         f"{qk} not in {type(request_stash.store.partition)} unique or searchable keys"
-#     )
-=======
 @pytest.mark.skip
 def test_requeststash_get_all_for_verify_key_error() -> None:
     pass
->>>>>>> 42e32cf4
 
 # def mock_stash_get_all_error() -> Err:
 #     return Err(mock_error_message)
