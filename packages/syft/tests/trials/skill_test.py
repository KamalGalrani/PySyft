# "Do or do not. There is no try." — Yoda
# stdlib
from typing import Dict


def get_padawans(cohort: str) -> Dict[str, str]:
    # add yourself to the temple trial roster
<<<<<<< HEAD
    data = {"R2Q4": {"skywalker": "PASSED", "anna": "PASSED"}}
=======
    data = {
        "R2Q4": {
            "skywalker": "PASSED",
            "saffron": "PASSED",
            "yash": "PASSED",
            "omar": "PASSED",
            "vinal": "PASSED",
            "yangyuqiao": "PASSED",
            "callis": "PASSED",
            "rodrigo": "PASSED",
            "kanak": "PASSED",
            "Simran": "PASSED",
            "theresa": "PASSED",
            "amdjed": "PASSED",
            "Osam": "PASSED",
            "Mikaela": "PASSED",
            "Nilansh": "PASSED",
        }
    }
>>>>>>> 85b8fa2a
    return data[cohort]


def test_trial_of_skill() -> None:
    assert get_padawans("R2Q4")["skywalker"] == "PASSED"
<<<<<<< HEAD
    assert get_padawans("R2Q4")["anna"] == "PASSED"
=======
    assert get_padawans("R2Q4")["saffron"] == "PASSED"
    assert get_padawans("R2Q4")["vinal"] == "PASSED"
    assert get_padawans("R2Q4")["yash"] == "PASSED"
    assert get_padawans("R2Q4")["omar"] == "PASSED"
    assert get_padawans("R2Q4")["yangyuqiao"] == "PASSED"
    assert get_padawans("R2Q4")["callis"] == "PASSED"
    assert get_padawans("R2Q4")["rodrigo"] == "PASSED"
    assert get_padawans("R2Q4")["kanak"] == "PASSED"
    assert get_padawans("R2Q4")["Simran"] == "PASSED"
    assert get_padawans("R2Q4")["theresa"] == "PASSED"
    assert get_padawans("R2Q4")["amdjed"] == "PASSED"
    assert get_padawans("R2Q4")["Osam"] == "PASSED"
    assert get_padawans("R2Q4")["Mikaela"] == "PASSED"
    assert get_padawans("R2Q4")["Nilansh"] == "PASSED"
>>>>>>> 85b8fa2a
    assert len(get_padawans("R2Q4")) > 1<|MERGE_RESOLUTION|>--- conflicted
+++ resolved
@@ -5,9 +5,6 @@
 
 def get_padawans(cohort: str) -> Dict[str, str]:
     # add yourself to the temple trial roster
-<<<<<<< HEAD
-    data = {"R2Q4": {"skywalker": "PASSED", "anna": "PASSED"}}
-=======
     data = {
         "R2Q4": {
             "skywalker": "PASSED",
@@ -25,17 +22,14 @@
             "Osam": "PASSED",
             "Mikaela": "PASSED",
             "Nilansh": "PASSED",
+            "Anna": "PASSED",
         }
     }
->>>>>>> 85b8fa2a
     return data[cohort]
 
 
 def test_trial_of_skill() -> None:
     assert get_padawans("R2Q4")["skywalker"] == "PASSED"
-<<<<<<< HEAD
-    assert get_padawans("R2Q4")["anna"] == "PASSED"
-=======
     assert get_padawans("R2Q4")["saffron"] == "PASSED"
     assert get_padawans("R2Q4")["vinal"] == "PASSED"
     assert get_padawans("R2Q4")["yash"] == "PASSED"
@@ -50,5 +44,5 @@
     assert get_padawans("R2Q4")["Osam"] == "PASSED"
     assert get_padawans("R2Q4")["Mikaela"] == "PASSED"
     assert get_padawans("R2Q4")["Nilansh"] == "PASSED"
->>>>>>> 85b8fa2a
+    assert get_padawans("R2Q4")["Anna"] == "PASSED"
     assert len(get_padawans("R2Q4")) > 1