--- conflicted
+++ resolved
@@ -5,9 +5,4 @@
 lz4
 pre-commit
 sphinx_rtd_theme
-<<<<<<< HEAD
-torch
-=======
-tensorflow
->>>>>>> df52d848
 websockets