--- conflicted
+++ resolved
@@ -52,11 +52,8 @@
     list(Path("examples/homomorphic-encryption").rglob("*.ipynb"))
     + list(Path("examples/duet/dcgan").rglob("*.ipynb"))
     + list(Path("examples/duet/super_resolution").rglob("*.ipynb"))
-<<<<<<< HEAD
     + list(Path("examples/private-ai-series/duet_basics").rglob("*.ipynb"))
-=======
     + list(Path("examples/differential-privacy/opacus").rglob("*.ipynb"))
->>>>>>> b1b98809
 ):
     if ".ipynb_checkpoints" in str(path):
         continue
