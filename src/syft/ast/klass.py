--- conflicted
+++ resolved
@@ -320,25 +320,6 @@
                 except AttributeError:
                     pass
 
-<<<<<<< HEAD
-            if "CTypeWrapper" in self.serializable_wrapper_type.__name__:
-                # which_obj should be of the same type as what self._data_proto2object returns
-                which_obj = self.serializable_wrapper_type(value=self)
-
-            if "PlanWrapper" in self.serializable_wrapper_type.__name__:
-                # which_obj should be of the same type as what self._data_proto2object returns
-                which_obj = self.serializable_wrapper_type(value=self)
-
-            id_ = getattr(self, "id", None)
-            if id_ is None:
-                id_ = UID()
-                which_obj.id = id_
-
-            tags = tags if tags else []
-            tags = sorted(set(tags), key=tags.index)  # keep order of original
-            obj_tags = getattr(which_obj, "tags", [])
-=======
->>>>>>> 9a6de0f3
             # if `tags` is passed in, use it; else, use obj_tags
             obj_tags = getattr(self, "tags", [])
             tags = tags if tags else []
@@ -394,48 +375,6 @@
         aggressive_set_attr(obj=outer_self.object_ref, name="tag", attr=tag)
         aggressive_set_attr(obj=outer_self.object_ref, name="describe", attr=describe)
 
-<<<<<<< HEAD
-    def create_serialization_methods(outer_self) -> None:
-        def serialize(  # type: ignore
-            self,
-            to_proto: bool = True,
-            to_bytes: bool = False,
-        ) -> Union[str, bytes, Message]:
-            return _serialize(
-                obj=self,
-                to_proto=to_proto,
-                to_bytes=to_bytes,
-            )
-
-        serialize_attr = "serialize"
-
-        if not issubclass(outer_self.object_ref, Serializable):
-            if not hasattr(outer_self.object_ref, serialize_attr):
-                aggressive_set_attr(
-                    obj=outer_self.object_ref, name=serialize_attr, attr=serialize
-                )
-            else:
-                serialize_attr = "sy_serialize"
-                aggressive_set_attr(
-                    obj=outer_self.object_ref, name=serialize_attr, attr=serialize
-                )
-
-        aggressive_set_attr(
-            obj=outer_self.object_ref, name="to_proto", attr=Serializable.to_proto
-        )
-        aggressive_set_attr(
-            obj=outer_self.object_ref, name="proto", attr=Serializable.proto
-        )
-        to_bytes_attr = "to_bytes"
-        # int has a to_bytes already, so we can use _to_bytes internally
-        if hasattr(outer_self.object_ref, to_bytes_attr):
-            to_bytes_attr = "_to_bytes"
-        aggressive_set_attr(
-            obj=outer_self.object_ref, name=to_bytes_attr, attr=Serializable.to_bytes
-        )
-
-=======
->>>>>>> 9a6de0f3
     def add_path(
         self,
         path: Union[str, List[str]],
