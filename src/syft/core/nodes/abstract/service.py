--- conflicted
+++ resolved
@@ -5,12 +5,8 @@
 from typing import List
 
 
-<<<<<<< HEAD
-class WorkerService:
 
-=======
 class NodeService:
->>>>>>> 5b2d9139
     @staticmethod
     @syft_decorator(typechecking=True)
     def process(node: AbstractNode, msg: SyftMessage) -> object:
