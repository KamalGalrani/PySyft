from __future__ import annotations

from .....decorators import syft_decorator
from ...common.service.node_service import ImmediateNodeServiceWithoutReply
from ...common.service.node_service import ImmediateNodeServiceWithReply
from ...common.service.node_service import EventualNodeServiceWithoutReply
from ...abstract.node import AbstractNode
from syft.core.message import ImmediateSyftMessageWithoutReply
from ..action.common import ImmediateActionWithReply
from ..action.common import ImmediateActionWithoutReply
from ..action.common import EventualActionWithoutReply
from typing import List


class ImmediateObjectActionServiceWithoutReply(ImmediateNodeServiceWithoutReply):
    @syft_decorator(typechecking=True)
    def process(self, node: AbstractNode, msg: ImmediateActionWithoutReply) -> None:
        msg.execute_action(node=node)

    @staticmethod
    @syft_decorator(typechecking=True)
    def message_handler_types() -> List[type]:
        return [ImmediateActionWithoutReply]

<<<<<<< HEAD

class EventualObjectActionServiceWithoutReply(EventualNodeServiceWithoutReply):
=======
>>>>>>> ffae07ba

class EventualObjectActionServiceWithoutReply(EventualNodeServiceWithoutReply):
    @syft_decorator(typechecking=True)
    def process(self, node: AbstractNode, msg: EventualActionWithoutReply) -> None:
        msg.execute_action(node=node)

    @staticmethod
    @syft_decorator(typechecking=True)
    def message_handler_types() -> List[type]:
        return [EventualActionWithoutReply]


class ImmediateObjectActionServiceWithReply(ImmediateNodeServiceWithReply):
    @syft_decorator(typechecking=True)
    def process(
        self, node: AbstractNode, msg: ImmediateActionWithReply
    ) -> ImmediateSyftMessageWithoutReply:
        return msg.execute_action(node=node)

    @staticmethod
    @syft_decorator(typechecking=True)
    def message_handler_types() -> List[type]:
        return [ImmediateActionWithReply]<|MERGE_RESOLUTION|>--- conflicted
+++ resolved
@@ -22,11 +22,7 @@
     def message_handler_types() -> List[type]:
         return [ImmediateActionWithoutReply]
 
-<<<<<<< HEAD
 
-class EventualObjectActionServiceWithoutReply(EventualNodeServiceWithoutReply):
-=======
->>>>>>> ffae07ba
 
 class EventualObjectActionServiceWithoutReply(EventualNodeServiceWithoutReply):
     @syft_decorator(typechecking=True)
