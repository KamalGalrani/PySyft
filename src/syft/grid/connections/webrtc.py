"""
WebRTC connection representation

 This class aims to represent a generic and
asynchronous peer-to-peer WebRTC connection
based in Syft BidirectionalConnection Inferface.

 This connection interface provides a full-duplex
channel, allowing this class to work as a client
and as a server at the same time.

 This class is useful to send/compute data
using a p2p channel without the need
of deploying servers on cloud providers
or settting firewalls rules  in order
turn this process "visible" to the world.

How does it work?
    The WebRTC (Web Real-Time Communication)
is a protocol that uses a full-duplex channel
(same API as WebSockets), in order to provide
a high-quality RTC, and NAT traversal
networking technique in order to be able
to reach private addresses.

    The WebRTC API includes no provisions
for signaling, the applications are in charge
of managing how the connections will be established.
In our use case, we'll be using ICE (Interactive
Connectivity Establishment) to establish these connections.

Signaling Components:
    - PyGrid Network App (Signaling Server)
    - PySyft Peer Process (Offer)
    - PySyft Peer Process (Answer)

Signaling Steps:

    1 - [PUSH] PySyft Peer (Offer) will send an offer msg
    to the Signaling Server containing its own local
    description (IP, MAC address, etc), addressing (PySyft.Address)
    it to the target node.

    2 - The Signaling Server (PyGrid Network) will
    receive the offer msg and store it in the target's
    offer request's queue.

    3 - [PULL] The PySyft Peer (Answer) will send a message to
    the Signaling Server checking if the desired node pushed
    any offer msg in his queue.

    4 - The Signaling Server will check the existence of offer messages addressed
    to the PySyft Peer (Answer) made by the desired node address (PySyft.Address).
    If that's the case,so the offer message will be sent to the peer as a response.

    5 - [PUSH] The PySyft Peer (Answer) will process the offer message
    in order to know the network address of the other peer.
    If no problems were found, the answer peer will generate its own local
    description (IP, Mac address,  etc) and send it to the signaling server,
    addressing (PySyft.Address) it to the offer node as an AnswerMessage.

    6 - The Signaling Server (PyGrid Network) will
    receive the answer msg and store it in the target's answer request's
    queue.

    7 - [PULL] The PySyft Peer (Offer) will send a message to
    the Signaling Server checking if the desired node pushed
    any answer msg in his queue.

    8 - The Signaling Server will check the existence of answer messages addressed
    to the PySyft Peer (Offer) made by the desired node address (PySyft.Address).
    If that's the case, so the answer message will be sent to the peer as a response.

    9 - The PySyft Peer (Offer) will process the answer message
    in order to know the network address of the other peer.
    If no problems were found, the connection channel will be established.
"""

# stdlib
import asyncio
from typing import Any
from typing import Optional
from typing import Union

# third party
from aiortc import RTCDataChannel
from aiortc import RTCPeerConnection
from aiortc import RTCSessionDescription
from aiortc.contrib.signaling import object_from_string
from aiortc.contrib.signaling import object_to_string

# syft relative
from ...core.common.message import SignedEventualSyftMessageWithoutReply
from ...core.common.message import SignedImmediateSyftMessageWithReply
from ...core.common.message import SignedImmediateSyftMessageWithoutReply
from ...core.common.serde.deserialize import _deserialize
from ...core.io.address import Address
from ...core.io.connection import BidirectionalConnection
from ...core.node.abstract.node import AbstractNode
from ...decorators.syft_decorator_impl import syft_decorator
from ..services.signaling_service import CloseConnectionMessage

try:
    # stdlib
    from asyncio import get_running_loop  # noqa Python >=3.7
except ImportError:  # pragma: no cover
    # stdlib
    from asyncio.events import _get_running_loop as get_running_loop  # pragma: no cover


class WebRTCConnection(BidirectionalConnection):
    loop: Any

    def __init__(self, node: AbstractNode) -> None:
        # WebRTC Connection representation

        # As we have a full-duplex connection,
        # it's necessary to use a node instance
        # inside of this connection. In order to
        # be able to process requests sent by
        # the other peer.
        # All the requests messages will be forwarded
        # to this node.
        self.node = node

        # EventLoop that manages async tasks (producer/consumer)
        # This structure is global and needs to be
        # defined beforehand.
        try:
<<<<<<< HEAD
            self.loop = asyncio.get_running_loop()
            print("♫♫♫ > Using a running event loop")
        except RuntimeError as e:
            self.loop = asyncio.new_event_loop()
            print(f"♫♫♫ > Error getting a running event Loop. {e}")
            print("♫♫♫ > Creating a new event loop.")
=======
            self.loop = get_running_loop()
            print("> Using a running event loop")
        except RuntimeError as e:
            self.loop = None
            print(f"Error getting a running event Loop. {e}")

        if self.loop is None:
            print("> Creating a new event loop.")
            self.loop = asyncio.new_event_loop()
>>>>>>> 85e60a11

        # Message pool (High Priority)
        # These queues will be used to manage
        # async  messages.
        self.producer_pool: asyncio.Queue = asyncio.Queue(
            loop=self.loop
        )  # Request Messages / Request Responses
        self.consumer_pool: asyncio.Queue = asyncio.Queue(
            loop=self.loop
        )  # Request Responses

        # Initialize a PeerConnection structure
        self.peer_connection = RTCPeerConnection()

        # Set channel descriptor as None
        # This attribute will be used for external classes
        # in order to verify if the connection channel
        # was established.
        self.channel: Optional[RTCDataChannel] = None
        self._client_address: Optional[Address] = None

    @syft_decorator(typechecking=True)
    async def _set_offer(self) -> str:
        """Initialize a Real Time Communication Data Channel,
        set datachannel callbacks/tasks, and send offer payload
        message.

        :return: returns a signaling offer payload containing local description.
        :rtype: str
        """
        # Use the Peer Connection structure to
        # set the channel as a RTCDataChannel.
        self.channel = self.peer_connection.createDataChannel("datachannel")

        # This method will be called by as a callback
        # function by the aioRTC lib when the when
        # the connection opens.
        @self.channel.on("open")
        async def on_open() -> None:  # type : ignore
            self.__producer_task = asyncio.ensure_future(self.producer())

        # This method is the aioRTC "consumer" task
        # and will be running as long as connection remains.
        # At this point we're just setting the method behavior
        # It'll start running after the connection opens.
        @self.channel.on("message")
        async def on_message(message: Union[bin, str]) -> None:  # type: ignore
            # Forward all received messages to our own consumer method.
            await self.consumer(msg=message)

        # Set peer_connection to generate an offer message type.
        await self.peer_connection.setLocalDescription(
            await self.peer_connection.createOffer()
        )

        # Generates the local description structure
        # and serialize it to string afterwards.
        local_description = object_to_string(self.peer_connection.localDescription)

        # Return the Offer local_description payload.
        return local_description

    @syft_decorator(typechecking=True)
    async def _set_answer(self, payload: str) -> str:
        """Receives a signaling offer payload, initialize/set
        datachannel callbacks/tasks, updates remote local description
        using offer's payload message and returns a
        signaling answer payload.

        :return: returns a signaling answer payload containing local description.
        :rtype: str
        """

        @self.peer_connection.on("datachannel")
        def on_datachannel(channel: RTCDataChannel) -> None:
            self.channel = channel

            self.__producer_task = asyncio.ensure_future(self.producer())

            @self.channel.on("message")
            async def on_message(message: Union[bin, str]) -> None:  # type: ignore
                await self.consumer(msg=message)

        return await self._process_answer(payload=payload)

    @syft_decorator(typechecking=True)
    async def _process_answer(self, payload: str) -> Union[str, None]:

        # Converts payload received by
        # the other peer in aioRTC Object
        # instance.
        msg = object_from_string(payload)

        # Check if Object instance is a
        # description of RTC Session.
        if isinstance(msg, RTCSessionDescription):

            # Use the target's network address/metadata
            # to set the remote description of this peer.
            # This will basically say to this peer how to find/connect
            # with to other peer.
            await self.peer_connection.setRemoteDescription(msg)

            # If it's an offer message type,
            # generates your own local description
            # and send it back in order to tell
            # to the other peer how to find you.
            if msg.type == "offer":
                # Set peer_connection to generate an offer message type.
                await self.peer_connection.setLocalDescription(
                    await self.peer_connection.createAnswer()
                )

                # Generates the local description structure
                # and serialize it to string afterwards.
                local_description = object_to_string(
                    self.peer_connection.localDescription
                )

                # Returns the answer peer's local description
                return local_description
        return None

    @syft_decorator(typechecking=True)
    async def producer(self) -> None:
        # Async task to send messages to the other side.
        # These messages will be enqueued by PySyft Node Clients
        # by using PySyft routes and ClientConnection's inheritance.
        while True:
            # If self.producer_pool is empty
            # give up task queue priority, giving
            # computing time to the next task.
            msg = await self.producer_pool.get()

            # If self.producer_pool.get() returned a message
            # send it as a binary using the RTCDataChannel.
            self.channel.send(msg.to_binary())  # type: ignore

    def close(self) -> None:
        # Build Close Message to warn the other peer
        bye_msg = CloseConnectionMessage(address=Address())

        self.channel.send(bye_msg.to_binary())  # type: ignore

        # Finish async tasks related with this connection
        self._finish_coroutines()

    def _finish_coroutines(self) -> None:
        asyncio.run(self.peer_connection.close())
        self.__producer_task.cancel()

    @syft_decorator(typechecking=True)
    async def consumer(self, msg: bin) -> None:  # type: ignore
        # Async task to receive/process messages sent by the other side.
        # These messages will be sent by the other peer
        # as a service requests or responses for requests made by
        # this connection previously (ImmediateSyftMessageWithReply).

        # Deserialize the received message
        _msg = _deserialize(blob=msg, from_binary=True)

        # Check if it's NOT  a response generated by a previous request
        # made by the client instance that uses this connection as a route.
        # PS: The "_client_address" attribute will be defined during
        # Node Client initialization.
        if _msg.address != self._client_address:
            # If it's a new service request, route it properly
            # using the node instance owned by this connection.

            # Immediate message with reply
            if isinstance(_msg, SignedImmediateSyftMessageWithReply):
                reply = self.recv_immediate_msg_with_reply(msg=_msg)
                await self.producer_pool.put(reply)

            # Immediate message without reply
            elif isinstance(_msg, SignedImmediateSyftMessageWithoutReply):
                self.recv_immediate_msg_without_reply(msg=_msg)

            elif isinstance(_msg, CloseConnectionMessage):
                # Just finish async tasks related with this connection
                self._finish_coroutines()

            # Eventual message without reply
            else:
                self.recv_eventual_msg_without_reply(msg=_msg)

        # If it's true, the message will have the client's address as destination.
        else:
            await self.consumer_pool.put(_msg)

    @syft_decorator(typechecking=True)
    def recv_immediate_msg_with_reply(
        self, msg: SignedImmediateSyftMessageWithReply
    ) -> SignedImmediateSyftMessageWithoutReply:
        """Executes/Replies requests instantly.

        :return: returns an instance of SignedImmediateSyftMessageWithReply
        :rtype: SignedImmediateSyftMessageWithoutReply
        """
        # Execute node services now
        reply = self.node.recv_immediate_msg_with_reply(msg=msg)
        return reply

    @syft_decorator(typechecking=True)
    def recv_immediate_msg_without_reply(
        self, msg: SignedImmediateSyftMessageWithoutReply
    ) -> None:
        """ Executes requests instantly. """
        self.node.recv_immediate_msg_without_reply(msg=msg)

    @syft_decorator(typechecking=True)
    def recv_eventual_msg_without_reply(
        self, msg: SignedEventualSyftMessageWithoutReply
    ) -> None:
        """ Executes requests eventually. """
        self.node.recv_eventual_msg_without_reply(msg=msg)

    @syft_decorator(typechecking=False)
    def send_immediate_msg_with_reply(
        self, msg: SignedImmediateSyftMessageWithReply
    ) -> SignedImmediateSyftMessageWithReply:
        """Sends high priority messages and wait for their responses.

        :return: returns an instance of SignedImmediateSyftMessageWithReply.
        :rtype: SignedImmediateSyftMessageWithReply
        """
        return asyncio.run(self.send_sync_message(msg=msg))

    @syft_decorator(typechecking=True)
    def send_immediate_msg_without_reply(
        self, msg: SignedImmediateSyftMessageWithoutReply
    ) -> None:
        """" Sends high priority messages without waiting for their reply. """
        self.producer_pool.put_nowait(msg)

    @syft_decorator(typechecking=True)
    def send_eventual_msg_without_reply(
        self, msg: SignedEventualSyftMessageWithoutReply
    ) -> None:
        """" Sends low priority messages without waiting for their reply. """
        self.producer_pool.put(msg)

    @syft_decorator(typechecking=True)
    async def send_sync_message(
        self, msg: SignedImmediateSyftMessageWithReply
    ) -> SignedImmediateSyftMessageWithoutReply:
        """Send sync messages generically.

        :return: returns an instance of SignedImmediateSyftMessageWithoutReply.
        :rtype: SignedImmediateSyftMessageWithoutReply
        """

        # To ensure the sequence of sending / receiving messages
        # it's necessary to keep only a unique reference for reading
        # inputs (producer) and outputs (consumer).

        # To be able to perform this method synchronously (waiting for the reply)
        # without blocking async methods, we need to use queues.

        # Enqueue the message to be sent to the target.
        self.producer_pool.put_nowait(msg)

        # Wait for the response checking the consumer queue.
        response = await self.consumer_pool.get()

        return response<|MERGE_RESOLUTION|>--- conflicted
+++ resolved
@@ -127,24 +127,15 @@
         # This structure is global and needs to be
         # defined beforehand.
         try:
-<<<<<<< HEAD
-            self.loop = asyncio.get_running_loop()
+            self.loop = get_running_loop()
             print("♫♫♫ > Using a running event loop")
         except RuntimeError as e:
+            self.loop = None
+            print(f"♫♫♫ > Error getting a running event Loop. {e}")
+
+        if self.loop is None:
+            print("♫♫♫ > Creating a new event loop.")
             self.loop = asyncio.new_event_loop()
-            print(f"♫♫♫ > Error getting a running event Loop. {e}")
-            print("♫♫♫ > Creating a new event loop.")
-=======
-            self.loop = get_running_loop()
-            print("> Using a running event loop")
-        except RuntimeError as e:
-            self.loop = None
-            print(f"Error getting a running event Loop. {e}")
-
-        if self.loop is None:
-            print("> Creating a new event loop.")
-            self.loop = asyncio.new_event_loop()
->>>>>>> 85e60a11
 
         # Message pool (High Priority)
         # These queues will be used to manage
