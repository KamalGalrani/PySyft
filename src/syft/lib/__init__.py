# stdlib
import importlib
import sys
from typing import Any
from typing import Any as TypeAny
from typing import Dict as TypeDict
from typing import Optional

# third party
from packaging import version

# syft relative
from ..ast.globals import Globals
from ..lib.plan import create_plan_ast
from ..lib.python import create_python_ast
from ..lib.torch import create_torch_ast
from ..lib.torchvision import create_torchvision_ast
from ..logger import critical
from ..logger import traceback_and_raise
from .misc import create_union_ast


class VendorLibraryImportException(Exception):
    pass


def vendor_requirements_available(vendor_requirements: TypeDict[str, TypeAny]) -> bool:
    # see if python version is supported
    if "python" in vendor_requirements:
        python_reqs = vendor_requirements["python"]

        PYTHON_VERSION = sys.version_info
        min_version = python_reqs.get("min_version", None)
        if min_version is not None:
            if PYTHON_VERSION < min_version:
                traceback_and_raise(
                    VendorLibraryImportException(
                        f"Unable to load {vendor_requirements['lib']}."
                        + f"Python: {PYTHON_VERSION} < {min_version}"
                    )
                )
        max_version = python_reqs.get("max_version", None)
        if max_version is not None:
            if PYTHON_VERSION > max_version:
                traceback_and_raise(
                    VendorLibraryImportException(
                        f"Unable to load {vendor_requirements['lib']}."
                        + f"Python: {PYTHON_VERSION} > {max_version}"
                    )
                )

    # see if torch version is supported
    if "torch" in vendor_requirements:
        torch_reqs = vendor_requirements["torch"]
        # third party
        import torch

        TORCH_VERSION = version.parse(torch.__version__.split("+")[0])
        min_version = torch_reqs.get("min_version", None)
        if min_version is not None:
            if TORCH_VERSION < version.parse(min_version):
                traceback_and_raise(
                    VendorLibraryImportException(
                        f"Unable to load {vendor_requirements['lib']}."
                        + f"Torch: {TORCH_VERSION} < {min_version}"
                    )
                )

        max_version = torch_reqs.get("max_version", None)
        if max_version is not None:
            if TORCH_VERSION > version.parse(max_version):
                traceback_and_raise(
                    VendorLibraryImportException(
                        f"Unable to load {vendor_requirements['lib']}."
                        + f"Torch: {TORCH_VERSION} > {max_version}"
                    )
                )

    return True


def _load_lib(lib: str, options: TypeDict[str, TypeAny] = {}) -> None:
    _ = importlib.import_module(lib)
    vendor_ast = importlib.import_module(f"syft.lib.{lib}")
    PACKAGE_SUPPORT = getattr(vendor_ast, "PACKAGE_SUPPORT", None)
    PACKAGE_SUPPORT.update(options)
    if PACKAGE_SUPPORT is not None and vendor_requirements_available(
        vendor_requirements=PACKAGE_SUPPORT
    ):
        update_ast = getattr(vendor_ast, "update_ast", None)
        if update_ast is not None:
            global lib_ast
            update_ast(ast_or_client=lib_ast)

            for _, client in lib_ast.registered_clients.items():
                update_ast(ast_or_client=client)

            # cache the constructor for future created clients
            lib_ast.loaded_lib_constructors[lib] = update_ast


def load_lib(lib: str, options: TypeDict[str, TypeAny] = {}) -> None:
    try:
<<<<<<< HEAD
        _ = importlib.import_module(lib)
        vendor_ast = importlib.import_module(f"syft.lib.{lib}")
        PACKAGE_SUPPORT = getattr(vendor_ast, "PACKAGE_SUPPORT", None)
        PACKAGE_SUPPORT.update(options)
        if PACKAGE_SUPPORT is not None and vendor_requirements_available(
            vendor_requirements=PACKAGE_SUPPORT
        ):
            update_ast = getattr(vendor_ast, "update_ast", None)
            if update_ast is not None:
                global lib_ast
                update_ast(ast_or_client=lib_ast)

                # regenerate unions
                union_misc_ast = getattr(
                    getattr(create_union_ast(lib_ast, None), "syft"), "lib"
                )
                lib_ast.syft.lib.add_attr(
                    attr_name="misc", attr=union_misc_ast.attrs["misc"]
                )

                for _, client in lib_ast.registered_clients.items():
                    update_ast(ast_or_client=client)

                    # regenerate unions
                    union_misc_ast = getattr(
                        getattr(create_union_ast(lib_ast, client), "syft"), "lib"
                    )
                    client.syft.lib.add_attr(
                        attr_name="misc", attr=union_misc_ast.attrs["misc"]
                    )
                # cache the constructor for future created clients
                lib_ast.loaded_lib_constructors[lib] = update_ast
=======
        _load_lib(lib=lib, options=options)
>>>>>>> a8e35c44
    except VendorLibraryImportException as e:
        critical(e)
    except Exception as e:
        critical(f"Unable to load package support for: {lib}. {e}")


# now we need to load the relevant frameworks onto the node
def create_lib_ast(client: Optional[Any] = None) -> Globals:
    python_ast = create_python_ast(client=client)
    torch_ast = create_torch_ast(client=client)
    torchvision_ast = create_torchvision_ast(client=client)
    # numpy_ast = create_numpy_ast()
    plan_ast = create_plan_ast(client=client)

    lib_ast = Globals(client=client)
    lib_ast.add_attr(attr_name="syft", attr=python_ast.attrs["syft"])
    lib_ast.add_attr(attr_name="torch", attr=torch_ast.attrs["torch"])
    lib_ast.add_attr(attr_name="torchvision", attr=torchvision_ast.attrs["torchvision"])
    lib_ast.syft.add_attr("core", attr=plan_ast.syft.core)

    # let the misc creation be always the last, as it needs the full ast solved
    # to properly generated unions
    union_misc_ast = getattr(getattr(create_union_ast(lib_ast, client), "syft"), "lib")
    lib_ast.syft.lib.add_attr(attr_name="misc", attr=union_misc_ast.attrs["misc"])

    return lib_ast


lib_ast = create_lib_ast(None)<|MERGE_RESOLUTION|>--- conflicted
+++ resolved
@@ -101,42 +101,7 @@
 
 def load_lib(lib: str, options: TypeDict[str, TypeAny] = {}) -> None:
     try:
-<<<<<<< HEAD
-        _ = importlib.import_module(lib)
-        vendor_ast = importlib.import_module(f"syft.lib.{lib}")
-        PACKAGE_SUPPORT = getattr(vendor_ast, "PACKAGE_SUPPORT", None)
-        PACKAGE_SUPPORT.update(options)
-        if PACKAGE_SUPPORT is not None and vendor_requirements_available(
-            vendor_requirements=PACKAGE_SUPPORT
-        ):
-            update_ast = getattr(vendor_ast, "update_ast", None)
-            if update_ast is not None:
-                global lib_ast
-                update_ast(ast_or_client=lib_ast)
-
-                # regenerate unions
-                union_misc_ast = getattr(
-                    getattr(create_union_ast(lib_ast, None), "syft"), "lib"
-                )
-                lib_ast.syft.lib.add_attr(
-                    attr_name="misc", attr=union_misc_ast.attrs["misc"]
-                )
-
-                for _, client in lib_ast.registered_clients.items():
-                    update_ast(ast_or_client=client)
-
-                    # regenerate unions
-                    union_misc_ast = getattr(
-                        getattr(create_union_ast(lib_ast, client), "syft"), "lib"
-                    )
-                    client.syft.lib.add_attr(
-                        attr_name="misc", attr=union_misc_ast.attrs["misc"]
-                    )
-                # cache the constructor for future created clients
-                lib_ast.loaded_lib_constructors[lib] = update_ast
-=======
         _load_lib(lib=lib, options=options)
->>>>>>> a8e35c44
     except VendorLibraryImportException as e:
         critical(e)
     except Exception as e:
@@ -160,7 +125,8 @@
     # let the misc creation be always the last, as it needs the full ast solved
     # to properly generated unions
     union_misc_ast = getattr(getattr(create_union_ast(lib_ast, client), "syft"), "lib")
-    lib_ast.syft.lib.add_attr(attr_name="misc", attr=union_misc_ast.attrs["misc"])
+    misc_root = getattr(getattr(lib_ast, "syft"), "lib")
+    misc_root.add_attr(attr_name="misc", attr=union_misc_ast.attrs["misc"])
 
     return lib_ast
 
