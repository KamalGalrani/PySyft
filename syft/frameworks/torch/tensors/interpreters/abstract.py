--- conflicted
+++ resolved
@@ -2,13 +2,10 @@
 import functools
 import random
 import torch
+from typing import List
+import weakref
 
 import syft as sy
-<<<<<<< HEAD
-=======
-import weakref
-from typing import List
->>>>>>> f00a4bf9
 
 
 class AbstractTensor(ABC):
@@ -18,11 +15,7 @@
 
     is_wrapper = False
 
-<<<<<<< HEAD
-    def __init__(self, id=None, owner=None, tags=[], description=None, child=None, parent=None):
-=======
-    def __init__(self, tags: List[str] = None, description: str = None):
->>>>>>> f00a4bf9
+    def __init__(self, id: int = None, owner: "BaseWorker" = None, tags: List[str] = None, description: str = None, child=None, parent=None):
         """Initializer for AbstractTensor
 
         Args:
