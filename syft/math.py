"""
    Module math implements mathematical primitives for tensor objects
"""
import numpy as np

from .tensor import TensorBase
from .tensor import _ensure_tensorbase

__all__ = [

    'cumprod', 'cumsum', 'ceil', 'dot', 'matmul', 'addmm', 'addcmul',
    'addcdiv', 'addmv', 'addbmm', 'baddbmm', 'sigmoid',
]


def dot(tensor1, tensor2):
    """Returns inner product of two tensors.

    N-dimensional tensors are flattened into 1-D vectors, therefore this
    method should only be used on vectors.
    """

    tensor1 = _ensure_tensorbase(tensor1)
    tensor2 = _ensure_tensorbase(tensor2)

    if tensor1.encrypted is True or tensor2.encrypted is True:
        return NotImplemented
    return np.vdot(tensor1.data, tensor2.data)


def matmul(tensor1, tensor2):
    """Performs matrix multiplication between two tensors.

    Exact behavior depends on the input tensors' dimensionality like so:
    * If both tensors are 1-dimensional, their dot product is returned.
    * If both tensors are 2-dimensional, their matrix-matrix product is
    returned.

    * If either tensor has dimensionality > 2, the last 2 dimensions are
    treated as matrices and multiplied.

    * If tensor1 is 1-dimensional, it is converted to a matrix by prepending
    a 1 to its dimensions. This prepended dimension is removed after the
    matrix multiplication.

    * If tensor2 is 1-dimensional, it is converted to a matrix by prepending
    a 1 to its dimensions. This prepended dimension is removed after the
    matrix multiplication.
    """

    tensor1 = _ensure_tensorbase(tensor1)
    tensor2 = _ensure_tensorbase(tensor2)

    if tensor1.encrypted is True or tensor2.encrypted is True:
        return NotImplemented

    if tensor1.dim() == 1 and tensor2.dim() == 1:
        return dot(tensor1, tensor2)
    else:
        return TensorBase(np.matmul(tensor1.data, tensor2.data))


def ceil(tensor):
    """
    Returns the ceilling input tensor,element wise .

    Ceilling of an input scalar is the smallest integer such as :
    for each floating pount number x : a >= x

    Behavior is independent of a tensor's shape.

    :input: TensorBase tensor\n
    :return: TensorBase tensor
    """

    tensor = _ensure_tensorbase(tensor)
    if tensor.encrypted is True:
        return NotImplemented
    return TensorBase(np.ceil(tensor.data))


def cumsum(tensor, dim=0):
    """
    Returns the cumulative sum of the elements along a given dimension

    **Parameters**:
    * TensorBase tensor
    * Dimension on which the operation is done

    **returns**  A new 1D Tensor holding the result
    """
    tensor = _ensure_tensorbase(tensor)
    if tensor.encrypted is True:
        return NotImplemented
    return TensorBase(np.cumsum(tensor.data, dim))


def cumprod(tensor, dim=0):
    """
    Returns the cumulative product of the elements along a given axis

    **Parameters**:
    * TensorBase tensor
    * Dimension on which the operation is done

    **returns** A new 1D Tensor holding the result
    """

    tensor = _ensure_tensorbase(tensor)
    if tensor.encrypted is True:
        return NotImplemented
    return TensorBase(np.cumprod(tensor.data, dim))


def sigmoid(tensor):
    """ Returns a new tensor holding element wise values of Sigmoid function
        Sigmoid(x) = 1 / 1+exp(-x)
    """
    tensor = _ensure_tensorbase(tensor)
    if tensor.encrypted is True:
        return NotImplemented
    return TensorBase(1 / (1 + np.exp(np.array(-tensor.data))))


def addmm(tensor1, tensor2, mat, beta=1, alpha=1):
    """Performs ((Mat*Beta)+((Tensor1.Tensor2)*Alpha)) and  returns the
    result as a Tensor
        Tensor1.Tensor2 is performed as Matrix product of two array
        The behavior depends on the arguments in the following way.
        *If both tensors are 1-dimensional, their dot product is returned.
        *If both arguments are 2-D they are multiplied like conventional
        matrices.

        *If either argument is N-D, N > 2, it is treated as a stack of
        matrices residing in the last two indexes and broadcast
        accordingly.

        *If the first argument is 1-D, it is promoted to a matrix by
        prepending a 1 to its dimensions. After matrix multiplication
        the prepended 1 is removed.

        *If the second argument is 1-D, it is promoted to a matrix by
        appending a 1 to its dimensions. After matrix multiplication
        the appended 1 is removed.
        """
    _ensure_tensorbase(tensor1)
    _ensure_tensorbase(tensor2)
    _ensure_tensorbase(mat)
    if tensor1.encrypted or tensor2.encrypted or mat.encrypted:
        return NotImplemented
    else:
        delta = (np.matmul(tensor1.data, tensor2.data))
        return TensorBase(np.array(((mat.data) * beta) + (delta * alpha)))


def addcmul(tensor1, tensor2, mat, value=1):
    """Performs the element-wise multiplication of tensor1 by tensor2,
    multiply the result by the scalar value and add it to mat."""
    _ensure_tensorbase(tensor1)
    _ensure_tensorbase(tensor2)
    _ensure_tensorbase(mat)
    if tensor1.encrypted or tensor2.encrypted or mat.encrypted:
        return NotImplemented
    else:
        out = (mat.data) + ((tensor1.data * tensor2.data) * value)
        return TensorBase(out)


def addcdiv(tensor1, tensor2, mat, value=1):
    """Performs the element-wise division of tensor1 by tensor2, multiply
    the result by the scalar value and add it to mat."""
    _ensure_tensorbase(tensor1)
    _ensure_tensorbase(tensor2)
    _ensure_tensorbase(mat)
    if tensor1.encrypted or tensor2.encrypted or mat.encrypted:
        return NotImplemented
    else:
        out = (mat.data) + ((tensor1.data / tensor2.data) * value)
        return TensorBase(out)


def addmv(tensor1, mat, vec, beta=1, alpha=1):
    """"Performs a matrix-vector product of the matrix mat and the vector vec.
    The vector tensor is added to the final result.
          tensor1 and vec are 1d tensors
          out=(beta∗tensor)+(alpha∗(mat@vec2))"""
    _ensure_tensorbase(tensor1)
    _ensure_tensorbase(vec)
    _ensure_tensorbase(mat)
    if vec.data.ndim != 1:
        print("dimension of vec is not 1")
    elif tensor1.data.ndim != 1:
        print("dimension of vec is not 1")
    elif tensor1.encrypted or vec.encrypted or mat.encrypted:
        return NotImplemented
    else:
        out = (tensor1.data * beta) + (np.matmul(mat.data, vec.data) * alpha)
        return TensorBase(out)


def addbmm(tensor1, tensor2, mat, beta=1, alpha=1):
    """Performs a batch matrix-matrix product of matrices stored in
    batch1(tensor1) and batch2(tensor2),
     with a reduced add step (all matrix multiplications get accumulated along
     the first dimension).
     mat is added to the final result.
     res=(beta∗M)+(alpha∗sum(batch1i@batch2i, i=0, b))
    * batch1 and batch2 must be 3D Tensors each containing the same number of
    matrices."""
    _ensure_tensorbase(tensor1)
    _ensure_tensorbase(tensor2)
    _ensure_tensorbase(mat)
    if tensor2.data.ndim != 3:
        print("dimension of tensor2 is not 3")
    elif tensor1.data.ndim != 3:
        print("dimension of tensor1 is not 3")
    elif tensor1.encrypted or tensor2.encrypted or mat.encrypted:
        return NotImplemented
    else:
        mmul = np.matmul(tensor1.data, tensor2.data)
        sum_ = 0  # sum is a built in python function
        for i, _ in enumerate(mmul):
            sum_ += mmul[i]
        out = (mat.data * beta) + (alpha * sum_)
        return TensorBase(out)


def baddbmm(tensor1, tensor2, mat, beta=1, alpha=1):
    """Performs a batch matrix-matrix product of matrices in batch1(tensor1)
    and batch2(tensor2). mat is added to the final result.
      resi=(beta∗Mi)+(alpha∗batch1i×batch2i)
      *batch1 and batch2 must be 3D Tensors each containing the same number
      of matrices."""
    _ensure_tensorbase(tensor1)
    _ensure_tensorbase(tensor2)
    _ensure_tensorbase(mat)
    if tensor2.data.ndim != 3:
        print("dimension of tensor2 is not 3")
    elif tensor1.data.ndim != 3:
        print("dimension of tensor1 is not 3")
    elif mat.data.ndim != 3:
        print("dimension of mat is not 3")
    elif tensor1.encrypted or tensor2.encrypted or mat.encrypted:
        return NotImplemented
    else:
<<<<<<< HEAD
        mm = np.matmul(tensor1.data, tensor2.data)
        out = (mat.data * beta) + (mm * alpha)
        return TensorBase(out)


def transpose(tensor1, dim0, dim1):
    """
    Performs tensor transpose operation, tranposing dim0 and dim1.
    Returns a tranposed TensorBase.
    """
    tensor1 = _ensure_tensorbase(tensor1)
    num_dims = len(tensor1.data.shape)
    axes = list(range(num_dims))

    if dim0 >= num_dims:
        print("dimension 0 out of range")
    elif dim1 >= num_dims:
        print("dimension 1 out of range")
    elif tensor1.encrypted:
        raise NotImplemented
    else:
        axes[dim0] = dim1
        axes[dim1] = dim0
        return TensorBase(np.transpose(tensor1.data, axes=axes))
=======
        mmul = np.matmul(tensor1.data, tensor2.data)
        out = (mat.data * beta) + (mmul * alpha)
        return TensorBase(out)
>>>>>>> 76937e80
<|MERGE_RESOLUTION|>--- conflicted
+++ resolved
@@ -243,9 +243,8 @@
     elif tensor1.encrypted or tensor2.encrypted or mat.encrypted:
         return NotImplemented
     else:
-<<<<<<< HEAD
-        mm = np.matmul(tensor1.data, tensor2.data)
-        out = (mat.data * beta) + (mm * alpha)
+        mmul = np.matmul(tensor1.data, tensor2.data)
+        out = (mat.data * beta) + (mmul * alpha)
         return TensorBase(out)
 
 
@@ -267,9 +266,4 @@
     else:
         axes[dim0] = dim1
         axes[dim1] = dim0
-        return TensorBase(np.transpose(tensor1.data, axes=axes))
-=======
-        mmul = np.matmul(tensor1.data, tensor2.data)
-        out = (mat.data * beta) + (mmul * alpha)
-        return TensorBase(out)
->>>>>>> 76937e80
+        return TensorBase(np.transpose(tensor1.data, axes=axes))