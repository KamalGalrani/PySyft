--- conflicted
+++ resolved
@@ -1167,7 +1167,6 @@
     return referenced_worker
 
 
-<<<<<<< HEAD
 def _simplify_GetNotPermittedError(error: GetNotPermittedError) -> tuple:
     """Simplifies a GetNotPermittedError into its message"""
     return (getattr(error, "message", str(error)),)
@@ -1186,7 +1185,8 @@
     """
 
     raise GetNotPermittedError(error_tuple[0])
-=======
+
+
 def _force_full_simplify_worker(worker: AbstractWorker) -> tuple:
     """
 
@@ -1217,7 +1217,6 @@
 
 def _detail_str(worker: AbstractWorker, str_tuple: tuple) -> str:
     return str_tuple[0].decode("utf-8")
->>>>>>> 869ee7e6
 
 
 # High Level Simplification Router
@@ -1302,14 +1301,11 @@
     MultiPointerTensor: [14, _simplify_multi_pointer_tensor],
     Plan: [15, _simplify_plan],
     VirtualWorker: [16, _simplify_worker],
-<<<<<<< HEAD
     GetNotPermittedError: [17, _simplify_GetNotPermittedError],
-=======
     str: [18, _simplify_str],
->>>>>>> 869ee7e6
 }
 
-forced_full_simplifiers = {VirtualWorker: [17, _force_full_simplify_worker]}
+forced_full_simplifiers = {VirtualWorker: [19, _force_full_simplify_worker]}
 
 
 def _detail(worker: AbstractWorker, obj: object) -> object:
@@ -1355,10 +1351,7 @@
     _detail_multi_pointer_tensor,
     _detail_plan,
     _detail_worker,
-<<<<<<< HEAD
     _detail_GetNotPermittedError,
-=======
+    _detail_str,
     _force_full_detail_worker,
-    _detail_str,
->>>>>>> 869ee7e6
 ]