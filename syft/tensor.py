--- conflicted
+++ resolved
@@ -281,15 +281,9 @@
         """
         return self.no_params_func("abs", return_response=True)
 
-<<<<<<< HEAD
-    def neg(self):
-        """
-        Sets negative of the elements of tensor.
-=======
     def abs_(self):
         """
         Replaces tensor values with its absolute value
->>>>>>> 1bfa092c
         Parameters
         ----------
         Returns
@@ -297,21 +291,6 @@
         IntTensor
             Output tensor
         """
-<<<<<<< HEAD
-        return self.no_params_func("neg", return_response=True)
-
-    def neg_(self):
-        """
-        Sets negative of the elements of tensor inplace.
-        Parameters
-        ----------
-        Returns
-        -------
-        IntTensor
-            Caller with values inplace
-        """
-        return self.no_params_func("neg_")
-=======
         return self.no_params_func("abs_", return_response=True)
 
     def lt(self, other):
@@ -359,8 +338,31 @@
             return True
         else:
             return False
->>>>>>> 1bfa092c
-
+
+    def neg(self):
+        """
+        Sets negative of the elements of tensor.
+        Parameters
+        ----------
+        Returns
+        -------
+        IntTensor
+            Output tensor
+        """
+        return self.no_params_func("neg", return_response=True)
+    
+    def neg_(self):
+        """
+        Sets negative of the elements of tensor inplace.
+        Parameters
+        ----------
+        Returns
+        -------
+        IntTensor
+            Caller with values inplace
+        """
+        return self.no_params_func("neg_")
+      
     def shape(self):
         """
         Returns the size of the self tensor as a List.
