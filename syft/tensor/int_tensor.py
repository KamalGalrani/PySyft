import numpy as np
import syft.controller
from .base_tensor import BaseTensor
from .float_tensor import FloatTensor


class IntTensor(BaseTensor):
    def __init__(self, data, data_is_pointer=False):
        self.controller = syft.controller

        if (data is not None and not data_is_pointer):

            if (type(data) == list):
                data = np.array(data)
            data = data.astype('float')

            self.data = data
            self.id = int(self.controller.send_json({"objectType": "IntTensor",
                                                     "functionCall": "create",
                                                     "data": list(data.flatten()),
                                                     "shape": self.data.shape}))
        elif (data_is_pointer):
            self.id = int(data)

    def autograd(self, state):
        "do nothing"

    def abs(self):
        """
        Returns absolute value of tensor as a new tensor
        Parameters
        ----------
        Returns
        -------
        IntTensor:
            Output tensor
        """
        return self.no_params_func("abs", return_response=True)

    def abs_(self):
        """
        Replaces tensor values with its absolute value
        Parameters
        ----------
        Returns
        -------
        IntTensor
            Output tensor
        """
        return self.no_params_func("abs_", return_response=True)

    def max_(self, other):
        """
        Performs inline element-wise max comparison of the input tensors 
        and returns the max value in each row.

        Parameters
        ----------
        other : IntTensor
            IntTensor to compare with

        Returns
        -------
        IntTensor
            Output tensor
        """
        return self.params_func("max_", [other.id], return_response=True)

    def acos(self):
        """
        Returns a new tensor with the arccosine of the elements of input.
        Parameters
        ----------
        Returns
        -------
        FloatTensor
            Output tensor
        """
        return self.no_params_func("acos", return_response=True, return_type='FloatTensor')

    def cos(self):
        """
        Computes cos of each element of the tensor.
        Parameters
        ----------
        Returns
        -------
        FloatTensor
            Output Tensor
        """
        return self.no_params_func("cos", return_response=True, return_type='FloatTensor')

    def lt(self, other):
        """
        Performs element-wise > comparison and returns 1 if the element
        is less than a corresponding element in other Tensor, and 0 otherwise.
        Returns a new Tensor with results of the comparison.

        Parameters
        __________
        other: IntTensor to compare with

        Returns
        _________
        IntTensor
            Output tensor
        """
        return self.params_func("lt", [other.id], return_response=True)

    def lt_(self, other):
        """
        Performs inline element-wise > comparison and returns 1 if the element
        is less than a corresponding element in other Tensor, and 0 otherwise.

        Parameters
        __________
        other: IntTensor to compare with

        Returns
        _________
        IntTensor
            Output tensor
        """
        return self.params_func("lt_", [other.id], return_response=True)

    def eq(self, other):
        """
        Determines whether 'other' (IntTensor) has the same elements as self (IntTensor).

        parameters:
            other: IntTensor, of the same dimension as self
        returns: IntTensor, with values
            1 - when the elements are equal
            0 - when the elements are not equal
        """
        return self.params_func("eq", [other.id], return_response=True)

    def eq_(self, other):
        """
        Determines whether 'other' (IntTensor) has the same elements as self (IntTensor).

        parameters:
            other: IntTensor, of the same dimension as self
        returns: IntTensor, with values
            1 - when the elements are equal
            0 - when the elements are not equal
        """
        return self.params_func("eq_", [other.id], return_response=True)

    def equal(self, x):
        """
        Determines whether the given tensor has the same size and elements as this instance.

        :param x: IntTensor
        :return: True if the given tensor has the same size and elements as this instance. Otherwise, False.
        """
        response_string = self.params_func(
            "equal", [x.id], return_response=True, return_type="str")
        if response_string == "True":
            return True
        else:
            return False

    def neg(self):
        """
        Sets negative of the elements of tensor.
        Parameters
        ----------
        Returns
        -------
        IntTensor
            Output tensor
        """
        return self.no_params_func("neg", return_response=True)

    def neg_(self):
        """
        Sets negative of the elements of tensor inplace.
        Parameters
        ----------
        Returns
        -------
        IntTensor
            Caller with values inplace
        """
        return self.no_params_func("neg_")

    def shape(self):
        """
        Returns the size of the self tensor as a List.

        Returns
        -------
        Iterable
            Output list
        """
        return list(np.fromstring(self.get("shape")[:-1], sep=",").astype('int'))

    def sqrt(self):
        """
        Returns a new tensor with the square-root of the elements of input.
        Parameters
        ----------
        Returns
        -------
        FloatTensor:
            Output Tensor
        """
        return self.no_params_func("sqrt", return_response=True)

    def reciprocal(self):
        """
        Computes the reciprocal of the input tensor.
        ----------
        Returns
        -------
        IntTensor:
            Output Tensor
        """
        return self.no_params_func("reciprocal", return_response=True)

    def reciprocal_(self):
        """
        Computes reciprocal of input tensor with values inplace.
        Parameters
        ----------
        Returns
        -------
        IntTensor
            Caller with values inplace
        """
        return self.no_params_func("reciprocal_")

    def trace(self):
        """
        Returns a new tensor with the sum along diagonals of a 2D tensor.
        Returns
        -------
        IntTensor
            Output tensor
        """
        return self.no_params_func("trace", return_response=True)

    def topk(self, k, **kwargs):
        """
        Returns a new tesnor with the k largest elements 

        Parameters
        ----------
            `k`: int       
            `kwargs`: could be one of the following            
                `dim`: (int) – the dimension to sort along (-1 default)
                `largest`: (bool) - controls whether to return largest or smallest elements              
                `sorted`: (bool) - controls whether to return the elements in sorted order (True default) 

        Returns
        -------
        IntTensor
            Output tensor
        """
        return self.params_func('top_k', [k, kwargs.get('dim', -1), kwargs.get('largest', True), kwargs.get('sorted', True)], return_response=True)

    def sin(self):
        """
        Computes sin of each element of the tensor.
        Parameters
        ----------
        Returns
        -------
        FloatTensor
            Output Tensor
        """
        return self.no_params_func("sin", return_response=True, return_type='FloatTensor')

    def sinh(self):
        """
        Returns the hyperbolic sine of the input.
        Parameters
        ----------
        Returns
        -------
        FloatTensor
            Output tensor
        """
        return self.no_params_func("sinh", return_response=True, return_type='FloatTensor')

    def __repr__(self, verbose=True):

        tensor_str = str(self.to_numpy())

        type_str = ""
        for dim in self.shape():
            type_str += str(dim) + "x"

        type_str = type_str[:-1]

        desc = "[syft.IntTensor:" + \
            str(self.id) + " size:" + type_str + "]" + "\n"

        return tensor_str + "\n" + desc

    def T(self, dim1=None, dim2=None):
        """
        Returns a tensor that is a transposed version of input. The given dimensions dim1 and dim0 are swapped.
        Parameters:

            input (Tensor) – the input IntTensor
            dim0 (int) – the first dimension to be transposed
            dim1 (int) – the second dimension to be transposed
        ----------
        Returns
        -------
        IntTensor
            Output tensor
        """
        if isinstance(dim1, int) and isinstance(dim2, int):
            return self.params_func("transpose", [dim1, dim2], return_response=True)
        else:
            return self.no_params_func("transpose", return_response=True)

    def params_func(self, name, params, return_response=False, return_type='IntTensor'):
        # send the command
        res = self.controller.send_json(
            self.cmd(name, params=params))

        self.controller.log(res)

        if (return_response):
            if (return_type == 'IntTensor'):
                self.controller.log("IntTensor.__init__: {}".format(res))
                return IntTensor(data=int(res), data_is_pointer=True)
            elif(return_type == 'FloatTensor'):
                self.controller.log("IntTensor.__init__: {}".format(res))
                return FloatTensor(data=int(res), data_is_pointer=True)
            else:
                return res
        return self

    def no_params_func(self, name, return_response=False, return_type='IntTensor'):
        return (self.params_func(name, [], return_response, return_type))

    def get(self, param_name="size", response_as_tensor=False, return_type='IntTensor'):
        return self.params_func(name="get", params=[param_name], return_response=True,
                                return_type="string")

    def cmd(self, functionCall, params=[]):
        cmd = {
            'functionCall': functionCall,
            'objectType': 'IntTensor',
            'objectIndex': self.id,
            'tensorIndexParams': params}
        return cmd

    def gpu(self):
        """
        Returns a GPU copy of this storage if it's not already on the GPU
        Parameters
        ----------
        Returns
        -------
        IntTensor
            Output tensor
        """
        return self.no_params_func("gpu")

    def is_contiguous(self):
        return True

    def to_numpy(self):
        if(self.is_contiguous()):
            res = self.controller.send_json({
                'functionCall': 'to_numpy',
                'objectType': 'IntTensor',
                'objectIndex': self.id
            })

            return np.fromstring(res, sep=' ').astype('int').reshape(self.shape())
        else:
            return " - non-contiguous - "

    def sign(self):
        """
        Computes sign of each element of the tensor.
        Parameters
        ----------
        Returns
        -------
        IntTensor
            Output tensor
        """
        return self.no_params_func("sign", return_response=True)

    def view(self, *args):
        """
        Returns a new tensor with the same data as the self tensor but of a different size.
        Parameters
        ----------
        args : int
            the desired size
        Returns
        -------
        IntTensor
            Output Tensor
        """
        new_dim = list(args)
        assert type(new_dim) == list
        assert type(new_dim[0]) == int
        return self.params_func("view", new_dim, return_response=True)

    def view_(self, *args):
        """
        Returns self tensor but of a different size. Inplace version of view.
        Parameters
        ----------
        args : int
            the desired size
        Returns
        -------
        IntTensor
            Output Tensor
        """
        new_dim = list(args)
        assert type(new_dim) == list
        assert type(new_dim[0]) == int
        self.params_func("view_", new_dim, return_response=False)
        return self

    def exp(self):
        """
        Computes exponential of each element of the tensor.
        Parameters
        ----------
        Returns
        -------
        IntTensor

            Output tensor
        """
        return self.no_params_func("exp", return_response=True)

    def rsqrt(self):
        """
        Returns reciprocal of square root of tensor element wise.
        Parameters
        ----------
        Returns
        -------
        FloatTensor
            Output tensor
        """
        return self.no_params_func("rsqrt", return_response=True, return_type='FloatTensor')

    def unfold(self, dim, size, step):
        """
        Returns a tensor which contains all slices of size `size` from `self` tensor in the dimension `dim`.

        Parameters:
            dim (int) – dimension in which unfolding happens
            size (int) – the size of each slice that is unfolded
            step (int) – the step between each slice
            Output Tensor
        """
<<<<<<< HEAD
        return self.params_func("unfold", [dim, size, step], return_response=True)
=======
        return self.params_func("unfold", [dim, size, step], return_response=True)

    def unfold_(self, dim, size, step):
        """
        Computes all slices of size `size` from `self` tensor in the dimension `dim`. Inplace version of Unfold.
        
        Parameters:
            dim (int) – dimension in which unfolding happens
            size (int) – the size of each slice that is unfolded
            step (int) – the step between each slice
            Output Tensor
        """
        return self.params_func("unfold_", [dim, size, step], return_response=True)
>>>>>>> 21061a3b
<|MERGE_RESOLUTION|>--- conflicted
+++ resolved
@@ -460,9 +460,6 @@
             step (int) – the step between each slice
             Output Tensor
         """
-<<<<<<< HEAD
-        return self.params_func("unfold", [dim, size, step], return_response=True)
-=======
         return self.params_func("unfold", [dim, size, step], return_response=True)
 
     def unfold_(self, dim, size, step):
@@ -475,5 +472,4 @@
             step (int) – the step between each slice
             Output Tensor
         """
-        return self.params_func("unfold_", [dim, size, step], return_response=True)
->>>>>>> 21061a3b
+        return self.params_func("unfold_", [dim, size, step], return_response=True)