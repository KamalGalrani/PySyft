--- conflicted
+++ resolved
@@ -170,13 +170,11 @@
         # storage object for crypto primitives
         self.crypto_store = PrimitiveStorage(owner=self)
 
-<<<<<<< HEAD
         # Register the specific handlers for each framework
         for _, message_handler_constructor in BaseWorker._framework_message_handler.items():
             self.message_handlers.append(message_handler_constructor(self.object_store, self))
-=======
+
         self.syft = sy
->>>>>>> 96f07097
 
     def get_obj(self, obj_id: Union[str, int]) -> object:
         """Returns the object from registry.
