--- conflicted
+++ resolved
@@ -3,16 +3,11 @@
 from syft.serde import deserialize
 from syft.serde import _compress
 from syft.serde import _decompress
-<<<<<<< HEAD
 from syft import TorchHook
-=======
 from syft.frameworks.torch.tensors import PointerTensor
 import torch
 import syft
-from unittest import TestCase
->>>>>>> 404aec36
 from torch import Tensor
-import torch
 import numpy
 import msgpack
 import pytest
@@ -73,15 +68,9 @@
         assert output[1][1] == input.shape
         assert output[1][2] == input.dtype.name
 
-<<<<<<< HEAD
     def test_ellipsis_simplify(self):
         assert _simplify(Ellipsis)[1] == b""
 
-
-class TestSerde(object):
-    @pytest.mark.parametrize("compress", [True, False])
-    def test_torch_Tensor(self, compress):
-=======
     def test_pointer_tensor_simplify(self):
         alice = syft.VirtualWorker(id="alice")
         input = PointerTensor(id=1000, location=alice, owner=alice)
@@ -92,29 +81,9 @@
         assert output[1]["id_at_location"] == input.id_at_location
 
 
-class TestSerde(TestCase):
-    def setUp(self):
-        hook = syft.TorchHook(torch, verbose=True)
-
-        me = hook.local_worker
-        me.is_client_worker = False
-
-        bob = syft.VirtualWorker(id="bob", hook=hook, is_client_worker=False)
-        alice = syft.VirtualWorker(id="alice", hook=hook, is_client_worker=False)
-        james = syft.VirtualWorker(id="james", hook=hook, is_client_worker=False)
-
-        me.add_workers([bob, alice, james])
-        bob.add_workers([alice, james])
-        alice.add_workers([bob, james])
-        james.add_workers([bob, alice])
-
-        self.hook = hook
-        self.bob = bob
-        self.alice = alice
-        self.james = james
-
-    def test_torch_Tensor(self):
->>>>>>> 404aec36
+class TestSerde(object):
+    @pytest.mark.parametrize("compress", [True, False])
+    def test_torch_Tensor(self, compress):
         t = Tensor(numpy.random.random((100, 100)))
         t_serialized = serialize(t, compress=compress)
         t_serialized_deserialized = deserialize(t_serialized, compressed=compress)
@@ -296,12 +265,30 @@
         y_serialized = serialize(y, compress=compress)
         y_serialized_deserialized = deserialize(y_serialized, compressed=compress)
 
-<<<<<<< HEAD
         assert x_serialized_deserialized == x
         assert y_serialized_deserialized == y
 
 
 class TestHooked(object):
+    def setUp(self):
+        hook = syft.TorchHook(torch, verbose=True)
+
+        me = hook.local_worker
+        me.is_client_worker = False
+
+        bob = syft.VirtualWorker(id="bob", hook=hook, is_client_worker=False)
+        alice = syft.VirtualWorker(id="alice", hook=hook, is_client_worker=False)
+        james = syft.VirtualWorker(id="james", hook=hook, is_client_worker=False)
+
+        bob.add_workers([alice, james])
+        alice.add_workers([bob, james])
+        james.add_workers([bob, alice])
+
+        self.hook = hook
+        self.bob = bob
+        self.alice = alice
+        self.james = james
+
     @pytest.mark.parametrize(
         "compress, compressScheme", [(True, "lz4"), (False, "lz4"), (True, "zstd"), (False, "zstd")]
     )
@@ -314,17 +301,16 @@
             t_serialized, compressed=compress, compressScheme=compressScheme
         )
         assert (t == t_serialized_deserialized).all()
-=======
-        assert type(s) == type(s_serialized_deserialized)
-        assert (x[s] == x[s_serialized_deserialized]).all()
 
     def test_PointerTensor(self):
+
+        self.setUp()
+
         t = PointerTensor(id=1000, location=self.alice, owner=self.alice)
         t_serialized = serialize(t, compress=False)
         t_serialized_deserialized = deserialize(t_serialized, compressed=False)
 
         assert t.id == t_serialized_deserialized.id
-        assert t.location == t_serialized_deserialized.location
-        assert t.owner == t_serialized_deserialized.owner
-        assert t.id_at_location == t_serialized_deserialized.id_at_location
->>>>>>> 404aec36
+        assert t.location.id == t_serialized_deserialized.location
+        assert t.owner.id == t_serialized_deserialized.owner
+        assert t.id_at_location == t_serialized_deserialized.id_at_location