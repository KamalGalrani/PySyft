from syft.serde import _simplify
from syft.serde import serialize
from syft.serde import deserialize
from unittest import TestCase
from torch import tensor
import numpy


class TestSimplify(TestCase):
    def test_tuple_simplify(self):
        input = ("hello", "world")
        target = [1, ("hello", "world")]
        assert _simplify(input) == target

    def test_list_simplify(self):
        input = ["hello", "world"]
        target = [2, ["hello", "world"]]
        assert _simplify(input) == target

    def test_set_simplify(self):
        input = set(["hello", "world"])
        target = [3, set(["hello", "world"])]
        assert _simplify(input) == target

    def test_float_simplify(self):
        input = 5.6
        target = 5.6
        assert _simplify(input) == target

    def test_int_simplify(self):
        input = 5
        target = 5
        assert _simplify(input) == target

    def test_string_simplify(self):
        input = "hello"
        target = "hello"
        assert _simplify(input) == target

    def test_dict_simplify(self):
        input = {"hello": "world"}
<<<<<<< HEAD
        target = (4, {"hello": "world"})
        assert _simplify(input) == target

    def test_range_simplify(self):
        input = range(1, 3, 4)
        target = (5, (1, 3, 4))
        assert _simplify(input) == target
=======
        target = [4, {"hello": "world"}]
        assert _simplify(input) == target

    def test_torch_tensor_simplify(self):
        input = tensor(numpy.random.random((100, 100)))
        output = _simplify(input)
        assert type(output) == list
        assert type(output[1]) == bytes


class TestSerde(TestCase):
    def test_torch_tensor_serde(self):
        t = tensor(numpy.random.random((100, 100)))
        t_serialized = serialize(t, compress=False)
        t_serialized_deserialized = deserialize(t_serialized, compressed=False)
        assert (t == t_serialized_deserialized).all()
>>>>>>> 313d5dcf
<|MERGE_RESOLUTION|>--- conflicted
+++ resolved
@@ -39,16 +39,12 @@
 
     def test_dict_simplify(self):
         input = {"hello": "world"}
-<<<<<<< HEAD
-        target = (4, {"hello": "world"})
+        target = [4, {"hello": "world"}]
         assert _simplify(input) == target
 
     def test_range_simplify(self):
         input = range(1, 3, 4)
-        target = (5, (1, 3, 4))
-        assert _simplify(input) == target
-=======
-        target = [4, {"hello": "world"}]
+        target = [5, [1, 3, 4]]
         assert _simplify(input) == target
 
     def test_torch_tensor_simplify(self):
@@ -63,5 +59,4 @@
         t = tensor(numpy.random.random((100, 100)))
         t_serialized = serialize(t, compress=False)
         t_serialized_deserialized = deserialize(t_serialized, compressed=False)
-        assert (t == t_serialized_deserialized).all()
->>>>>>> 313d5dcf
+        assert (t == t_serialized_deserialized).all()