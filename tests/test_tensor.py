from syft import TensorBase
import syft
import unittest
import numpy as np


# Here's our "unit tests".
class DimTests(unittest.TestCase):
    def testDimOne(self):
        t = TensorBase(np.array([1, 2, 3]))
        self.assertTrue(t.dim() == 1)


class AddTests(unittest.TestCase):
    def testSimple(self):
        t = TensorBase(np.array([1, 2, 3]))
        self.assertTrue(syft.equal(t + np.array([1, 2, 3]), [2, 4, 6]))

    def testInplace(self):
        t = TensorBase(np.array([1, 2, 3]))
        t += np.array([1, 2, 3])
        self.assertTrue(syft.equal(t.data, [2, 4, 6]))

    def testScalar(self):
        t = TensorBase(np.array([1, 2, 3]))
        self.assertTrue(syft.equal(t + 2, [3, 4, 5]))


class CeilTests(unittest.TestCase):
    def testCeil(self):
        t = TensorBase(np.array([1.4, 2.7, 6.2]))
        self.assertTrue(syft.equal(t.ceil(), [2, 3, 7]))


class SubTests(unittest.TestCase):
    def testSimple(self):
        t = TensorBase(np.array([1, 2, 3]))
        self.assertTrue(syft.equal(t - np.array([1, 2, 3]), [0, 0, 0]))

    def testInplace(self):
        t = TensorBase(np.array([1, 2, 3]))
        t -= np.array([1, 2, 3])
        self.assertTrue(syft.equal(t.data, [0, 0, 0]))

    def testScalar(self):
        t = TensorBase(np.array([1, 2, 3]))
        self.assertTrue(syft.equal(t - 1, [0, 1, 2]))


class MultTests(unittest.TestCase):
    def testSimple(self):
        t = TensorBase(np.array([1, 2, 3]))
        self.assertTrue(syft.equal(t * np.array([1, 2, 3]), [1, 4, 9]))

    def testInplace(self):
        t = TensorBase(np.array([1, 2, 3]))
        t *= np.array([1, 2, 3])
        self.assertTrue(syft.equal(t.data, [1, 4, 9]))

    def testScalar(self):
        t = TensorBase(np.array([1, 2, 3]))
        self.assertTrue(syft.equal(t * 2, [2, 4, 6]))


class DivTests(unittest.TestCase):
    def testSimple(self):
        t = TensorBase(np.array([2, 4, 8]))
        self.assertTrue(syft.equal(t / np.array([2, 2, 2]), [1, 2, 4]))

    def testInplace(self):
        t = TensorBase(np.array([1, 2, 3]))
        t *= np.array([1, 2, 3])
        self.assertTrue(syft.equal(t.data, [1, 4, 9]))

    def testScalar(self):
        t = TensorBase(np.array([2, 4, 6]))
        self.assertTrue(syft.equal(t / 2, [1, 2, 3]))


class AbsTests(unittest.TestCase):
    def testabs(self):
        t = TensorBase(np.array([-1, -2, 3]))
        self.assertTrue(np.array_equal(t.abs(), [1, 2, 3]))

    def testabs_(self):
        t = TensorBase(np.array([-1, -2, 3]))
        self.assertTrue(np.array_equal(t.abs_(), t.data))


class ShapeTests(unittest.TestCase):
    def testShape(self):
        t = TensorBase(np.array([[0, 1], [0, 5]]))
        self.assertTrue(syft.equal(t.shape(), (2, 2)))


class SqrtTests(unittest.TestCase):
    def testSqrt(self):
        t = TensorBase(np.array([[0, 4], [9, 16]]))

        self.assertTrue(syft.equal(t.sqrt(), ([[0, 2], [3, 4]])))

    def testSqrt_(self):
        t = TensorBase(np.array([[0, 4], [9, 16]]))
        t.sqrt_()
        self.assertTrue(syft.equal(t, ([[0, 2], [3, 4]])))


class SumTests(unittest.TestCase):
    def testDimNoneInt(self):
        t = TensorBase(np.array([1, 2, 3]))
        self.assertTrue(syft.equal(t.sum(), 6))

    def testDimIsNotNoneInt(self):
        t = TensorBase(np.array([[0, 1], [0, 5]]))
        self.assertTrue(syft.equal(t.sum(dim=1), [1, 5]))


class EqualTests(unittest.TestCase):
    def testEqual(self):
        t1 = TensorBase(np.array([1.2, 2, 3]))
        t2 = TensorBase(np.array([1.2, 2, 3]))
        self.assertTrue(syft.equal(t1, t2))

    def testEqOp(self):
        t1 = TensorBase(np.array([1, 2.4, 3]))
        t2 = TensorBase(np.array([1, 2.4, 3]))
        self.assertTrue(t1 == t2)

    def testNotEqual(self):
        t1 = TensorBase(np.array([1, 2, 3]))
        t2 = TensorBase(np.array([1, 4, 3]))
        self.assertFalse(syft.equal(t1, t2))

    def testIneqOp(self):
        t1 = TensorBase(np.array([1, 2, 3]))
        t2 = TensorBase(np.array([1, 4, 5]))
        self.assertTrue(t1 != t2)


class IndexTests(unittest.TestCase):
    def testIndexing(self):
        t1 = TensorBase(np.array([1.2, 2, 3]))
        self.assertEqual(1.2, t1[0])
        self.assertEqual(3, t1[-1])


class sigmoidTests(unittest.TestCase):
    def testSigmoid(self):
        t1 = TensorBase(np.array([1.2, 3.3, 4]))
        self.assertTrue(syft.equal(t1.sigmoid_(), TensorBase(
            [0.76852478, 0.96442881, 0.98201379])))


class addmm(unittest.TestCase):
    def testaddmm1d(self):
        t1 = TensorBase(np.array([1, 2, 3]))
        t2 = TensorBase(np.array([2, 3, 4]))
        mat = TensorBase(np.array([5]))
        out = t1.addmm(t2, mat, beta=2, alpha=2)
        self.assertTrue(np.array_equal(out.data, [50]))

    def testaddmm2d(self):
        t1 = TensorBase(np.array([[1, 2], [1, 2]]))
        t2 = TensorBase(np.array([[1, 2], [1, 2]]))
        mat = TensorBase(np.array([[2, 3], [3, 4]]))
        out = t1.addmm(t2, mat, beta=2, alpha=2)
        self.assertTrue(np.array_equal(out.data, [[10, 18], [12, 20]]))

    def testaddmm_1d(self):
        t1 = TensorBase(np.array([1, 2, 3]))
        t2 = TensorBase(np.array([2, 3, 4]))
        mat = TensorBase(np.array([5]))
        t1.addmm_(t2, mat, beta=2, alpha=2)
        self.assertTrue(np.array_equal(t1.data, [50]))

    def testaddmm_2d(self):
        t1 = TensorBase(np.array([[1, 2], [1, 2]]))
        t2 = TensorBase(np.array([[1, 2], [1, 2]]))
        mat = TensorBase(np.array([[2, 3], [3, 4]]))
        t1.addmm_(t2, mat, beta=2, alpha=2)
        self.assertTrue(np.array_equal(t1.data, [[10, 18], [12, 20]]))


class addcmulTests(unittest.TestCase):
    def testaddcmul1d(self):
        t1 = TensorBase(np.array([1, 2, 3]))
        t2 = TensorBase(np.array([2, 3, 4]))
        mat = TensorBase(np.array([5]))
        out = t1.addcmul(t2, mat, value=2)
        self.assertTrue(np.array_equal(out.data, [9, 17, 29]))

    def testaddcmul2d(self):
        t1 = TensorBase(np.array([[1, 2], [1, 2]]))
        t2 = TensorBase(np.array([[1, 2], [1, 2]]))
        mat = TensorBase(np.array([[2, 3], [3, 4]]))
        out = t1.addcmul(t2, mat, value=2)
        self.assertTrue(np.array_equal(out.data, [[4, 11], [5, 12]]))

    def testaddcmul_1d(self):
        t1 = TensorBase(np.array([1, 2, 3]))
        t2 = TensorBase(np.array([2, 3, 4]))
        mat = TensorBase(np.array([5]))
        t1.addcmul_(t2, mat, value=2)
        self.assertTrue(np.array_equal(t1.data, [9, 17, 29]))

    def testaddcmul_2d(self):
        t1 = TensorBase(np.array([[1, 2], [1, 2]]))
        t2 = TensorBase(np.array([[1, 2], [1, 2]]))
        mat = TensorBase(np.array([[2, 3], [3, 4]]))
        t1.addcmul_(t2, mat, value=2)
        self.assertTrue(np.array_equal(t1.data, [[4, 11], [5, 12]]))


class addcdivTests(unittest.TestCase):
    def testaddcdiv1d(self):
        t1 = TensorBase(np.array([1, 2, 3]))
        t2 = TensorBase(np.array([2, 5, 4]))
        mat = TensorBase(np.array([5]))
        out = t1.addcdiv(t2, mat, value=2)
        self.assertTrue(np.array_equal(out.data, [6., 5.8, 6.5]))

    def testaddcdiv2d(self):
        t1 = TensorBase(np.array([[1, 2], [1, 2]]))
        t2 = TensorBase(np.array([[1, 2], [1, 2]]))
        mat = TensorBase(np.array([[2, 3], [3, 4]]))
        out = t1.addcdiv(t2, mat, value=2)
        self.assertTrue(np.array_equal(out.data, [[4., 5.], [5., 6.]]))

    def testaddcdiv_1d(self):
        t1 = TensorBase(np.array([1, 2, 3]))
        t2 = TensorBase(np.array([2, 5, 4]))
        mat = TensorBase(np.array([5]))
        t1.addcdiv_(t2, mat, value=2)
        self.assertTrue(np.array_equal(t1.data, [6., 5.8, 6.5]))

    def testaddcdiv_2d(self):
        t1 = TensorBase(np.array([[1, 2], [1, 2]]))
        t2 = TensorBase(np.array([[1, 2], [1, 2]]))
        mat = TensorBase(np.array([[2, 3], [3, 4]]))
        t1.addcdiv_(t2, mat, value=2)
        self.assertTrue(np.array_equal(t1.data, [[4., 5.], [5., 6.]]))


class addmvTests(unittest.TestCase):
    def testaddmv(self):
        t1 = TensorBase(np.array([1, 2]))
        vec = TensorBase(np.array([1, 2, 3, 4]))
        mat = TensorBase(np.array([[2, 3, 3, 4], [5, 6, 6, 7]]))
        out = t1.addmv(mat, vec, beta=2, alpha=2)
        self.assertTrue(np.array_equal(out.data, [68, 130]))

    def testaddmv_(self):
        t1 = TensorBase(np.array([1, 2]))
        vec = TensorBase(np.array([1, 2, 3, 4]))
        mat = TensorBase(np.array([[2, 3, 3, 4], [5, 6, 6, 7]]))
        t1.addmv_(mat, vec, beta=2, alpha=2)
        self.assertTrue(np.array_equal(t1.data, [68, 130]))


class addbmmTests(unittest.TestCase):
    def testaddbmm(self):
        t1 = TensorBase(np.array([[[3, 4], [5, 6]], [[7, 8], [1, 2]]]))
        t2 = TensorBase(np.array([[[3, 5], [5, 7]], [[7, 9], [1, 3]]]))
        mat = TensorBase(np.array([[2, 3], [3, 4]]))
        out = t1.addbmm(t2, mat, beta=2, alpha=2)
        self.assertTrue(np.array_equal(out.data, [[176, 266], [114, 172]]))

    def testaddbmm_(self):
        t1 = TensorBase(np.array([[[3, 4], [5, 6]], [[7, 8], [1, 2]]]))
        t2 = TensorBase(np.array([[[3, 5], [5, 7]], [[7, 9], [1, 3]]]))
        mat = TensorBase(np.array([[2, 3], [3, 4]]))
        t1.addbmm_(t2, mat, beta=2, alpha=2)
        self.assertTrue(np.array_equal(t1.data, [[176, 266], [114, 172]]))


class baddbmmTests(unittest.TestCase):
    def testbaddbmm(self):
        t1 = TensorBase(np.array([[[3, 4], [5, 6]], [[7, 8], [1, 2]]]))
        t2 = TensorBase(np.array([[[3, 5], [5, 7]], [[7, 9], [1, 3]]]))
        mat = TensorBase(np.array([[[2, 3], [3, 4]], [[4, 5], [5, 6]]]))
        out = t1.baddbmm(t2, mat, beta=2, alpha=2)
        self.assertTrue(np.array_equal(out.data, [[[62, 92], [96, 142]],
                                                  [[122, 184], [28, 42]]]))

    def testbaddbmm_(self):
        t1 = TensorBase(np.array([[[3, 4], [5, 6]], [[7, 8], [1, 2]]]))
        t2 = TensorBase(np.array([[[3, 5], [5, 7]], [[7, 9], [1, 3]]]))
        mat = TensorBase(np.array([[[2, 3], [3, 4]], [[4, 5], [5, 6]]]))
        t1.baddbmm_(t2, mat, beta=2, alpha=2)
        self.assertTrue(np.array_equal(t1.data, [[[62, 92], [96, 142]],
                                                 [[122, 184], [28, 42]]]))


<<<<<<< HEAD
class unsqueezeTests(unittest.TestCase):
    def testUnsqueeze(self):
        t1 = TensorBase(np.arange(3 * 4 * 5).reshape((3, 4, 5)))
        for i in range(len(t1.data.shape)):
            out = t1.unsqueeze(i)
            expected_shape = list(t1.data.shape)
            expected_shape.insert(i, 1)
            self.assertTrue(np.array_equal(out.data.shape, expected_shape))

    def testUnsqueeze_(self):
        test_shape = (3, 4, 5)
        for i in range(len(test_shape)):
            t1 = TensorBase(np.arange(3 * 4 * 5).reshape(test_shape))
            expected_shape = list(t1.data.shape)
            expected_shape.insert(i, 1)
            t1.unsqueeze_(i)
            self.assertTrue(np.array_equal(t1.data.shape, expected_shape))
=======
class expTests(unittest.TestCase):
    def testexp(self):
        t3 = TensorBase(np.array([[[1, 3], [3, 5]],
                                 [[5, 7], [9, 1]]]))
        out = t3.exp()
        self.assertTrue(np.allclose(out.data, [[[2.71828183e+00, 2.00855369e+01], [2.00855369e+01, 1.48413159e+02]],
                                               [[1.48413159e+02, 1.09663316e+03], [8.10308393e+03, 2.71828183e+00]]]))

    def testexp_(self):
        t3 = TensorBase(np.array([[[1, 3], [3, 5]],
                                 [[5, 7], [9, 1]]]))
        t3.exp_()
        self.assertTrue(np.allclose(t3.data, [[[2.71828183e+00, 2.00855369e+01], [2.00855369e+01, 1.48413159e+02]],
                                              [[1.48413159e+02, 1.09663316e+03], [8.10308393e+03, 2.71828183e+00]]]))


class fracTests(unittest.TestCase):
    def testfrac(self):
        t3 = TensorBase(np.array([1.23, 4.56, 7.89]))
        out = t3.frac()
        self.assertTrue(np.allclose(out.data, [0.23, 0.56, 0.89]))

    def testfrac_(self):
        t3 = TensorBase(np.array([1.23, 4.56, 7.89]))
        t3.frac_()
        self.assertTrue(np.allclose(t3.data, [0.23, 0.56, 0.89]))


class rsqrtTests(unittest.TestCase):
    def testrsqrt(self):
        t1 = TensorBase(np.array([2, 3, 4]))
        out = t1.rsqrt()
        self.assertTrue(np.allclose(out.data, [0.70710678, 0.57735027, 0.5]))

    def testrsqrt_(self):
        t1 = TensorBase(np.array([2, 3, 4]))
        t1.rsqrt_()
        self.assertTrue(np.allclose(t1.data, [0.70710678, 0.57735027, 0.5]))
>>>>>>> 76937e80
<|MERGE_RESOLUTION|>--- conflicted
+++ resolved
@@ -291,7 +291,6 @@
                                                  [[122, 184], [28, 42]]]))
 
 
-<<<<<<< HEAD
 class unsqueezeTests(unittest.TestCase):
     def testUnsqueeze(self):
         t1 = TensorBase(np.arange(3 * 4 * 5).reshape((3, 4, 5)))
@@ -309,7 +308,8 @@
             expected_shape.insert(i, 1)
             t1.unsqueeze_(i)
             self.assertTrue(np.array_equal(t1.data.shape, expected_shape))
-=======
+
+            
 class expTests(unittest.TestCase):
     def testexp(self):
         t3 = TensorBase(np.array([[[1, 3], [3, 5]],
@@ -347,5 +347,4 @@
     def testrsqrt_(self):
         t1 = TensorBase(np.array([2, 3, 4]))
         t1.rsqrt_()
-        self.assertTrue(np.allclose(t1.data, [0.70710678, 0.57735027, 0.5]))
->>>>>>> 76937e80
+        self.assertTrue(np.allclose(t1.data, [0.70710678, 0.57735027, 0.5]))