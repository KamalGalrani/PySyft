--- conflicted
+++ resolved
@@ -390,12 +390,10 @@
     bash -c export USE_NEW_SERVICE=False
     bash -c 'SQLALCHEMY_DATABASE_URI="sqlite:///file:test_db?mode=memory&cache=shared&uri=true" LOGURU_SINK="./grid.log" pytest grid/tests'
 
-<<<<<<< HEAD
     # Test New Service
     bash -c export USE_NEW_SERVICE=True
     bash -c 'SQLALCHEMY_DATABASE_URI="sqlite:///file:test_db?mode=memory&cache=shared&uri=true" LOGURU_SINK="./grid.log" pytest grid/tests/api/users/user_routes_test.py'
 
-=======
 [testenv:grid.test.frontend]
 description = Tests for Grid Frontend
 deps =
@@ -429,7 +427,7 @@
     bash -c 'HTTP_PORT=9082 yarn cypress:run'
 
     bash -c 'HAGRID_ART=false hagrid land test_domain_1'
->>>>>>> a7dc85e7
+
 [flake8]
 ignore =
     W503
